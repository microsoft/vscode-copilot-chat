--- conflicted
+++ resolved
@@ -1833,13 +1833,8 @@
 			{
 				"command": "github.copilot.chat.review",
 				"title": "%github.copilot.command.reviewAndComment%",
-<<<<<<< HEAD
-				"enablement": "github.copilot.chat.reviewSelection.enabled && !github.copilot.interactiveSession.disabled",
+				"enablement": "config.github.copilot.chat.reviewSelection.enabled && !github.copilot.interactiveSession.disabled",
 				"category": "Chat"
-=======
-				"enablement": "config.github.copilot.chat.reviewSelection.enabled && !github.copilot.interactiveSession.disabled",
-				"category": "GitHub Copilot"
->>>>>>> a5c4ecfb
 			},
 			{
 				"command": "github.copilot.chat.review.apply",
@@ -1895,25 +1890,18 @@
 				"category": "Chat"
 			},
 			{
-<<<<<<< HEAD
-				"command": "github.copilot.chat.review.changes.cancel",
-				"title": "%github.copilot.command.reviewChanges.cancel%",
-				"icon": "$(stop-circle)",
-				"category": "Chat"
-=======
 				"command": "github.copilot.chat.review.stagedFileChange",
 				"title": "%github.copilot.command.reviewFileChange%",
 				"icon": "$(code-review)",
 				"enablement": "github.copilot.chat.reviewDiff.enabled && !github.copilot.interactiveSession.disabled",
-				"category": "GitHub Copilot"
+				"category": "Chat"
 			},
 			{
 				"command": "github.copilot.chat.review.unstagedFileChange",
 				"title": "%github.copilot.command.reviewFileChange%",
 				"icon": "$(code-review)",
 				"enablement": "github.copilot.chat.reviewDiff.enabled && !github.copilot.interactiveSession.disabled",
-				"category": "GitHub Copilot"
->>>>>>> a5c4ecfb
+				"category": "Chat"
 			},
 			{
 				"command": "github.copilot.chat.review.previous",
@@ -2056,12 +2044,8 @@
 			{
 				"command": "github.copilot.chat.attachSelection",
 				"title": "%github.copilot.chat.attachSelection%",
-<<<<<<< HEAD
 				"icon": "$(comment-discussion)",
 				"category": "Chat"
-=======
-				"category": "GitHub Copilot"
->>>>>>> a5c4ecfb
 			},
 			{
 				"command": "github.copilot.debug.collectDiagnostics",
