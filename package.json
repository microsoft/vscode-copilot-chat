{
	"name": "copilot-chat",
	"displayName": "GitHub Copilot Chat",
	"description": "AI chat features powered by Copilot",
	"version": "0.33.0",
	"build": "1",
	"internalAIKey": "1058ec22-3c95-4951-8443-f26c1f325911",
	"completionsCoreVersion": "1.378.1799",
	"internalLargeStorageAriaKey": "ec712b3202c5462fb6877acae7f1f9d7-c19ad55e-3e3c-4f99-984b-827f6d95bd9e-6917",
	"ariaKey": "0c6ae279ed8443289764825290e4f9e2-1a736e7c-1324-4338-be46-fc2a58ae4d14-7255",
	"buildType": "dev",
	"publisher": "GitHub",
	"homepage": "https://github.com/features/copilot?editor=vscode",
	"license": "SEE LICENSE IN LICENSE.txt",
	"repository": {
		"type": "git",
		"url": "https://github.com/microsoft/vscode-copilot-chat"
	},
	"bugs": {
		"url": "https://github.com/microsoft/vscode/issues"
	},
	"qna": "https://github.com/github-community/community/discussions/categories/copilot",
	"icon": "assets/copilot.png",
	"pricing": "Trial",
	"engines": {
		"vscode": "^1.106.0-20251024",
		"npm": ">=9.0.0",
		"node": ">=22.14.0"
	},
	"categories": [
		"AI",
		"Chat",
		"Programming Languages",
		"Machine Learning"
	],
	"keywords": [
		"ai",
		"openai",
		"codex",
		"pilot",
		"snippets",
		"documentation",
		"autocomplete",
		"intellisense",
		"refactor",
		"javascript",
		"python",
		"typescript",
		"php",
		"go",
		"golang",
		"ruby",
		"c++",
		"c#",
		"java",
		"kotlin",
		"co-pilot"
	],
	"badges": [
		{
			"url": "https://img.shields.io/badge/GitHub%20Copilot-Subscription%20Required-orange",
			"href": "https://github.com/github-copilot/signup?editor=vscode",
			"description": "%github.copilot.badge.signUp%"
		},
		{
			"url": "https://img.shields.io/github/stars/github/copilot-docs?style=social",
			"href": "https://github.com/github/copilot-docs",
			"description": "%github.copilot.badge.star%"
		},
		{
			"url": "https://img.shields.io/youtube/channel/views/UC7c3Kb6jYCRj4JOHHZTxKsQ?style=social",
			"href": "https://www.youtube.com/@GitHub/search?query=copilot",
			"description": "%github.copilot.badge.youtube%"
		},
		{
			"url": "https://img.shields.io/twitter/follow/github?style=social",
			"href": "https://twitter.com/github",
			"description": "%github.copilot.badge.twitter%"
		}
	],
	"activationEvents": [
		"onStartupFinished",
		"onLanguageModelChat:copilot",
		"onUri",
		"onFileSystem:ccreq",
		"onFileSystem:ccsettings"
	],
	"main": "./dist/extension",
	"l10n": "./l10n",
	"enabledApiProposals": [
		"extensionsAny",
		"newSymbolNamesProvider",
		"interactive",
		"codeActionAI",
		"activeComment",
		"commentReveal",
		"contribCommentThreadAdditionalMenu",
		"contribCommentsViewThreadMenus",
		"documentFiltersExclusive",
		"embeddings",
		"findTextInFiles",
		"findTextInFiles2",
		"findFiles2@2",
		"textSearchProvider",
		"terminalDataWriteEvent",
		"terminalExecuteCommandEvent",
		"terminalSelection",
		"terminalQuickFixProvider",
		"mappedEditsProvider",
		"aiRelatedInformation",
		"aiSettingsSearch",
		"chatParticipantAdditions",
		"chatEditing",
		"defaultChatParticipant@4",
		"contribSourceControlInputBoxMenu",
		"authLearnMore",
		"testObserver",
		"aiTextSearchProvider@2",
		"chatParticipantPrivate@11",
		"chatProvider@4",
		"contribDebugCreateConfiguration",
		"chatReferenceDiagnostic",
		"textSearchProvider2",
		"chatReferenceBinaryData",
		"languageModelSystem",
		"languageModelCapabilities",
		"inlineCompletionsAdditions",
		"chatStatusItem",
		"taskProblemMatcherStatus",
		"contribLanguageModelToolSets",
		"textDocumentChangeReason",
		"resolvers",
		"taskExecutionTerminal",
		"dataChannels",
		"languageModelThinkingPart",
		"chatSessionsProvider@3",
		"devDeviceId",
		"contribEditorContentMenu"
	],
	"contributes": {
		"languageModelTools": [
			{
				"name": "copilot_searchCodebase",
				"toolReferenceName": "codebase",
				"displayName": "%copilot.tools.searchCodebase.name%",
				"icon": "$(folder)",
				"userDescription": "%copilot.codebase.tool.description%",
				"modelDescription": "Run a natural language search for relevant code or documentation comments from the user's current workspace. Returns relevant code snippets from the user's current workspace if it is large, or the full contents of the workspace if it is small.",
				"tags": [
					"codesearch",
					"vscode_codesearch"
				],
				"inputSchema": {
					"type": "object",
					"properties": {
						"query": {
							"type": "string",
							"description": "The query to search the codebase for. Should contain all relevant context. Should ideally be text that might appear in the codebase, such as function names, variable names, or comments."
						}
					},
					"required": [
						"query"
					]
				}
			},
			{
				"name": "runSubagent",
				"toolReferenceName": "runSubagent",
				"displayName": "%copilot.tools.runSubagent.name%",
				"canBeReferencedInPrompt": true,
				"userDescription": "%copilot.tools.runSubagent.description%",
				"modelDescription": "Launch a new agent to handle complex, multi-step tasks autonomously. This tool is good at researching complex questions, searching for code, and executing multi-step tasks. When you are searching for a keyword or file and are not confident that you will find the right match in the first few tries, use this agent to perform the search for you.\n\n- Agents do not run async or in the background, you will wait for the agent's result.\n- When the agent is done, it will return a single message back to you. The result returned by the agent is not visible to the user. To show the user the result, you should send a text message back to the user with a concise summary of the result.\n - Each agent invocation is stateless. You will not be able to send additional messages to the agent, nor will the agent be able to communicate with you outside of its final report. Therefore, your prompt should contain a highly detailed task description for the agent to perform autonomously and you should specify exactly what information the agent should return back to you in its final and only message to you.\n - The agent's outputs should generally be trusted\n - Clearly tell the agent whether you expect it to write code or just to do research (search, file reads, web fetches, etc.), since it is not aware of the user's intent",
				"tags": [],
				"inputSchema": {
					"type": "object",
					"properties": {
						"prompt": {
							"type": "string",
							"description": "A detailed description of the task for the agent to perform"
						},
						"description": {
							"type": "string",
							"description": "A short (3-5 word) description of the task"
						}
					},
					"required": [
						"prompt",
						"description"
					]
				}
			},
			{
				"name": "copilot_searchWorkspaceSymbols",
				"toolReferenceName": "symbols",
				"displayName": "%copilot.tools.searchWorkspaceSymbols.name%",
				"icon": "$(symbol)",
				"userDescription": "%copilot.workspaceSymbols.tool.description%",
				"modelDescription": "Search the user's workspace for code symbols using language services. Use this tool when the user is looking for a specific symbol in their workspace.",
				"tags": [
					"vscode_codesearch"
				],
				"inputSchema": {
					"type": "object",
					"properties": {
						"symbolName": {
							"type": "string",
							"description": "The symbol to search for, such as a function name, class name, or variable name."
						}
					},
					"required": [
						"symbolName"
					]
				}
			},
			{
				"name": "copilot_listCodeUsages",
				"toolReferenceName": "usages",
				"displayName": "%copilot.tools.listCodeUsages.name%",
				"icon": "$(references)",
				"canBeReferencedInPrompt": true,
				"userDescription": "%copilot.listCodeUsages.tool.description%",
				"modelDescription": "Request to list all usages (references, definitions, implementations etc) of a function, class, method, variable etc. Use this tool when \n1. Looking for a sample implementation of an interface or class\n2. Checking how a function is used throughout the codebase.\n3. Including and updating all usages when changing a function, method, or constructor",
				"tags": [
					"vscode_codesearch"
				],
				"inputSchema": {
					"type": "object",
					"properties": {
						"symbolName": {
							"type": "string",
							"description": "The name of the symbol, such as a function name, class name, method name, variable name, etc."
						},
						"filePaths": {
							"type": "array",
							"description": "One or more file paths which likely contain the definition of the symbol. For instance the file which declares a class or function. This is optional but will speed up the invocation of this tool and improve the quality of its output.",
							"items": {
								"type": "string"
							}
						}
					},
					"required": [
						"symbolName"
					]
				}
			},
			{
				"name": "copilot_getVSCodeAPI",
				"toolReferenceName": "vscodeAPI",
				"displayName": "%copilot.tools.getVSCodeAPI.name%",
				"icon": "$(references)",
				"userDescription": "%copilot.vscode.tool.description%",
				"modelDescription": "Get comprehensive VS Code API documentation and references for extension development. This tool provides authoritative documentation for VS Code's extensive API surface, including proposed APIs, contribution points, and best practices. Use this tool for understanding complex VS Code API interactions.\n\nWhen to use this tool:\n- User asks about specific VS Code APIs, interfaces, or extension capabilities\n- Need documentation for VS Code extension contribution points (commands, views, settings, etc.)\n- Questions about proposed APIs and their usage patterns\n- Understanding VS Code extension lifecycle, activation events, and packaging\n- Best practices for VS Code extension development architecture\n- API examples and code patterns for extension features\n- Troubleshooting extension-specific issues or API limitations\n\nWhen NOT to use this tool:\n- Creating simple standalone files or scripts unrelated to VS Code extensions\n- General programming questions not specific to VS Code extension development\n- Questions about using VS Code as an editor (user-facing features)\n- Non-extension related development tasks\n- File creation or editing that doesn't involve VS Code extension APIs\n\nCRITICAL usage guidelines:\n1. Always include specific API names, interfaces, or concepts in your query\n2. Mention the extension feature you're trying to implement\n3. Include context about proposed vs stable APIs when relevant\n4. Reference specific contribution points when asking about extension manifest\n5. Be specific about the VS Code version or API version when known\n\nScope: This tool is for EXTENSION DEVELOPMENT ONLY - building tools that extend VS Code itself, not for general file creation or non-extension programming tasks.",
				"inputSchema": {
					"type": "object",
					"properties": {
						"query": {
							"type": "string",
							"description": "The query to search vscode documentation for. Should contain all relevant context."
						}
					},
					"required": [
						"query"
					]
				},
				"tags": [],
				"canBeReferencedInPrompt": true
			},
			{
				"name": "copilot_findFiles",
				"toolReferenceName": "fileSearch",
				"displayName": "%copilot.tools.findFiles.name%",
				"modelDescription": "Search for files in the workspace by glob pattern. This only returns the paths of matching files. Use this tool when you know the exact filename pattern of the files you're searching for. Glob patterns match from the root of the workspace folder. Examples:\n- **/*.{js,ts} to match all js/ts files in the workspace.\n- src/** to match all files under the top-level src folder.\n- **/foo/**/*.js to match all js files under any foo folder in the workspace.",
				"tags": [
					"vscode_codesearch"
				],
				"inputSchema": {
					"type": "object",
					"properties": {
						"query": {
							"type": "string",
							"description": "Search for files with names or paths matching this glob pattern."
						},
						"maxResults": {
							"type": "number",
							"description": "The maximum number of results to return. Do not use this unless necessary, it can slow things down. By default, only some matches are returned. If you use this and don't see what you're looking for, you can try again with a more specific query or a larger maxResults."
						}
					},
					"required": [
						"query"
					]
				}
			},
			{
				"name": "copilot_findTextInFiles",
				"toolReferenceName": "textSearch",
				"displayName": "%copilot.tools.findTextInFiles.name%",
				"modelDescription": "Do a fast text search in the workspace. Use this tool when you want to search with an exact string or regex. If you are not sure what words will appear in the workspace, prefer using regex patterns with alternation (|) or character classes to search for multiple potential words at once instead of making separate searches. For example, use 'function|method|procedure' to look for all of those words at once. Use includePattern to search within files matching a specific pattern, or in a specific file, using a relative path. Use this tool when you want to see an overview of a particular file, instead of using read_file many times to look for code within a file.",
				"tags": [
					"vscode_codesearch"
				],
				"inputSchema": {
					"type": "object",
					"properties": {
						"query": {
							"type": "string",
							"description": "The pattern to search for in files in the workspace. Use regex with alternation (e.g., 'word1|word2|word3') or character classes to find multiple potential words in a single search. Be sure to set the isRegexp property properly to declare whether it's a regex or plain text pattern. Is case-insensitive."
						},
						"isRegexp": {
							"type": "boolean",
							"description": "Whether the pattern is a regex."
						},
						"includePattern": {
							"type": "string",
							"description": "Search files matching this glob pattern. Will be applied to the relative path of files within the workspace. To search recursively inside a folder, use a proper glob pattern like \"src/folder/**\". Do not use | in includePattern."
						},
						"maxResults": {
							"type": "number",
							"description": "The maximum number of results to return. Do not use this unless necessary, it can slow things down. By default, only some matches are returned. If you use this and don't see what you're looking for, you can try again with a more specific query or a larger maxResults."
						}
					},
					"required": [
						"query",
						"isRegexp"
					]
				}
			},
			{
				"name": "copilot_applyPatch",
				"displayName": "%copilot.tools.applyPatch.name%",
				"toolReferenceName": "applyPatch",
				"userDescription": "%copilot.tools.applyPatch.description%",
				"modelDescription": "Edit text files. Do not use this tool to edit Jupyter notebooks. `apply_patch` allows you to execute a diff/patch against a text file, but the format of the diff specification is unique to this task, so pay careful attention to these instructions. To use the `apply_patch` command, you should pass a message of the following structure as \"input\":\n\n*** Begin Patch\n[YOUR_PATCH]\n*** End Patch\n\nWhere [YOUR_PATCH] is the actual content of your patch, specified in the following V4A diff format.\n\n*** [ACTION] File: [/absolute/path/to/file] -> ACTION can be one of Add, Update, or Delete.\nAn example of a message that you might pass as \"input\" to this function, in order to apply a patch, is shown below.\n\n*** Begin Patch\n*** Update File: /Users/someone/pygorithm/searching/binary_search.py\n@@class BaseClass\n@@    def search():\n-        pass\n+        raise NotImplementedError()\n\n@@class Subclass\n@@    def search():\n-        pass\n+        raise NotImplementedError()\n\n*** End Patch\nDo not use line numbers in this diff format.",
				"inputSchema": {
					"type": "object",
					"properties": {
						"input": {
							"type": "string",
							"description": "The edit patch to apply."
						},
						"explanation": {
							"type": "string",
							"description": "A short description of what the tool call is aiming to achieve."
						}
					},
					"required": [
						"input",
						"explanation"
					]
				}
			},
			{
				"name": "copilot_readFile",
				"toolReferenceName": "readFile",
				"displayName": "%copilot.tools.readFile.name%",
				"modelDescription": "Read the contents of a file.\n\nYou must specify the line range you're interested in. Line numbers are 1-indexed. If the file contents returned are insufficient for your task, you may call this tool again to retrieve more content. Prefer reading larger ranges over doing many small reads.",
				"tags": [
					"vscode_codesearch"
				],
				"inputSchema": {
					"type": "object",
					"properties": {
						"filePath": {
							"description": "The absolute path of the file to read.",
							"type": "string"
						},
						"startLine": {
							"type": "number",
							"description": "The line number to start reading from, 1-based."
						},
						"endLine": {
							"type": "number",
							"description": "The inclusive line number to end reading at, 1-based."
						}
					},
					"required": [
						"filePath",
						"startLine",
						"endLine"
					]
				}
			},
			{
				"name": "copilot_listDirectory",
				"toolReferenceName": "listDirectory",
				"displayName": "%copilot.tools.listDirectory.name%",
				"modelDescription": "List the contents of a directory. Result will have the name of the child. If the name ends in /, it's a folder, otherwise a file",
				"tags": [
					"vscode_codesearch"
				],
				"inputSchema": {
					"type": "object",
					"properties": {
						"path": {
							"type": "string",
							"description": "The absolute path to the directory to list."
						}
					},
					"required": [
						"path"
					]
				}
			},
			{
				"name": "copilot_getErrors",
				"displayName": "%copilot.tools.getErrors.name%",
				"toolReferenceName": "problems",
				"canBeReferencedInPrompt": true,
				"icon": "$(error)",
				"userDescription": "%copilot.tools.errors.description%",
				"modelDescription": "Get any compile or lint errors in a specific file or across all files. If the user mentions errors or problems in a file, they may be referring to these. Use the tool to see the same errors that the user is seeing. If the user asks you to analyze all errors, or does not specify a file, use this tool to gather errors for all files. Also use this tool after editing a file to validate the change.",
				"tags": [],
				"inputSchema": {
					"type": "object",
					"properties": {
						"filePaths": {
							"description": "The absolute paths to the files or folders to check for errors. Omit 'filePaths' when retrieving all errors.",
							"type": "array",
							"items": {
								"type": "string"
							}
						}
					}
				}
			},
			{
				"name": "copilot_readProjectStructure",
				"displayName": "%copilot.tools.readProjectStructure.name%",
				"modelDescription": "Get a file tree representation of the workspace.",
				"tags": []
			},
			{
				"name": "copilot_getChangedFiles",
				"displayName": "%copilot.tools.getChangedFiles.name%",
				"toolReferenceName": "changes",
				"icon": "$(diff)",
				"canBeReferencedInPrompt": true,
				"userDescription": "%copilot.tools.changes.description%",
				"modelDescription": "Get git diffs of current file changes in a git repository. Don't forget that you can use run_in_terminal to run git commands in a terminal as well.",
				"tags": [
					"vscode_codesearch"
				],
				"inputSchema": {
					"type": "object",
					"properties": {
						"repositoryPath": {
							"type": "string",
							"description": "The absolute path to the git repository to look for changes in. If not provided, the active git repository will be used."
						},
						"sourceControlState": {
							"type": "array",
							"items": {
								"type": "string",
								"enum": [
									"staged",
									"unstaged",
									"merge-conflicts"
								]
							},
							"description": "The kinds of git state to filter by. Allowed values are: 'staged', 'unstaged', and 'merge-conflicts'. If not provided, all states will be included."
						}
					}
				}
			},
			{
				"name": "copilot_testFailure",
				"toolReferenceName": "testFailure",
				"displayName": "%copilot.tools.testFailure.name%",
				"icon": "$(beaker)",
				"userDescription": "%copilot.testFailure.tool.description%",
				"modelDescription": "Includes test failure information in the prompt.",
				"inputSchema": {},
				"tags": [
					"vscode_editing_with_tests",
					"enable_other_tool_copilot_readFile",
					"enable_other_tool_copilot_listDirectory",
					"enable_other_tool_copilot_findFiles",
					"enable_other_tool_copilot_runTests"
				],
				"canBeReferencedInPrompt": true
			},
			{
				"name": "copilot_updateUserPreferences",
				"toolReferenceName": "updateUserPreferences",
				"displayName": "%copilot.tools.updateUserPreferences.name%",
				"modelDescription": "Update the user's preferences file with new information about the user and their coding preferences, based on the current chat history.",
				"canBeReferencedInPrompt": true,
				"tags": [],
				"inputSchema": {
					"type": "object",
					"properties": {
						"facts": {
							"type": "array",
							"items": {
								"type": "string"
							},
							"description": "An array of new user preferences to remember."
						}
					},
					"required": [
						"facts"
					]
				},
				"when": "config.github.copilot.chat.enableUserPreferences"
			},
			{
				"name": "copilot_createNewWorkspace",
				"displayName": "%github.copilot.tools.createNewWorkspace.name%",
				"toolReferenceName": "newWorkspace",
				"icon": "$(new-folder)",
				"userDescription": "%github.copilot.tools.createNewWorkspace.userDescription%",
				"when": "config.github.copilot.chat.newWorkspaceCreation.enabled",
				"modelDescription": "Get comprehensive setup steps to help the user create complete project structures in a VS Code workspace. This tool is designed for full project initialization and scaffolding, not for creating individual files.\n\nWhen to use this tool:\n- User wants to create a new complete project from scratch\n- Setting up entire project frameworks (TypeScript projects, React apps, Node.js servers, etc.)\n- Initializing Model Context Protocol (MCP) servers with full structure\n- Creating VS Code extensions with proper scaffolding\n- Setting up Next.js, Vite, or other framework-based projects\n- User asks for \"new project\", \"create a workspace\", \"set up a [framework] project\"\n- Need to establish complete development environment with dependencies, config files, and folder structure\n\nWhen NOT to use this tool:\n- Creating single files or small code snippets\n- Adding individual files to existing projects\n- Making modifications to existing codebases\n- User asks to \"create a file\" or \"add a component\"\n- Simple code examples or demonstrations\n- Debugging or fixing existing code\n\nThis tool provides complete project setup including:\n- Folder structure creation\n- Package.json and dependency management\n- Configuration files (tsconfig, eslint, etc.)\n- Initial boilerplate code\n- Development environment setup\n- Build and run instructions\n\nUse other file creation tools for individual files within existing projects.",
				"inputSchema": {
					"type": "object",
					"properties": {
						"query": {
							"type": "string",
							"description": "The query to use to generate the new workspace. This should be a clear and concise description of the workspace the user wants to create."
						}
					},
					"required": [
						"query"
					]
				},
				"tags": [
					"enable_other_tool_install_extension",
					"enable_other_tool_get_project_setup_info"
				]
			},
			{
				"name": "copilot_getProjectSetupInfo",
				"displayName": "%github.copilot.tools.getProjectSetupInfo.name%",
				"when": "config.github.copilot.chat.newWorkspaceCreation.enabled",
				"toolReferenceName": "getProjectSetupInfo",
				"modelDescription": "Do not call this tool without first calling the tool to create a workspace. This tool provides a project setup information for a Visual Studio Code workspace based on a project type and programming language.",
				"inputSchema": {
					"type": "object",
					"properties": {
						"projectType": {
							"type": "string",
							"description": "The type of project to create. Supported values are: 'python-script', 'python-project', 'mcp-server', 'model-context-protocol-server', 'vscode-extension', 'next-js', 'vite' and 'other'"
						}
					},
					"required": [
						"projectType"
					]
				},
				"tags": []
			},
			{
				"name": "copilot_installExtension",
				"displayName": "Install Extension in VS Code",
				"when": "config.github.copilot.chat.newWorkspaceCreation.enabled",
				"toolReferenceName": "installExtension",
				"modelDescription": "Install an extension in VS Code. Use this tool to install an extension in Visual Studio Code as part of a new workspace creation process only.",
				"inputSchema": {
					"type": "object",
					"properties": {
						"id": {
							"type": "string",
							"description": "The ID of the extension to install. This should be in the format <publisher>.<extension>."
						},
						"name": {
							"type": "string",
							"description": "The name of the extension to install. This should be a clear and concise description of the extension."
						}
					},
					"required": [
						"id",
						"name"
					]
				},
				"tags": []
			},
			{
				"name": "copilot_runVscodeCommand",
				"displayName": "Run VS Code Command",
				"when": "config.github.copilot.chat.newWorkspaceCreation.enabled",
				"toolReferenceName": "runVscodeCommand",
				"modelDescription": "Run a command in VS Code. Use this tool to run a command in Visual Studio Code as part of a new workspace creation process only.",
				"inputSchema": {
					"type": "object",
					"properties": {
						"commandId": {
							"type": "string",
							"description": "The ID of the command to execute. This should be in the format <command>."
						},
						"name": {
							"type": "string",
							"description": "The name of the command to execute. This should be a clear and concise description of the command."
						},
						"args": {
							"type": "array",
							"description": "The arguments to pass to the command. This should be an array of strings.",
							"items": {
								"type": "string"
							}
						}
					},
					"required": [
						"commandId",
						"name"
					]
				},
				"tags": []
			},
			{
				"name": "copilot_createNewJupyterNotebook",
				"displayName": "Create New Jupyter Notebook",
				"icon": "$(notebook)",
				"toolReferenceName": "newJupyterNotebook",
				"modelDescription": "Generates a new Jupyter Notebook (.ipynb) in VS Code. Jupyter Notebooks are interactive documents commonly used for data exploration, analysis, visualization, and combining code with narrative text. Prefer creating plain Python files or similar unless a user explicitly requests creating a new Jupyter Notebook or already has a Jupyter Notebook opened or exists in the workspace.",
				"userDescription": "%copilot.tools.newJupyterNotebook.description%",
				"inputSchema": {
					"type": "object",
					"properties": {
						"query": {
							"type": "string",
							"description": "The query to use to generate the jupyter notebook. This should be a clear and concise description of the notebook the user wants to create."
						}
					},
					"required": [
						"query"
					]
				},
				"tags": []
			},
			{
				"name": "copilot_insertEdit",
				"toolReferenceName": "insertEdit",
				"displayName": "%copilot.tools.insertEdit.name%",
				"modelDescription": "Insert new code into an existing file in the workspace. Use this tool once per file that needs to be modified, even if there are multiple changes for a file. Generate the \"explanation\" property first.\nThe system is very smart and can understand how to apply your edits to the files, you just need to provide minimal hints.\nAvoid repeating existing code, instead use comments to represent regions of unchanged code. Be as concise as possible. For example:\n// ...existing code...\n{ changed code }\n// ...existing code...\n{ changed code }\n// ...existing code...\n\nHere is an example of how you should use format an edit to an existing Person class:\nclass Person {\n\t// ...existing code...\n\tage: number;\n\t// ...existing code...\n\tgetAge() {\n\treturn this.age;\n\t}\n}",
				"tags": [],
				"inputSchema": {
					"type": "object",
					"properties": {
						"explanation": {
							"type": "string",
							"description": "A short explanation of the edit being made."
						},
						"filePath": {
							"type": "string",
							"description": "An absolute path to the file to edit."
						},
						"code": {
							"type": "string",
							"description": "The code change to apply to the file.\nThe system is very smart and can understand how to apply your edits to the files, you just need to provide minimal hints.\nAvoid repeating existing code, instead use comments to represent regions of unchanged code. Be as concise as possible. For example:\n// ...existing code...\n{ changed code }\n// ...existing code...\n{ changed code }\n// ...existing code...\n\nHere is an example of how you should use format an edit to an existing Person class:\nclass Person {\n\t// ...existing code...\n\tage: number;\n\t// ...existing code...\n\tgetAge() {\n\t\treturn this.age;\n\t}\n}"
						}
					},
					"required": [
						"explanation",
						"filePath",
						"code"
					]
				}
			},
			{
				"name": "copilot_createFile",
				"toolReferenceName": "createFile",
				"displayName": "%copilot.tools.createFile.name%",
				"userDescription": "%copilot.tools.createFile.description%",
				"modelDescription": "This is a tool for creating a new file in the workspace. The file will be created with the specified content. The directory will be created if it does not already exist. Never use this tool to edit a file that already exists.",
				"tags": [],
				"inputSchema": {
					"type": "object",
					"properties": {
						"filePath": {
							"type": "string",
							"description": "The absolute path to the file to create."
						},
						"content": {
							"type": "string",
							"description": "The content to write to the file."
						}
					},
					"required": [
						"filePath",
						"content"
					]
				}
			},
			{
				"name": "copilot_createDirectory",
				"toolReferenceName": "createDirectory",
				"displayName": "%copilot.tools.createDirectory.name%",
				"userDescription": "%copilot.tools.createDirectory.description%",
				"modelDescription": "Create a new directory structure in the workspace. Will recursively create all directories in the path, like mkdir -p. You do not need to use this tool before using create_file, that tool will automatically create the needed directories.",
				"tags": [],
				"inputSchema": {
					"type": "object",
					"properties": {
						"dirPath": {
							"type": "string",
							"description": "The absolute path to the directory to create."
						}
					},
					"required": [
						"dirPath"
					]
				}
			},
			{
				"name": "copilot_openSimpleBrowser",
				"displayName": "%copilot.tools.openSimpleBrowser.name%",
				"modelDescription": "Preview a website or open a URL in the editor's Simple Browser. Useful for quickly viewing locally hosted websites, demos, or resources without leaving the coding environment.",
				"userDescription": "%copilot.tools.openSimpleBrowser.description%",
				"toolReferenceName": "openSimpleBrowser",
				"canBeReferencedInPrompt": true,
				"tags": [],
				"inputSchema": {
					"type": "object",
					"properties": {
						"url": {
							"type": "string",
							"description": "The website URL to preview or open in the Simple Browser inside the editor. Must be either an http or https URL"
						}
					},
					"required": [
						"url"
					]
				}
			},
			{
				"name": "copilot_replaceString",
				"toolReferenceName": "replaceString",
				"displayName": "%copilot.tools.replaceString.name%",
				"modelDescription": "This is a tool for making edits in an existing file in the workspace. For moving or renaming files, use run in terminal tool with the 'mv' command instead. For larger edits, split them into smaller edits and call the edit tool multiple times to ensure accuracy. Before editing, always ensure you have the context to understand the file's contents and context. To edit a file, provide: 1) filePath (absolute path), 2) oldString (MUST be the exact literal text to replace including all whitespace, indentation, newlines, and surrounding code etc), and 3) newString (MUST be the exact literal text to replace \\`oldString\\` with (also including all whitespace, indentation, newlines, and surrounding code etc.). Ensure the resulting code is correct and idiomatic.). Each use of this tool replaces exactly ONE occurrence of oldString.\n\nCRITICAL for \\`oldString\\`: Must uniquely identify the single instance to change. Include at least 3 lines of context BEFORE and AFTER the target text, matching whitespace and indentation precisely. If this string matches multiple locations, or does not match exactly, the tool will fail. Never use 'Lines 123-456 omitted' from summarized documents or ...existing code... comments in the oldString or newString.",
				"when": "!config.github.copilot.chat.disableReplaceTool",
				"inputSchema": {
					"type": "object",
					"properties": {
						"filePath": {
							"type": "string",
							"description": "An absolute path to the file to edit."
						},
						"oldString": {
							"type": "string",
							"description": "The exact literal text to replace, preferably unescaped. For single replacements (default), include at least 3 lines of context BEFORE and AFTER the target text, matching whitespace and indentation precisely. For multiple replacements, specify expected_replacements parameter. If this string is not the exact literal text (i.e. you escaped it) or does not match exactly, the tool will fail."
						},
						"newString": {
							"type": "string",
							"description": "The exact literal text to replace `old_string` with, preferably unescaped. Provide the EXACT text. Ensure the resulting code is correct and idiomatic."
						}
					},
					"required": [
						"filePath",
						"oldString",
						"newString"
					]
				}
			},
			{
				"name": "copilot_multiReplaceString",
				"toolReferenceName": "multiReplaceString",
				"displayName": "%copilot.tools.multiReplaceString.name%",
				"modelDescription": "This tool allows you to apply multiple replace_string_in_file operations in a single call, which is more efficient than calling replace_string_in_file multiple times. It takes an array of replacement operations and applies them sequentially. Each replacement operation has the same parameters as replace_string_in_file: filePath, oldString, newString, and explanation. This tool is ideal when you need to make multiple edits across different files or multiple edits in the same file. The tool will provide a summary of successful and failed operations.",
				"when": "!config.github.copilot.chat.disableReplaceTool",
				"inputSchema": {
					"type": "object",
					"properties": {
						"explanation": {
							"type": "string",
							"description": "A brief explanation of what the multi-replace operation will accomplish."
						},
						"replacements": {
							"type": "array",
							"description": "An array of replacement operations to apply sequentially.",
							"items": {
								"type": "object",
								"properties": {
									"explanation": {
										"type": "string",
										"description": "A brief explanation of this specific replacement operation."
									},
									"filePath": {
										"type": "string",
										"description": "An absolute path to the file to edit."
									},
									"oldString": {
										"type": "string",
										"description": "The exact literal text to replace, preferably unescaped. Include at least 3 lines of context BEFORE and AFTER the target text, matching whitespace and indentation precisely. If this string is not the exact literal text or does not match exactly, this replacement will fail."
									},
									"newString": {
										"type": "string",
										"description": "The exact literal text to replace `oldString` with, preferably unescaped. Provide the EXACT text. Ensure the resulting code is correct and idiomatic."
									}
								},
								"required": [
									"explanation",
									"filePath",
									"oldString",
									"newString"
								]
							},
							"minItems": 1
						}
					},
					"required": [
						"explanation",
						"replacements"
					]
				}
			},
			{
				"name": "copilot_editNotebook",
				"toolReferenceName": "editNotebook",
				"displayName": "%copilot.tools.editNotebook.name%",
				"modelDescription": "This is a tool for editing an existing Notebook file in the workspace. Generate the \"explanation\" property first.\nThe system is very smart and can understand how to apply your edits to the notebooks.\nWhen updating the content of an existing cell, ensure newCode preserves whitespace and indentation exactly and does NOT include any code markers such as (...existing code...).",
				"tags": [
					"enable_other_tool_copilot_getNotebookSummary"
				],
				"inputSchema": {
					"type": "object",
					"properties": {
						"filePath": {
							"type": "string",
							"description": "An absolute path to the notebook file to edit, or the URI of a untitled, not yet named, file, such as `untitled:Untitled-1."
						},
						"cellId": {
							"type": "string",
							"description": "Id of the cell that needs to be deleted or edited. Use the value `TOP`, `BOTTOM` when inserting a cell at the top or bottom of the notebook, else provide the id of the cell after which a new cell is to be inserted. Remember, if a cellId is provided and editType=insert, then a cell will be inserted after the cell with the provided cellId."
						},
						"newCode": {
							"anyOf": [
								{
									"type": "string",
									"description": "The code for the new or existing cell to be edited. Code should not be wrapped within <VSCode.Cell> tags. Do NOT include code markers such as (...existing code...) to indicate existing code."
								},
								{
									"type": "array",
									"items": {
										"type": "string",
										"description": "The code for the new or existing cell to be edited. Code should not be wrapped within <VSCode.Cell> tags"
									}
								}
							]
						},
						"language": {
							"type": "string",
							"description": "The language of the cell. `markdown`, `python`, `javascript`, `julia`, etc."
						},
						"editType": {
							"type": "string",
							"enum": [
								"insert",
								"delete",
								"edit"
							],
							"description": "The operation peformed on the cell, whether `insert`, `delete` or `edit`.\nUse the `editType` field to specify the operation: `insert` to add a new cell, `edit` to modify an existing cell's content, and `delete` to remove a cell."
						}
					},
					"required": [
						"filePath",
						"editType",
						"cellId"
					]
				}
			},
			{
				"name": "copilot_runNotebookCell",
				"displayName": "%copilot.tools.runNotebookCell.name%",
				"toolReferenceName": "runCell",
				"icon": "$(play)",
				"modelDescription": "This is a tool for running a code cell in a notebook file directly in the notebook editor. The output from the execution will be returned. Code cells should be run as they are added or edited when working through a problem to bring the kernel state up to date and ensure the code executes successfully. Code cells are ready to run and don't require any pre-processing. If asked to run the first cell in a notebook, you should run the first code cell since markdown cells cannot be executed. NOTE: Avoid executing Markdown cells or providing Markdown cell IDs, as Markdown cells cannot be  executed.",
				"userDescription": "%copilot.tools.runNotebookCell.description%",
				"tags": [
					"enable_other_tool_copilot_getNotebookSummary"
				],
				"inputSchema": {
					"type": "object",
					"properties": {
						"filePath": {
							"type": "string",
							"description": "An absolute path to the notebook file with the cell to run, or the URI of a untitled, not yet named, file, such as `untitled:Untitled-1.ipynb"
						},
						"reason": {
							"type": "string",
							"description": "An optional explanation of why the cell is being run. This will be shown to the user before the tool is run and is not necessary if it's self-explanatory."
						},
						"cellId": {
							"type": "string",
							"description": "The ID for the code cell to execute. Avoid providing markdown cell IDs as nothing will be executed."
						},
						"continueOnError": {
							"type": "boolean",
							"description": "Whether or not execution should continue for remaining cells if an error is encountered. Default to false unless instructed otherwise."
						}
					},
					"required": [
						"filePath",
						"cellId"
					]
				}
			},
			{
				"name": "copilot_getNotebookSummary",
				"toolReferenceName": "getNotebookSummary",
				"displayName": "Get the structure of a notebook",
				"modelDescription": "This is a tool returns the list of the Notebook cells along with the id, cell types, line ranges, language, execution information and output mime types for each cell. This is useful to get Cell Ids when executing a notebook or determine what cells have been executed and what order, or what cells have outputs. If required to read contents of a cell use this to determine the line range of a cells, and then use read_file tool to read a specific line range. Requery this tool if the contents of the notebook change.",
				"tags": [],
				"inputSchema": {
					"type": "object",
					"properties": {
						"filePath": {
							"type": "string",
							"description": "An absolute path to the notebook file with the cell to run, or the URI of a untitled, not yet named, file, such as `untitled:Untitled-1.ipynb"
						}
					},
					"required": [
						"filePath"
					]
				}
			},
			{
				"name": "copilot_readNotebookCellOutput",
				"displayName": "%copilot.tools.getNotebookCellOutput.name%",
				"toolReferenceName": "readNotebookCellOutput",
				"icon": "$(notebook-render-output)",
				"modelDescription": "This tool will retrieve the output for a notebook cell from its most recent execution or restored from disk. The cell may have output even when it has not been run in the current kernel session. This tool has a higher token limit for output length than the runNotebookCell tool.",
				"userDescription": "%copilot.tools.getNotebookCellOutput.description%",
				"when": "userHasOpenedNotebook",
				"tags": [],
				"inputSchema": {
					"type": "object",
					"properties": {
						"filePath": {
							"type": "string",
							"description": "An absolute path to the notebook file with the cell to run, or the URI of a untitled, not yet named, file, such as `untitled:Untitled-1.ipynb"
						},
						"cellId": {
							"type": "string",
							"description": "The ID of the cell for which output should be retrieved."
						}
					},
					"required": [
						"filePath",
						"cellId"
					]
				}
			},
			{
				"name": "copilot_fetchWebPage",
				"displayName": "%copilot.tools.fetchWebPage.name%",
				"toolReferenceName": "fetch",
				"when": "!isWeb",
				"canBeReferencedInPrompt": true,
				"icon": "$(globe)",
				"userDescription": "%copilot.tools.fetchWebPage.description%",
				"modelDescription": "Fetches the main content from a web page. This tool is useful for summarizing or analyzing the content of a webpage. You should use this tool when you think the user is looking for information from a specific webpage.",
				"tags": [],
				"inputSchema": {
					"type": "object",
					"properties": {
						"urls": {
							"type": "array",
							"items": {
								"type": "string"
							},
							"description": "An array of URLs to fetch content from."
						},
						"query": {
							"type": "string",
							"description": "The query to search for in the web page's content. This should be a clear and concise description of the content you want to find."
						}
					},
					"required": [
						"urls",
						"query"
					]
				}
			},
			{
				"name": "copilot_findTestFiles",
				"displayName": "%copilot.tools.findTestFiles.name%",
				"icon": "$(beaker)",
				"canBeReferencedInPrompt": false,
				"toolReferenceName": "findTestFiles",
				"userDescription": "%copilot.tools.findTestFiles.description%",
				"modelDescription": "For a source code file, find the file that contains the tests. For a test file find the file that contains the code under test.",
				"tags": [],
				"inputSchema": {
					"type": "object",
					"properties": {
						"filePaths": {
							"type": "array",
							"items": {
								"type": "string"
							}
						}
					},
					"required": [
						"filePaths"
					]
				}
			},
			{
				"name": "copilot_getDocInfo",
				"displayName": "%copilot.tools.getDocInfo.name%",
				"icon": "$(beaker)",
				"canBeReferencedInPrompt": false,
				"toolReferenceName": "docInfo",
				"userDescription": "%copilot.tools.getDocInfo.description%",
				"modelDescription": "Find information about how to document it a symbol like a class or function. This tool is useful for generating documentation comments for code symbols. You should use this tool when you think the user is looking for information about how to document a specific code symbol.",
				"tags": [],
				"inputSchema": {
					"type": "object",
					"properties": {
						"filePaths": {
							"type": "array",
							"items": {
								"type": "string"
							},
							"description": "The file paths for which documentation information is needed."
						}
					},
					"required": [
						"filePaths"
					]
				}
			},
			{
				"name": "copilot_getSearchResults",
				"toolReferenceName": "searchResults",
				"displayName": "%github.copilot.tools.searchResults.name%",
				"icon": "$(search)",
				"userDescription": "%github.copilot.tools.searchResults.description%",
				"modelDescription": "The results from the search view"
			},
			{
				"name": "copilot_githubRepo",
				"toolReferenceName": "githubRepo",
				"displayName": "%github.copilot.tools.githubRepo.name%",
				"modelDescription": "Searches a GitHub repository for relevant source code snippets. Only use this tool if the user is very clearly asking for code snippets from a specific GitHub repository. Do not use this tool for Github repos that the user has open in their workspace.",
				"userDescription": "%github.copilot.tools.githubRepo.userDescription%",
				"icon": "$(repo)",
				"canBeReferencedInPrompt": true,
				"inputSchema": {
					"type": "object",
					"properties": {
						"repo": {
							"type": "string",
							"description": "The name of the Github repository to search for code in. Should must be formatted as '<owner>/<repo>'."
						},
						"query": {
							"type": "string",
							"description": "The query to search for repo. Should contain all relevant context."
						}
					},
					"required": [
						"repo",
						"query"
					]
				}
			},
			{
				"name": "copilot_toolReplay",
				"modelDescription": "Replays a tool call from a previous chat session.",
				"displayName": "tool replay",
				"when": "false",
				"inputSchema": {
					"type": "object",
					"properties": {
						"toolCallId": {
							"type": "string",
							"description": "the id of the tool original tool call"
						},
						"toolName": {
							"type": "string",
							"description": "the name of the tool being replayed"
						},
						"toolCallArgs": {
							"type": "object",
							"description": "the arguments of the tool call"
						}
					}
				}
			},
			{
				"name": "copilot_editFiles",
				"modelDescription": "This is a placeholder tool, do not use",
				"userDescription": "Edit files",
				"icon": "$(pencil)",
				"displayName": "Edit Files",
				"toolReferenceName": "editFiles"
			}
		],
		"languageModelToolSets": [
			{
				"name": "edit",
				"description": "%copilot.toolSet.editing.description%",
				"icon": "$(pencil)",
				"tools": [
					"createFile",
					"createDirectory",
					"editNotebook",
					"newJupyterNotebook",
					"editFiles"
				]
			},
			{
				"name": "runNotebooks",
				"description": "%copilot.toolSet.runNotebook.description%",
				"icon": "$(notebook)",
				"tools": [
					"runCell",
					"getNotebookSummary",
					"readNotebookCellOutput"
				]
			},
			{
				"name": "search",
				"description": "%copilot.toolSet.search.description%",
				"icon": "$(search)",
				"tools": [
					"fileSearch",
					"textSearch",
					"listDirectory",
					"readFile",
					"codebase",
					"searchResults"
				]
			},
			{
				"name": "new",
				"description": "%copilot.toolSet.new.description%",
				"icon": "$(new-folder)",
				"tools": [
					"newWorkspace",
					"runVscodeCommand",
					"getProjectSetupInfo",
					"installExtension"
				]
			}
		],
		"chatParticipants": [
			{
				"id": "github.copilot.default",
				"name": "GitHubCopilot",
				"fullName": "GitHub Copilot",
				"description": "%copilot.description%",
				"isDefault": true,
				"locations": [
					"panel"
				],
				"modes": [
					"ask"
				],
				"disambiguation": [
					{
						"category": "generate_code_sample",
						"description": "The user wants to generate code snippets without referencing the contents of the current workspace. This category does not include generating entire projects.",
						"examples": [
							"Write an example of computing a SHA256 hash."
						]
					},
					{
						"category": "add_feature_to_file",
						"description": "The user wants to change code in a file that is provided in their request, without referencing the contents of the current workspace. This category does not include generating entire projects.",
						"examples": [
							"Add a refresh button to the table widget."
						]
					},
					{
						"category": "question_about_specific_files",
						"description": "The user has a question about a specific file or code snippet that they have provided as part of their query, and the question does not require additional workspace context to answer.",
						"examples": [
							"What does this file do?"
						]
					}
				]
			},
			{
				"id": "github.copilot.editingSession",
				"name": "GitHubCopilot",
				"fullName": "GitHub Copilot",
				"description": "%copilot.edits.description%",
				"isDefault": true,
				"locations": [
					"panel"
				],
				"modes": [
					"edit"
				],
				"when": "!config.chat.edits2.enabled"
			},
			{
				"id": "github.copilot.editingSessionEditor",
				"name": "GitHubCopilot",
				"fullName": "GitHub Copilot",
				"description": "%copilot.edits.description%",
				"isDefault": true,
				"when": "config.inlineChat.enableV2 || config.github.copilot.chat.advanced.inlineChat2",
				"locations": [
					"editor"
				],
				"commands": [
					{
						"name": "fix",
						"description": "%copilot.workspace.fix.description%",
						"when": "config.inlineChat.enableV2 || config.github.copilot.chat.advanced.inlineChat2",
						"disambiguation": [
							{
								"category": "fix",
								"description": "Propose a fix for the problems in the selected code",
								"examples": [
									"There is a problem in this code. Rewrite the code to show it with the bug fixed."
								]
							}
						]
					},
					{
						"name": "tests",
						"description": "%copilot.workspace.tests.description%",
						"when": "config.inlineChat.enableV2 || config.github.copilot.chat.advanced.inlineChat2",
						"disambiguation": [
							{
								"category": "tests",
								"description": "Help writing tests for the selected code",
								"examples": [
									"Help me write tests for the selected code."
								]
							}
						]
					},
					{
						"name": "doc",
						"description": "%copilot.workspace.doc.description%",
						"when": "config.inlineChat.enableV2 || config.github.copilot.chat.advanced.inlineChat2",
						"disambiguation": [
							{
								"category": "doc",
								"description": "Add documentation comment for this symbol",
								"examples": [
									"Add jsdoc to this method"
								]
							}
						]
					}
				]
			},
			{
				"id": "github.copilot.editingSession2",
				"name": "GitHubCopilot",
				"fullName": "GitHub Copilot",
				"description": "%copilot.edits.description%",
				"isDefault": true,
				"locations": [
					"panel"
				],
				"modes": [
					"edit"
				],
				"when": "config.chat.edits2.enabled"
			},
			{
				"id": "github.copilot.editsAgent",
				"name": "agent",
				"fullName": "GitHub Copilot",
				"description": "%copilot.agent.description%",
				"locations": [
					"panel"
				],
				"modes": [
					"agent"
				],
				"isEngine": true,
				"isDefault": true,
				"isAgent": true,
				"when": "config.chat.agent.enabled",
				"commands": [
					{
						"name": "list"
					},
					{
						"name": "error",
						"description": "Make a model request which will result in an error",
						"when": "github.copilot.chat.debug"
					}
				]
			},
			{
				"id": "github.copilot.editor",
				"name": "Copilot",
				"fullName": "GitHub Copilot",
				"description": "%copilot.description%",
				"isDefault": true,
				"locations": [
					"editor"
				],
				"when": "!config.inlineChat.enableV2 && !config.github.copilot.chat.advanced.inlineChat2",
				"disambiguation": [
					{
						"category": "unknown",
						"description": "Intent of this command is unclear or is not related to information technologies",
						"examples": [
							"Add a dog to this comment."
						]
					}
				],
				"commands": [
					{
						"name": "generate",
						"description": "%copilot.workspace.generate.description%",
						"disambiguation": [
							{
								"category": "generate",
								"description": "Generate new code",
								"examples": [
									"Add a function that returns the sum of two numbers"
								]
							}
						]
					},
					{
						"name": "edit",
						"description": "%copilot.workspace.edit.inline.description%",
						"disambiguation": [
							{
								"category": "edit",
								"description": "Make changes to existing code",
								"examples": [
									"Change this method to use async/await"
								]
							}
						]
					},
					{
						"name": "doc",
						"description": "%copilot.workspace.doc.description%",
						"disambiguation": [
							{
								"category": "doc",
								"description": "Add documentation comment for this symbol",
								"examples": [
									"Add jsdoc to this method"
								]
							}
						]
					},
					{
						"name": "fix",
						"description": "%copilot.workspace.fix.description%",
						"disambiguation": [
							{
								"category": "fix",
								"description": "Propose a fix for the problems in the selected code",
								"examples": [
									"There is a problem in this code. Rewrite the code to show it with the bug fixed."
								]
							}
						]
					},
					{
						"name": "explain",
						"description": "%copilot.workspace.explain.description%",
						"disambiguation": [
							{
								"category": "explain",
								"description": "Explain how the code in your active editor works",
								"examples": [
									"Write an explanation for the code above as paragraphs of text."
								]
							}
						]
					},
					{
						"name": "review",
						"description": "%copilot.workspace.review.description%",
						"when": "github.copilot.advanced.review.intent"
					},
					{
						"name": "tests",
						"description": "%copilot.workspace.tests.description%",
						"disambiguation": [
							{
								"category": "tests",
								"description": "Generate unit tests for the selected code. The user does not want to fix their existing tests.",
								"examples": [
									"Write a set of detailed unit test functions for the code above."
								]
							}
						]
					}
				]
			},
			{
				"id": "github.copilot.notebook",
				"name": "GitHubCopilot",
				"fullName": "GitHub Copilot",
				"description": "%copilot.description%",
				"isDefault": true,
				"locations": [
					"notebook"
				],
				"when": "!config.inlineChat.notebookAgent",
				"commands": [
					{
						"name": "fix",
						"description": "%copilot.workspace.fix.description%"
					},
					{
						"name": "explain",
						"description": "%copilot.workspace.explain.description%"
					}
				]
			},
			{
				"id": "github.copilot.notebookEditorAgent",
				"name": "GitHubCopilot",
				"fullName": "GitHub Copilot",
				"description": "%copilot.description%",
				"isDefault": true,
				"locations": [
					"notebook"
				],
				"when": "config.inlineChat.notebookAgent",
				"commands": [
					{
						"name": "fix",
						"description": "%copilot.workspace.fix.description%"
					},
					{
						"name": "explain",
						"description": "%copilot.workspace.explain.description%"
					}
				]
			},
			{
				"id": "github.copilot.workspace",
				"name": "workspace",
				"fullName": "Workspace",
				"description": "%copilot.workspace.description%",
				"when": "!github.copilot.interactiveSession.disabled",
				"sampleRequest": "%copilot.workspace.sampleRequest%",
				"locations": [
					"panel"
				],
				"disambiguation": [
					{
						"category": "workspace_project_questions",
						"description": "The user wants to learn about or update the code or files in their current workspace. Questions in this category may be about understanding what the whole workspace does or locating the implementation of some code. This does not include generating or updating tests.",
						"examples": [
							"What does this project do?"
						]
					},
					{
						"category": "find_code_in_workspace",
						"description": "The user wants to locate the implementation of some functionality in their current workspace.",
						"examples": [
							"Where is the tree widget implemented?"
						]
					},
					{
						"category": "generate_with_workspace_context",
						"description": "The user wants to generate code based on multiple files in the workspace and did not specify which files to reference.",
						"examples": [
							"Create a README for this project."
						]
					}
				],
				"commands": [
					{
						"name": "explain",
						"description": "%copilot.workspace.explain.description%"
					},
					{
						"name": "review",
						"description": "%copilot.workspace.review.description%",
						"when": "github.copilot.advanced.review.intent"
					},
					{
						"name": "tests",
						"description": "%copilot.workspace.tests.description%",
						"disambiguation": [
							{
								"category": "create_tests",
								"description": "The user wants to generate unit tests.",
								"examples": [
									"Generate tests for my selection using pytest."
								]
							}
						]
					},
					{
						"name": "fix",
						"description": "%copilot.workspace.fix.description%",
						"sampleRequest": "%copilot.workspace.fix.sampleRequest%"
					},
					{
						"name": "new",
						"description": "%copilot.workspace.new.description%",
						"sampleRequest": "%copilot.workspace.new.sampleRequest%",
						"isSticky": true,
						"disambiguation": [
							{
								"category": "create_new_workspace_or_extension",
								"description": "The user wants to create a complete Visual Studio Code workspace from scratch, such as a new application or a Visual Studio Code extension. Use this category only if the question relates to generating or creating new workspaces in Visual Studio Code. Do not use this category for updating existing code or generating sample code snippets",
								"examples": [
									"Scaffold a Node server.",
									"Create a sample project which uses the fileSystemProvider API.",
									"react application"
								]
							}
						]
					},
					{
						"name": "newNotebook",
						"description": "%copilot.workspace.newNotebook.description%",
						"sampleRequest": "%copilot.workspace.newNotebook.sampleRequest%",
						"disambiguation": [
							{
								"category": "create_jupyter_notebook",
								"description": "The user wants to create a new Jupyter notebook in Visual Studio Code.",
								"examples": [
									"Create a notebook to analyze this CSV file."
								]
							}
						]
					},
					{
						"name": "semanticSearch",
						"description": "%copilot.workspace.semanticSearch.description%",
						"sampleRequest": "%copilot.workspace.semanticSearch.sampleRequest%",
						"when": "config.github.copilot.semanticSearch.enabled"
					},
					{
						"name": "setupTests",
						"description": "%copilot.vscode.setupTests.description%",
						"sampleRequest": "%copilot.vscode.setupTests.sampleRequest%",
						"when": "config.github.copilot.chat.setupTests.enabled",
						"disambiguation": [
							{
								"category": "set_up_tests",
								"description": "The user wants to configure project test setup, framework, or test runner. The user does not want to fix their existing tests.",
								"examples": [
									"Set up tests for this project."
								]
							}
						]
					}
				]
			},
			{
				"id": "github.copilot.vscode",
				"name": "vscode",
				"fullName": "VS Code",
				"description": "%copilot.vscode.description%",
				"when": "!github.copilot.interactiveSession.disabled",
				"sampleRequest": "%copilot.vscode.sampleRequest%",
				"locations": [
					"panel"
				],
				"disambiguation": [
					{
						"category": "vscode_configuration_questions",
						"description": "The user wants to learn about, use, or configure the Visual Studio Code. Use this category if the users question is specifically about commands, settings, keybindings, extensions and other features available in Visual Studio Code. Do not use this category to answer questions about generating code or creating new projects including Visual Studio Code extensions.",
						"examples": [
							"Switch to light mode.",
							"Keyboard shortcut to toggle terminal visibility.",
							"Settings to enable minimap.",
							"Whats new in the latest release?"
						]
					},
					{
						"category": "configure_python_environment",
						"description": "The user wants to set up their Python environment.",
						"examples": [
							"Create a virtual environment for my project."
						]
					}
				],
				"commands": [
					{
						"name": "search",
						"description": "%copilot.vscode.search.description%",
						"sampleRequest": "%copilot.vscode.search.sampleRequest%"
					}
				]
			},
			{
				"id": "github.copilot.terminal",
				"name": "terminal",
				"fullName": "Terminal",
				"description": "%copilot.terminal.description%",
				"when": "!github.copilot.interactiveSession.disabled",
				"sampleRequest": "%copilot.terminal.sampleRequest%",
				"isDefault": true,
				"locations": [
					"terminal"
				],
				"commands": [
					{
						"name": "explain",
						"description": "%copilot.terminal.explain.description%",
						"sampleRequest": "%copilot.terminal.explain.sampleRequest%"
					}
				]
			},
			{
				"id": "github.copilot.terminalPanel",
				"name": "terminal",
				"fullName": "Terminal",
				"description": "%copilot.terminalPanel.description%",
				"when": "!github.copilot.interactiveSession.disabled",
				"sampleRequest": "%copilot.terminal.sampleRequest%",
				"locations": [
					"panel"
				],
				"commands": [
					{
						"name": "explain",
						"description": "%copilot.terminal.explain.description%",
						"sampleRequest": "%copilot.terminal.explain.sampleRequest%",
						"disambiguation": [
							{
								"category": "terminal_state_questions",
								"description": "The user wants to learn about specific state such as the selection, command, or failed command in the integrated terminal in Visual Studio Code.",
								"examples": [
									"Why did the latest terminal command fail?"
								]
							}
						]
					}
				]
			},
			{
				"id": "github.copilot.chatReplay",
				"name": "chatReplay",
				"fullName": "Chat Replay",
				"when": "debugType == 'vscode-chat-replay'",
				"locations": [
					"panel"
				]
			}
		],
		"languageModelChatProviders": [
			{
				"vendor": "copilot",
				"displayName": "Copilot"
			},
			{
				"vendor": "azure",
				"displayName": "Azure",
				"managementCommand": "github.copilot.chat.manageBYOK"
			},
			{
				"vendor": "anthropic",
				"displayName": "Anthropic",
				"managementCommand": "github.copilot.chat.manageBYOK"
			},
			{
				"vendor": "xai",
				"displayName": "xAI",
				"managementCommand": "github.copilot.chat.manageBYOK"
			},
			{
				"vendor": "ollama",
				"displayName": "Ollama"
			},
			{
				"vendor": "openai",
				"displayName": "OpenAI",
				"managementCommand": "github.copilot.chat.manageBYOK"
			},
			{
				"vendor": "gemini",
				"displayName": "Google",
				"managementCommand": "github.copilot.chat.manageBYOK"
			},
			{
				"vendor": "groq",
				"displayName": "Groq",
				"managementCommand": "github.copilot.chat.manageBYOK"
			},
			{
				"vendor": "openrouter",
				"displayName": "OpenRouter",
				"managementCommand": "github.copilot.chat.manageBYOK"
			},
			{
				"vendor": "customoai",
				"displayName": "OpenAI Compatible",
				"managementCommand": "github.copilot.chat.manageBYOK"
			}
		],
		"interactiveSession": [
			{
				"label": "GitHub Copilot",
				"id": "copilot",
				"icon": "",
				"when": "!github.copilot.interactiveSession.disabled"
			}
		],
		"viewsWelcome": [
			{
				"view": "debug",
				"when": "github.copilot-chat.activated",
				"contents": "%github.copilot.viewsWelcome.debug%"
			},
			{
				"view": "codex-placeholder",
				"when": "true",
				"contents": "%github.copilot.viewsWelcome.codexPlaceholder%"
			},
			{
				"view": "workbench.view.chat.sessions.openai-codex",
				"contents": "%github.copilot.viewsWelcome.codexWelcomeView%"
			},
			{
				"view": "copilot-agents-placeholder",
				"when": "true",
				"contents": "%github.copilot.viewsWelcome.agentsPlaceholder%"
			},
			{
				"view": "workbench.view.chat.sessions.copilot-cloud-agent",
				"when": "workspaceFolderCount == 0",
				"contents": "%github.copilot.viewsWelcome.noFolder.contents%"
			},
			{
				"view": "workbench.view.chat.sessions.copilot-cloud-agent",
				"when": "git.state == initialized && gitOpenRepositoryCount == 0 && workspaceFolderCount > 0 && git.parentRepositoryCount == 0",
				"contents": "%github.copilot.viewsWelcome.noRepo.contents%"
			},
			{
				"view": "workbench.view.chat.sessions.copilot-cloud-agent",
				"when": "git.state == initialized && workspaceFolderCount > 0 && (git.parentRepositoryCount > 0 || gitOpenRepositoryCount > 0) && !github:hasGitHubRemotes",
				"contents": "%github.copilot.viewsWelcome.noGitHub.contents%"
			},
			{
				"view": "workbench.view.chat.sessions.copilot-cloud-agent",
				"when": "github.copilot.chat.cloudSessionsEmpty",
				"contents": "%github.copilot.viewsWelcome.cloudSessionsEmpty.contents%"
			},
			{
				"view": "workbench.view.chat.sessions.copilotcli",
				"when": "github.copilot.chat.cliSessionsEmpty",
				"contents": "%github.copilot.viewsWelcome.cliSessionsEmpty.contents%"
			}
		],
		"chatViewsWelcome": [
			{
				"icon": "$(copilot-large)",
				"title": "Ask Copilot",
				"content": "%github.copilot.viewsWelcome.signIn%",
				"when": "!github.copilot-chat.activated && !github.copilot.offline && !github.copilot.interactiveSession.individual.expired && !github.copilot.interactiveSession.enterprise.disabled && !github.copilot.interactiveSession.contactSupport && !github.copilot.interactiveSession.chatDisabled && !github.copilot.interactiveSession.switchToReleaseChannel"
			},
			{
				"icon": "$(copilot-large)",
				"title": "Ask Copilot",
				"content": "%github.copilot.viewsWelcome.individual.expired%",
				"when": "github.copilot.interactiveSession.individual.expired"
			},
			{
				"icon": "$(copilot-large)",
				"title": "Ask Copilot",
				"content": "%github.copilot.viewsWelcome.enterprise%",
				"when": "github.copilot.interactiveSession.enterprise.disabled"
			},
			{
				"icon": "$(copilot-large)",
				"title": "Ask Copilot",
				"content": "%github.copilot.viewsWelcome.offline%",
				"when": "github.copilot.offline"
			},
			{
				"icon": "$(copilot-large)",
				"title": "Ask Copilot",
				"content": "%github.copilot.viewsWelcome.contactSupport%",
				"when": "github.copilot.interactiveSession.contactSupport"
			},
			{
				"icon": "$(copilot-large)",
				"title": "Ask Copilot",
				"content": "%github.copilot.viewsWelcome.chatDisabled%",
				"when": "github.copilot.interactiveSession.chatDisabled"
			},
			{
				"icon": "$(copilot-large)",
				"title": "Ask Copilot",
				"content": "%github.copilot.viewsWelcome.switchToReleaseChannel%",
				"when": "github.copilot.interactiveSession.switchToReleaseChannel"
			}
		],
		"commands": [
			{
				"command": "github.copilot.claude.sessions.refresh",
				"title": "%github.copilot.command.refreshClaudeCodeSessions%",
				"icon": "$(refresh)",
				"category": "Claude Code"
			},
			{
				"command": "github.copilot.cli.sessions.refresh",
				"title": "%github.copilot.command.refreshAgentSessions%",
				"icon": "$(refresh)",
				"category": "Copilot CLI"
			},
			{
				"command": "github.copilot.cli.sessions.delete",
				"title": "%github.copilot.command.deleteAgentSession%",
				"icon": "$(close)",
				"category": "Copilot CLI"
			},
			{
				"command": "github.copilot.cli.sessions.resumeInTerminal",
				"title": "%github.copilot.command.cli.sessions.resumeInTerminal%",
				"icon": "$(terminal)",
				"category": "Copilot CLI"
			},
			{
				"command": "github.copilot.cli.sessions.newTerminalSession",
				"title": "%github.copilot.cli.sessions.newTerminalSession%",
				"icon": "$(terminal)",
				"category": "Copilot CLI"
			},
			{
				"command": "github.copilot.chat.replay",
				"title": "Start Chat Replay",
				"icon": "$(debug-line-by-line)",
				"enablement": "resourceLangId == chatReplay && !inDebugMode"
			},
			{
				"command": "github.copilot.chat.replay.enableWorkspaceEditTracing",
				"title": "%github.copilot.command.enableEditTracing%",
				"category": "Developer",
				"enablement": "!github.copilot.chat.replay.workspaceEditTracing"
			},
			{
				"command": "github.copilot.chat.replay.disableWorkspaceEditTracing",
				"title": "%github.copilot.command.disableEditTracing%",
				"category": "Developer",
				"enablement": "github.copilot.chat.replay.workspaceEditTracing"
			},
			{
				"command": "github.copilot.chat.explain",
				"title": "%github.copilot.command.explainThis%",
				"enablement": "!github.copilot.interactiveSession.disabled",
				"category": "Chat"
			},
			{
				"command": "github.copilot.chat.explain.palette",
				"title": "%github.copilot.command.explainThis%",
				"enablement": "!github.copilot.interactiveSession.disabled && !editorReadonly",
				"category": "Chat"
			},
			{
				"command": "github.copilot.chat.review",
				"title": "%github.copilot.command.reviewAndComment%",
				"enablement": "config.github.copilot.chat.reviewSelection.enabled && !github.copilot.interactiveSession.disabled",
				"category": "Chat"
			},
			{
				"command": "github.copilot.chat.review.apply",
				"title": "%github.copilot.command.applyReviewSuggestion%",
				"icon": "$(sparkle)",
				"enablement": "commentThread =~ /hasSuggestion/",
				"category": "Chat"
			},
			{
				"command": "github.copilot.chat.review.applyAndNext",
				"title": "%github.copilot.command.applyReviewSuggestionAndNext%",
				"icon": "$(sparkle)",
				"enablement": "commentThread =~ /hasSuggestion/",
				"category": "Chat"
			},
			{
				"command": "github.copilot.chat.review.discard",
				"title": "%github.copilot.command.discardReviewSuggestion%",
				"icon": "$(close)",
				"category": "Chat"
			},
			{
				"command": "github.copilot.chat.review.discardAndNext",
				"title": "%github.copilot.command.discardReviewSuggestionAndNext%",
				"icon": "$(close)",
				"category": "Chat"
			},
			{
				"command": "github.copilot.chat.review.discardAll",
				"title": "%github.copilot.command.discardAllReviewSuggestion%",
				"icon": "$(close-all)",
				"category": "Chat"
			},
			{
				"command": "github.copilot.chat.review.stagedChanges",
				"title": "%github.copilot.command.reviewStagedChanges%",
				"icon": "$(code-review)",
				"enablement": "github.copilot.chat.reviewDiff.enabled && !github.copilot.interactiveSession.disabled",
				"category": "Chat"
			},
			{
				"command": "github.copilot.chat.review.unstagedChanges",
				"title": "%github.copilot.command.reviewUnstagedChanges%",
				"icon": "$(code-review)",
				"enablement": "github.copilot.chat.reviewDiff.enabled && !github.copilot.interactiveSession.disabled",
				"category": "Chat"
			},
			{
				"command": "github.copilot.chat.review.changes",
				"title": "%github.copilot.command.reviewChanges%",
				"icon": "$(code-review)",
				"enablement": "github.copilot.chat.reviewDiff.enabled && !github.copilot.interactiveSession.disabled",
				"category": "Chat"
			},
			{
				"command": "github.copilot.chat.review.stagedFileChange",
				"title": "%github.copilot.command.reviewFileChange%",
				"icon": "$(code-review)",
				"enablement": "github.copilot.chat.reviewDiff.enabled && !github.copilot.interactiveSession.disabled",
				"category": "Chat"
			},
			{
				"command": "github.copilot.chat.review.unstagedFileChange",
				"title": "%github.copilot.command.reviewFileChange%",
				"icon": "$(code-review)",
				"enablement": "github.copilot.chat.reviewDiff.enabled && !github.copilot.interactiveSession.disabled",
				"category": "Chat"
			},
			{
				"command": "github.copilot.chat.review.previous",
				"title": "%github.copilot.command.gotoPreviousReviewSuggestion%",
				"icon": "$(arrow-up)",
				"category": "Chat"
			},
			{
				"command": "github.copilot.chat.review.next",
				"title": "%github.copilot.command.gotoNextReviewSuggestion%",
				"icon": "$(arrow-down)",
				"category": "Chat"
			},
			{
				"command": "github.copilot.chat.review.continueInInlineChat",
				"title": "%github.copilot.command.continueReviewInInlineChat%",
				"icon": "$(comment-discussion)",
				"category": "Chat"
			},
			{
				"command": "github.copilot.chat.review.continueInChat",
				"title": "%github.copilot.command.continueReviewInChat%",
				"icon": "$(comment-discussion)",
				"category": "Chat"
			},
			{
				"command": "github.copilot.chat.review.markHelpful",
				"title": "%github.copilot.command.helpfulReviewSuggestion%",
				"icon": "$(thumbsup)",
				"enablement": "!(commentThread =~ /markedAsHelpful/)",
				"category": "Chat"
			},
			{
				"command": "github.copilot.chat.openUserPreferences",
				"title": "%github.copilot.command.openUserPreferences%",
				"category": "Chat",
				"enablement": "config.github.copilot.chat.enableUserPreferences"
			},
			{
				"command": "github.copilot.chat.review.markUnhelpful",
				"title": "%github.copilot.command.unhelpfulReviewSuggestion%",
				"icon": "$(thumbsdown)",
				"enablement": "!(commentThread =~ /markedAsUnhelpful/)",
				"category": "Chat"
			},
			{
				"command": "github.copilot.chat.generate",
				"title": "%github.copilot.command.generateThis%",
				"icon": "$(sparkle)",
				"enablement": "!github.copilot.interactiveSession.disabled && !editorReadonly",
				"category": "Chat"
			},
			{
				"command": "github.copilot.chat.generateDocs",
				"title": "%github.copilot.command.generateDocs%",
				"enablement": "!github.copilot.interactiveSession.disabled && !editorReadonly",
				"category": "Chat"
			},
			{
				"command": "github.copilot.chat.generateTests",
				"title": "%github.copilot.command.generateTests%",
				"enablement": "!github.copilot.interactiveSession.disabled && !editorReadonly",
				"category": "Chat"
			},
			{
				"command": "github.copilot.chat.fix",
				"title": "%github.copilot.command.fixThis%",
				"enablement": "!github.copilot.interactiveSession.disabled && !editorReadonly",
				"category": "Chat"
			},
			{
				"command": "github.copilot.interactiveSession.feedback",
				"title": "%github.copilot.command.sendChatFeedback%",
				"enablement": "github.copilot-chat.activated && !github.copilot.interactiveSession.disabled",
				"icon": "$(feedback)",
				"category": "Chat"
			},
			{
				"command": "github.copilot.debug.workbenchState",
				"title": "%github.copilot.command.logWorkbenchState%",
				"category": "Developer"
			},
			{
				"command": "github.copilot.debug.showChatLogView",
				"title": "%github.copilot.command.showChatLogView%",
				"category": "Developer"
			},
			{
				"command": "github.copilot.debug.showOutputChannel",
				"title": "%github.copilot.command.showOutputChannel%",
				"category": "Developer"
			},
			{
				"command": "github.copilot.debug.showContextInspectorView",
				"title": "%github.copilot.command.showContextInspectorView%",
				"icon": "$(inspect)",
				"category": "Developer"
			},
			{
				"command": "github.copilot.debug.resetVirtualToolGroups",
				"title": "%github.copilot.command.resetVirtualToolGroups%",
				"icon": "$(inspect)",
				"category": "Developer"
			},
			{
				"command": "github.copilot.terminal.explainTerminalLastCommand",
				"title": "%github.copilot.command.explainTerminalLastCommand%",
				"category": "Chat"
			},
			{
				"command": "github.copilot.git.generateCommitMessage",
				"title": "%github.copilot.git.generateCommitMessage%",
				"icon": "$(sparkle)",
				"enablement": "!github.copilot.interactiveSession.disabled",
				"category": "Chat"
			},
			{
				"command": "github.copilot.git.resolveMergeConflicts",
				"title": "%github.copilot.git.resolveMergeConflicts%",
				"icon": "$(chat-sparkle)",
				"enablement": "!github.copilot.interactiveSession.disabled",
				"category": "Chat"
			},
			{
				"command": "github.copilot.devcontainer.generateDevContainerConfig",
				"title": "%github.copilot.devcontainer.generateDevContainerConfig%",
				"category": "Chat"
			},
			{
				"command": "github.copilot.tests.fixTestFailure",
				"icon": "$(sparkle)",
				"title": "%github.copilot.command.fixTestFailure%",
				"category": "Chat"
			},
			{
				"command": "github.copilot.tests.fixTestFailure.fromInline",
				"icon": "$(sparkle)",
				"title": "%github.copilot.command.fixTestFailure%"
			},
			{
				"command": "github.copilot.chat.attachFile",
				"title": "%github.copilot.chat.attachFile%",
				"category": "Chat"
			},
			{
				"command": "github.copilot.chat.attachSelection",
				"title": "%github.copilot.chat.attachSelection%",
				"icon": "$(comment-discussion)",
				"category": "Chat"
			},
			{
				"command": "github.copilot.debug.collectDiagnostics",
				"title": "%github.copilot.command.collectDiagnostics%",
				"category": "Developer"
			},
			{
				"command": "github.copilot.debug.inlineEdit.clearCache",
				"title": "%github.copilot.command.inlineEdit.clearCache%",
				"category": "Developer"
			},
			{
				"command": "github.copilot.debug.inlineEdit.reportNotebookNESIssue",
				"title": "%github.copilot.command.inlineEdit.reportNotebookNESIssue%",
				"enablement": "config.github.copilot.chat.advanced.notebook.alternativeNESFormat.enabled || github.copilot.chat.enableEnhancedNotebookNES",
				"category": "Developer"
			},
			{
				"command": "github.copilot.debug.generateSTest",
				"title": "%github.copilot.command.generateSTest%",
				"enablement": "github.copilot.debugReportFeedback",
				"category": "Developer"
			},
			{
				"command": "github.copilot.open.walkthrough",
				"title": "%github.copilot.command.openWalkthrough%",
				"category": "Chat"
			},
			{
				"command": "github.copilot.debug.generateInlineEditTests",
				"title": "Generate Inline Edit Tests",
				"category": "Chat",
				"enablement": "resourceScheme == 'ccreq'"
			},
			{
				"command": "github.copilot.buildLocalWorkspaceIndex",
				"title": "%github.copilot.command.buildLocalWorkspaceIndex%",
				"category": "Chat",
				"enablement": "github.copilot-chat.activated"
			},
			{
				"command": "github.copilot.buildRemoteWorkspaceIndex",
				"title": "%github.copilot.command.buildRemoteWorkspaceIndex%",
				"category": "Chat",
				"enablement": "github.copilot-chat.activated"
			},
			{
				"command": "github.copilot.report",
				"title": "Report Issue",
				"category": "Chat"
			},
			{
				"command": "github.copilot.chat.rerunWithCopilotDebug",
				"title": "%github.copilot.command.rerunWithCopilotDebug%",
				"category": "Chat"
			},
			{
				"command": "github.copilot.chat.startCopilotDebugCommand",
				"title": "Start Copilot Debug"
			},
			{
				"command": "github.copilot.chat.clearTemporalContext",
				"title": "Clear Temporal Context",
				"category": "Developer"
			},
			{
				"command": "github.copilot.search.markHelpful",
				"title": "Helpful",
				"icon": "$(thumbsup)",
				"enablement": "!github.copilot.search.feedback.sent"
			},
			{
				"command": "github.copilot.search.markUnhelpful",
				"title": "Unhelpful",
				"icon": "$(thumbsdown)",
				"enablement": "!github.copilot.search.feedback.sent"
			},
			{
				"command": "github.copilot.search.feedback",
				"title": "Feedback",
				"icon": "$(feedback)",
				"enablement": "!github.copilot.search.feedback.sent"
			},
			{
				"command": "github.copilot.chat.debug.showElements",
				"title": "Show Rendered Elements"
			},
			{
				"command": "github.copilot.chat.debug.hideElements",
				"title": "Hide Rendered Elements"
			},
			{
				"command": "github.copilot.chat.debug.showTools",
				"title": "Show Tools"
			},
			{
				"command": "github.copilot.chat.debug.hideTools",
				"title": "Hide Tools"
			},
			{
				"command": "github.copilot.chat.debug.showNesRequests",
				"title": "Show NES Requests"
			},
			{
				"command": "github.copilot.chat.debug.hideNesRequests",
				"title": "Hide NES Requests"
			},
			{
				"command": "github.copilot.chat.debug.showRawRequestBody",
				"title": "Show Raw Request Body"
			},
			{
				"command": "github.copilot.chat.debug.exportLogItem",
				"title": "Export as...",
				"icon": "$(export)"
			},
			{
				"command": "github.copilot.chat.debug.exportPromptArchive",
				"title": "Export All as Archive...",
				"icon": "$(archive)"
			},
			{
				"command": "github.copilot.chat.debug.exportPromptLogsAsJson",
				"title": "Export All as JSON...",
				"icon": "$(export)"
			},
			{
				"command": "github.copilot.chat.debug.exportAllPromptLogsAsJson",
				"title": "Export All Prompt Logs as JSON...",
				"icon": "$(export)"
			},
			{
				"command": "github.copilot.debug.collectWorkspaceIndexDiagnostics",
				"title": "%github.copilot.command.collectWorkspaceIndexDiagnostics%",
				"category": "Developer"
			},
			{
				"command": "github.copilot.chat.mcp.setup.check",
				"title": "MCP Check: is supported"
			},
			{
				"command": "github.copilot.chat.mcp.setup.validatePackage",
				"title": "MCP Check: validate package"
			},
			{
				"command": "github.copilot.chat.mcp.setup.flow",
				"title": "MCP Check: do prompts"
			},
			{
				"command": "github.copilot.chat.generateAltText",
				"title": "Generate/Refine Alt Text"
			},
			{
				"command": "github.copilot.chat.notebook.enableFollowCellExecution",
				"title": "Enable Follow Cell Execution from Chat",
				"shortTitle": "Follow",
				"icon": "$(pinned)"
			},
			{
				"command": "github.copilot.chat.notebook.disableFollowCellExecution",
				"title": "Disable Follow Cell Execution from Chat",
				"shortTitle": "Unfollow",
				"icon": "$(pinned-dirty)"
			},
			{
				"command": "github.copilot.chat.manageBYOK",
				"title": "Manage Bring Your Own Key Vendor",
				"enablement": "false"
			},
			{
				"command": "github.copilot.chat.manageBYOKAPIKey",
				"title": "Manage Bring Your Own Key API Key",
				"enablement": "false"
			},
			{
				"command": "github.copilot.cloud.sessions.refresh",
				"title": "%github.copilot.command.refreshAgentSessions%",
				"icon": "$(refresh)"
			},
			{
				"command": "github.copilot.cloud.sessions.openInBrowser",
				"title": "%github.copilot.command.openCopilotAgentSessionsInBrowser%",
				"icon": "$(link-external)"
			},
			{
				"command": "github.copilot.cloud.sessions.proxy.closeChatSessionPullRequest",
				"title": "%github.copilot.command.closeChatSessionPullRequest.title%"
			}
		],
		"configuration": [
			{
				"title": "GitHub Copilot Chat",
				"id": "stable",
				"properties": {
					"github.copilot.chat.codeGeneration.useInstructionFiles": {
						"type": "boolean",
						"default": true,
						"markdownDescription": "%github.copilot.config.codeGeneration.useInstructionFiles%"
					},
					"github.copilot.editor.enableCodeActions": {
						"type": "boolean",
						"default": true,
						"description": "%github.copilot.config.enableCodeActions%"
					},
					"github.copilot.renameSuggestions.triggerAutomatically": {
						"type": "boolean",
						"default": true,
						"description": "%github.copilot.config.renameSuggestions.triggerAutomatically%"
					},
					"github.copilot.chat.localeOverride": {
						"type": "string",
						"enum": [
							"auto",
							"en",
							"fr",
							"it",
							"de",
							"es",
							"ru",
							"zh-CN",
							"zh-TW",
							"ja",
							"ko",
							"cs",
							"pt-br",
							"tr",
							"pl"
						],
						"enumDescriptions": [
							"Use VS Code's configured display language",
							"English",
							"français",
							"italiano",
							"Deutsch",
							"español",
							"русский",
							"中文(简体)",
							"中文(繁體)",
							"日本語",
							"한국어",
							"čeština",
							"português",
							"Türkçe",
							"polski"
						],
						"default": "auto",
						"markdownDescription": "%github.copilot.config.localeOverride%"
					},
					"github.copilot.chat.terminalChatLocation": {
						"type": "string",
						"default": "chatView",
						"markdownDescription": "%github.copilot.config.terminalChatLocation%",
						"markdownEnumDescriptions": [
							"%github.copilot.config.terminalChatLocation.chatView%",
							"%github.copilot.config.terminalChatLocation.quickChat%",
							"%github.copilot.config.terminalChatLocation.terminal%"
						],
						"enum": [
							"chatView",
							"quickChat",
							"terminal"
						]
					},
					"github.copilot.chat.scopeSelection": {
						"type": "boolean",
						"default": false,
						"markdownDescription": "%github.copilot.config.scopeSelection%"
					},
					"github.copilot.chat.useProjectTemplates": {
						"type": "boolean",
						"default": true,
						"markdownDescription": "%github.copilot.config.useProjectTemplates%"
					},
					"github.copilot.nextEditSuggestions.enabled": {
						"type": "boolean",
						"default": false,
						"tags": [
							"nextEditSuggestions",
							"onExp"
						],
						"markdownDescription": "%github.copilot.nextEditSuggestions.enabled%",
						"scope": "language-overridable"
					},
					"github.copilot.nextEditSuggestions.fixes": {
						"type": "boolean",
						"default": true,
						"tags": [
							"nextEditSuggestions",
							"onExp"
						],
						"markdownDescription": "%github.copilot.nextEditSuggestions.fixes%",
						"scope": "language-overridable"
					},
					"github.copilot.nextEditSuggestions.allowWhitespaceOnlyChanges": {
						"type": "boolean",
						"default": true,
						"tags": [
							"nextEditSuggestions",
							"onExp"
						],
						"markdownDescription": "%github.copilot.nextEditSuggestions.allowWhitespaceOnlyChanges%",
						"scope": "language-overridable"
					},
					"github.copilot.chat.agent.autoFix": {
						"type": "boolean",
						"default": true,
						"description": "%github.copilot.config.autoFix%",
						"tags": [
							"onExp"
						]
					},
					"github.copilot.chat.customInstructionsInSystemMessage": {
						"type": "boolean",
						"default": true,
						"description": "%github.copilot.config.customInstructionsInSystemMessage%"
					},
					"github.copilot.chat.agent.currentEditorContext.enabled": {
						"type": "boolean",
						"default": true,
						"description": "%github.copilot.config.agent.currentEditorContext.enabled%"
					}
				}
			},
			{
				"id": "preview",
				"properties": {
					"github.copilot.chat.reviewAgent.enabled": {
						"type": "boolean",
						"default": true,
						"description": "%github.copilot.config.reviewAgent.enabled%",
						"tags": [
							"preview"
						]
					},
					"github.copilot.chat.reviewSelection.enabled": {
						"type": "boolean",
						"default": true,
						"description": "%github.copilot.config.reviewSelection.enabled%",
						"tags": [
							"preview"
						]
					},
					"github.copilot.chat.reviewSelection.instructions": {
						"type": "array",
						"items": {
							"oneOf": [
								{
									"type": "object",
									"markdownDescription": "%github.copilot.config.reviewSelection.instruction.file%",
									"properties": {
										"file": {
											"type": "string",
											"examples": [
												".copilot-review-instructions.md"
											]
										},
										"language": {
											"type": "string"
										}
									},
									"examples": [
										{
											"file": ".copilot-review-instructions.md"
										}
									],
									"required": [
										"file"
									]
								},
								{
									"type": "object",
									"markdownDescription": "%github.copilot.config.reviewSelection.instruction.text%",
									"properties": {
										"text": {
											"type": "string",
											"examples": [
												"Use underscore for field names."
											]
										},
										"language": {
											"type": "string"
										}
									},
									"required": [
										"text"
									],
									"examples": [
										{
											"text": "Use underscore for field names."
										},
										{
											"text": "Resolve all TODO tasks."
										}
									]
								}
							]
						},
						"default": [],
						"markdownDescription": "%github.copilot.config.reviewSelection.instructions%",
						"examples": [
							[
								{
									"file": ".copilot-review-instructions.md"
								},
								{
									"text": "Resolve all TODO tasks."
								}
							]
						],
						"tags": [
							"preview"
						]
					},
					"github.copilot.chat.copilotDebugCommand.enabled": {
						"type": "boolean",
						"default": true,
						"tags": [
							"preview"
						],
						"description": "%github.copilot.chat.copilotDebugCommand.enabled%"
					},
					"github.copilot.chat.codesearch.enabled": {
						"type": "boolean",
						"default": false,
						"tags": [
							"preview"
						],
						"markdownDescription": "%github.copilot.config.codesearch.enabled%"
					},
					"github.copilot.chat.byok.ollamaEndpoint": {
						"type": "string",
						"default": "http://localhost:11434",
						"tags": [
							"preview"
						],
						"markdownDescription": "%github.copilot.config.byok.ollamaEndpoint%"
					}
				}
			},
			{
				"id": "experimental",
				"properties": {
					"github.copilot.chat.imageUpload.enabled": {
						"type": "boolean",
						"default": true,
						"tags": [
							"experimental",
							"onExp"
						],
						"markdownDescription": "%github.copilot.config.imageUpload.enabled%"
					},
					"github.copilot.chat.edits.suggestRelatedFilesFromGitHistory": {
						"type": "boolean",
						"default": true,
						"tags": [
							"experimental"
						],
						"markdownDescription": "%github.copilot.config.edits.suggestRelatedFilesFromGitHistory%"
					},
					"github.copilot.chat.edits.suggestRelatedFilesForTests": {
						"type": "boolean",
						"default": true,
						"tags": [
							"experimental"
						],
						"markdownDescription": "%github.copilot.chat.edits.suggestRelatedFilesForTests%"
					},
					"github.copilot.chat.codeGeneration.instructions": {
						"markdownDeprecationMessage": "%github.copilot.config.codeGeneration.instructions.deprecated%",
						"type": "array",
						"items": {
							"oneOf": [
								{
									"type": "object",
									"markdownDescription": "%github.copilot.config.codeGeneration.instruction.file%",
									"properties": {
										"file": {
											"type": "string",
											"examples": [
												".copilot-codeGeneration-instructions.md"
											]
										},
										"language": {
											"type": "string"
										}
									},
									"examples": [
										{
											"file": ".copilot-codeGeneration-instructions.md"
										}
									],
									"required": [
										"file"
									]
								},
								{
									"type": "object",
									"markdownDescription": "%github.copilot.config.codeGeneration.instruction.text%",
									"properties": {
										"text": {
											"type": "string",
											"examples": [
												"Use underscore for field names."
											]
										},
										"language": {
											"type": "string"
										}
									},
									"required": [
										"text"
									],
									"examples": [
										{
											"text": "Use underscore for field names."
										},
										{
											"text": "Always add a comment: 'Generated by Copilot'."
										}
									]
								}
							]
						},
						"default": [],
						"markdownDescription": "%github.copilot.config.codeGeneration.instructions%",
						"examples": [
							[
								{
									"file": ".copilot-codeGeneration-instructions.md"
								},
								{
									"text": "Always add a comment: 'Generated by Copilot'."
								}
							]
						],
						"tags": [
							"experimental"
						]
					},
					"github.copilot.chat.testGeneration.instructions": {
						"markdownDeprecationMessage": "%github.copilot.config.testGeneration.instructions.deprecated%",
						"type": "array",
						"items": {
							"oneOf": [
								{
									"type": "object",
									"markdownDescription": "%github.copilot.config.experimental.testGeneration.instruction.file%",
									"properties": {
										"file": {
											"type": "string",
											"examples": [
												".copilot-test-instructions.md"
											]
										},
										"language": {
											"type": "string"
										}
									},
									"examples": [
										{
											"file": ".copilot-test-instructions.md"
										}
									],
									"required": [
										"file"
									]
								},
								{
									"type": "object",
									"markdownDescription": "%github.copilot.config.experimental.testGeneration.instruction.text%",
									"properties": {
										"text": {
											"type": "string",
											"examples": [
												"Use suite and test instead of describe and it."
											]
										},
										"language": {
											"type": "string"
										}
									},
									"required": [
										"text"
									],
									"examples": [
										{
											"text": "Always try uniting related tests in a suite."
										}
									]
								}
							]
						},
						"default": [],
						"markdownDescription": "%github.copilot.config.testGeneration.instructions%",
						"examples": [
							[
								{
									"file": ".copilot-test-instructions.md"
								},
								{
									"text": "Always try uniting related tests in a suite."
								}
							]
						],
						"tags": [
							"experimental"
						]
					},
					"github.copilot.chat.commitMessageGeneration.instructions": {
						"type": "array",
						"items": {
							"oneOf": [
								{
									"type": "object",
									"markdownDescription": "%github.copilot.config.commitMessageGeneration.instruction.file%",
									"properties": {
										"file": {
											"type": "string",
											"examples": [
												".copilot-commit-message-instructions.md"
											]
										}
									},
									"examples": [
										{
											"file": ".copilot-commit-message-instructions.md"
										}
									],
									"required": [
										"file"
									]
								},
								{
									"type": "object",
									"markdownDescription": "%github.copilot.config.commitMessageGeneration.instruction.text%",
									"properties": {
										"text": {
											"type": "string",
											"examples": [
												"Use conventional commit message format."
											]
										}
									},
									"required": [
										"text"
									],
									"examples": [
										{
											"text": "Use conventional commit message format."
										}
									]
								}
							]
						},
						"default": [],
						"markdownDescription": "%github.copilot.config.commitMessageGeneration.instructions%",
						"examples": [
							[
								{
									"file": ".copilot-commit-message-instructions.md"
								},
								{
									"text": "Use conventional commit message format."
								}
							]
						],
						"tags": [
							"experimental"
						]
					},
					"github.copilot.chat.pullRequestDescriptionGeneration.instructions": {
						"type": "array",
						"items": {
							"oneOf": [
								{
									"type": "object",
									"markdownDescription": "%github.copilot.config.pullRequestDescriptionGeneration.instruction.file%",
									"properties": {
										"file": {
											"type": "string",
											"examples": [
												".copilot-pull-request-description-instructions.md"
											]
										}
									},
									"examples": [
										{
											"file": ".copilot-pull-request-description-instructions.md"
										}
									],
									"required": [
										"file"
									]
								},
								{
									"type": "object",
									"markdownDescription": "%github.copilot.config.pullRequestDescriptionGeneration.instruction.text%",
									"properties": {
										"text": {
											"type": "string",
											"examples": [
												"Include every commit message in the pull request description."
											]
										}
									},
									"required": [
										"text"
									],
									"examples": [
										{
											"text": "Include every commit message in the pull request description."
										}
									]
								}
							]
						},
						"default": [],
						"markdownDescription": "%github.copilot.config.pullRequestDescriptionGeneration.instructions%",
						"examples": [
							[
								{
									"file": ".copilot-pull-request-description-instructions.md"
								},
								{
									"text": "Use conventional commit message format."
								}
							]
						],
						"tags": [
							"experimental"
						]
					},
					"github.copilot.chat.generateTests.codeLens": {
						"type": "boolean",
						"default": false,
						"description": "%github.copilot.config.generateTests.codeLens%",
						"tags": [
							"experimental"
						]
					},
					"github.copilot.chat.edits.temporalContext.enabled": {
						"type": "boolean",
						"default": false,
						"description": "%github.copilot.chat.edits.temporalContext.enabled%",
						"tags": [
							"experimental",
							"onExp"
						]
					},
					"github.copilot.chat.editor.temporalContext.enabled": {
						"type": "boolean",
						"default": false,
						"description": "%github.copilot.chat.editor.temporalContext.enabled%",
						"tags": [
							"experimental",
							"onExp"
						]
					},
					"github.copilot.chat.setupTests.enabled": {
						"type": "boolean",
						"default": true,
						"markdownDescription": "%github.copilot.config.setupTests.enabled%",
						"tags": [
							"experimental"
						]
					},
					"github.copilot.chat.languageContext.typescript.enabled": {
						"type": "boolean",
						"default": false,
						"scope": "resource",
						"tags": [
							"experimental",
							"onExP"
						],
						"markdownDescription": "%github.copilot.chat.languageContext.typescript.enabled%"
					},
					"github.copilot.chat.languageContext.typescript.items": {
						"type": "string",
						"enum": [
							"minimal",
							"double",
							"fillHalf",
							"fill"
						],
						"default": "minimal",
						"scope": "resource",
						"tags": [
							"experimental",
							"onExP"
						],
						"markdownDescription": "%github.copilot.chat.languageContext.typescript.items%"
					},
					"github.copilot.chat.languageContext.typescript.includeDocumentation": {
						"type": "boolean",
						"default": false,
						"scope": "resource",
						"tags": [
							"experimental",
							"onExP"
						],
						"markdownDescription": "%github.copilot.chat.languageContext.typescript.includeDocumentation%"
					},
					"github.copilot.chat.languageContext.typescript.cacheTimeout": {
						"type": "number",
						"default": 500,
						"scope": "resource",
						"tags": [
							"experimental",
							"onExP"
						],
						"markdownDescription": "%github.copilot.chat.languageContext.typescript.cacheTimeout%"
					},
					"github.copilot.chat.languageContext.fix.typescript.enabled": {
						"type": "boolean",
						"default": false,
						"scope": "resource",
						"tags": [
							"experimental",
							"onExP"
						],
						"markdownDescription": "%github.copilot.chat.languageContext.fix.typescript.enabled%"
					},
					"github.copilot.chat.languageContext.inline.typescript.enabled": {
						"type": "boolean",
						"default": false,
						"scope": "resource",
						"tags": [
							"experimental",
							"onExP"
						],
						"markdownDescription": "%github.copilot.chat.languageContext.inline.typescript.enabled%"
					},
					"github.copilot.chat.newWorkspaceCreation.enabled": {
						"type": "boolean",
						"default": true,
						"tags": [
							"experimental"
						],
						"description": "%github.copilot.config.newWorkspaceCreation.enabled%"
					},
					"github.copilot.chat.newWorkspace.useContext7": {
						"type": "boolean",
						"default": false,
						"tags": [
							"experimental"
						],
						"markdownDescription": "%github.copilot.config.newWorkspace.useContext7%"
					},
					"github.copilot.chat.notebook.followCellExecution.enabled": {
						"type": "boolean",
						"default": false,
						"tags": [
							"experimental"
						],
						"description": "%github.copilot.config.notebook.followCellExecution%"
					},
					"github.copilot.chat.notebook.enhancedNextEditSuggestions.enabled": {
						"type": "boolean",
						"default": false,
						"tags": [
							"experimental",
							"onExp"
						],
						"description": "%github.copilot.config.notebook.enhancedNextEditSuggestions%"
					},
					"github.copilot.chat.summarizeAgentConversationHistory.enabled": {
						"type": "boolean",
						"default": true,
						"tags": [
							"experimental"
						],
						"description": "%github.copilot.config.summarizeAgentConversationHistory.enabled%"
					},
					"github.copilot.chat.virtualTools.threshold": {
						"type": "number",
						"minimum": 0,
						"maximum": 128,
						"default": 128,
						"tags": [
							"experimental"
						],
						"markdownDescription": "%github.copilot.config.virtualTools.threshold%"
					},
					"github.copilot.chat.azureModels": {
						"type": "object",
						"default": {},
						"tags": [
							"experimental"
						],
						"additionalProperties": {
							"type": "object",
							"properties": {
								"name": {
									"type": "string",
									"description": "Display name of the Azure model"
								},
								"url": {
									"type": "string",
									"description": "URL endpoint for the Azure model"
								},
								"toolCalling": {
									"type": "boolean",
									"description": "Whether the model supports tool calling"
								},
								"vision": {
									"type": "boolean",
									"description": "Whether the model supports vision capabilities"
								},
								"maxInputTokens": {
									"type": "number",
									"description": "Maximum number of input tokens supported by the model"
								},
								"maxOutputTokens": {
									"type": "number",
									"description": "Maximum number of output tokens supported by the model"
								},
								"thinking": {
									"type": "boolean",
									"default": false,
									"description": "Whether the model supports thinking capabilities"
								},
								"requestHeaders": {
									"type": "object",
									"description": "Additional HTTP headers to include with requests to this model. These reserved headers are not allowed and ignored if present: forbidden request headers (https://developer.mozilla.org/en-US/docs/Glossary/Forbidden_request_header), forwarding headers ('forwarded', 'x-forwarded-for', 'x-forwarded-host', 'x-forwarded-proto'), and others ('api-key', 'authorization', 'content-type', 'openai-intent', 'x-github-api-version', 'x-initiator', 'x-interaction-id', 'x-interaction-type', 'x-onbehalf-extension-id', 'x-request-id', 'x-vscode-user-agent-library-version'). Pattern-based forbidden headers ('proxy-*', 'sec-*', 'x-http-method*' with forbidden methods) are also blocked.",
									"additionalProperties": {
										"type": "string"
									}
								}
							},
							"required": [
								"name",
								"url",
								"toolCalling",
								"vision",
								"maxInputTokens",
								"maxOutputTokens"
							],
							"additionalProperties": false
						},
						"markdownDescription": "Configure custom Azure OpenAI models. Each key should be a unique model ID, and the value should be an object with model configuration including name, url, toolCalling, vision, maxInputTokens, and maxOutputTokens properties."
					},
					"github.copilot.chat.customOAIModels": {
						"type": "object",
						"default": {},
						"tags": [
							"experimental"
						],
						"additionalProperties": {
							"type": "object",
							"properties": {
								"name": {
									"type": "string",
									"description": "Display name of the custom OpenAI model"
								},
								"url": {
									"type": "string",
									"description": "URL endpoint for the custom OpenAI-compatible model"
								},
								"toolCalling": {
									"type": "boolean",
									"description": "Whether the model supports tool calling"
								},
								"vision": {
									"type": "boolean",
									"description": "Whether the model supports vision capabilities"
								},
								"maxInputTokens": {
									"type": "number",
									"description": "Maximum number of input tokens supported by the model"
								},
								"maxOutputTokens": {
									"type": "number",
									"description": "Maximum number of output tokens supported by the model"
								},
								"requiresAPIKey": {
									"type": "boolean",
									"description": "Whether the model requires an API key for authentication",
									"default": true
								},
								"editTools": {
									"type": "array",
									"description": "List of edit tools supported by the model. If this is not configured, the editor will try multiple edit tools and pick the best one.\n\n- 'find-replace': Find and replace text in a document.\n- 'multi-find-replace': Find and replace text in a document.\n- 'apply-patch': A file-oriented diff format used by some OpenAI models\n- 'code-rewrite': A general but slower editing tool that allows the model to rewrite and code snippet and provide only the replacement to the editor.",
									"items": {
										"type": "string",
										"enum": [
											"find-replace",
											"multi-find-replace",
											"apply-patch",
											"code-rewrite"
										]
									}
								},
								"thinking": {
									"type": "boolean",
									"default": false,
									"description": "Whether the model supports thinking capabilities"
								},
								"requestHeaders": {
									"type": "object",
									"description": "Additional HTTP headers to include with requests to this model. These reserved headers are not allowed and ignored if present: forbidden request headers (https://developer.mozilla.org/en-US/docs/Glossary/Forbidden_request_header), forwarding headers ('forwarded', 'x-forwarded-for', 'x-forwarded-host', 'x-forwarded-proto'), and others ('api-key', 'authorization', 'content-type', 'openai-intent', 'x-github-api-version', 'x-initiator', 'x-interaction-id', 'x-interaction-type', 'x-onbehalf-extension-id', 'x-request-id', 'x-vscode-user-agent-library-version'). Pattern-based forbidden headers ('proxy-*', 'sec-*', 'x-http-method*' with forbidden methods) are also blocked.",
									"additionalProperties": {
										"type": "string"
									}
								}
							},
							"required": [
								"name",
								"url",
								"toolCalling",
								"vision",
								"maxInputTokens",
								"maxOutputTokens",
								"requiresAPIKey"
							],
							"additionalProperties": false
						},
						"markdownDescription": "Configure custom OpenAI-compatible models. Each key should be a unique model ID, and the value should be an object with model configuration including name, url, toolCalling, vision, maxInputTokens, and maxOutputTokens properties."
					},
					"github.copilot.chat.alternateGptPrompt.enabled": {
						"type": "boolean",
						"default": false,
						"tags": [
							"experimental"
						],
						"description": "%github.copilot.config.alternateGptPrompt.enabled%"
					},
					"github.copilot.chat.gpt5AlternatePrompt": {
						"type": "string",
						"default": "default",
						"tags": [
							"experimental"
						],
						"description": "%github.copilot.config.gpt5AlternatePrompt%"
					},
					"github.copilot.chat.grokCodeAlternatePrompt": {
						"type": "string",
						"default": "default",
						"tags": [
							"experimental"
						],
						"description": "%github.copilot.config.grokCodeAlternatePrompt%"
					},
					"github.copilot.chat.claudeSonnet45AlternatePrompt": {
						"type": "string",
						"default": "default",
						"tags": [
							"experimental"
						],
						"description": "%github.copilot.config.claudeSonnet45AlternatePrompt%"
					},
					"github.copilot.chat.useResponsesApi": {
						"type": "boolean",
						"default": true,
						"markdownDescription": "%github.copilot.config.useResponsesApi%",
						"tags": [
							"experimental",
							"onExp"
						]
					},
					"github.copilot.chat.responsesApiReasoningEffort": {
						"type": "string",
						"default": "default",
						"markdownDescription": "%github.copilot.config.responsesApiReasoningEffort%",
						"tags": [
							"experimental",
							"onExp"
						],
						"enum": [
							"low",
							"medium",
							"high",
							"default"
						]
					},
					"github.copilot.chat.responsesApiReasoningSummary": {
						"type": "string",
						"default": "detailed",
						"markdownDescription": "%github.copilot.config.responsesApiReasoningSummary%",
						"tags": [
							"experimental",
							"onExp"
						],
						"enum": [
							"off",
							"detailed"
						]
					},
					"github.copilot.chat.anthropic.thinking.enabled": {
						"type": "boolean",
						"default": false,
						"markdownDescription": "%github.copilot.config.anthropic.thinking.enabled%",
						"tags": [
							"experimental",
							"onExp"
						]
					},
					"github.copilot.chat.anthropic.thinking.maxTokens": {
						"type": [
							"number",
							"null"
						],
						"default": null,
						"markdownDescription": "%github.copilot.config.anthropic.thinking.maxTokens%",
						"minimum": 1024,
						"maximum": 32000,
						"tags": [
							"experimental",
							"onExp"
						]
					},
					"github.copilot.chat.completionsFetcher": {
						"type": [
							"string",
							"null"
						],
						"markdownDescription": "%github.copilot.config.completionsFetcher%",
						"tags": [
							"experimental",
							"onExp"
						],
						"enum": [
							"electron-fetch",
							"node-fetch"
						]
					},
					"github.copilot.chat.nesFetcher": {
						"type": [
							"string",
							"null"
						],
						"markdownDescription": "%github.copilot.config.nesFetcher%",
						"tags": [
							"experimental",
							"onExp"
						],
						"enum": [
							"electron-fetch",
							"node-fetch"
						]
					}
				}
			}
		],
		"submenus": [
			{
				"id": "copilot/reviewComment/additionalActions/applyAndNext",
				"label": "%github.copilot.submenu.reviewComment.applyAndNext.label%"
			},
			{
				"id": "copilot/reviewComment/additionalActions/discardAndNext",
				"label": "%github.copilot.submenu.reviewComment.discardAndNext.label%"
			},
			{
				"id": "copilot/reviewComment/additionalActions/discard",
				"label": "%github.copilot.submenu.reviewComment.discard.label%"
			},
			{
				"id": "github.copilot.chat.debug.filter",
				"label": "Filter",
				"icon": "$(filter)"
			},
			{
				"id": "github.copilot.chat.debug.exportAllPromptLogsAsJson",
				"label": "Export All Logs as JSON",
				"icon": "$(file-export)"
			}
		],
		"menus": {
			"editor/title": [
				{
					"command": "github.copilot.debug.generateInlineEditTests",
					"when": "resourceScheme == 'ccreq'"
				},
				{
					"command": "github.copilot.chat.notebook.enableFollowCellExecution",
					"when": "config.github.copilot.chat.notebook.followCellExecution.enabled && !github.copilot.notebookFollowInSessionEnabled && github.copilot.notebookAgentModeUsage && !config.notebook.globalToolbar",
					"group": "navigation@10"
				},
				{
					"command": "github.copilot.chat.notebook.disableFollowCellExecution",
					"when": "config.github.copilot.chat.notebook.followCellExecution.enabled && github.copilot.notebookFollowInSessionEnabled && github.copilot.notebookAgentModeUsage && !config.notebook.globalToolbar",
					"group": "navigation@10"
				},
				{
					"command": "github.copilot.chat.replay",
					"group": "navigation@9",
					"when": "resourceLangId == chatReplay"
				}
			],
			"editor/context": [
				{
					"command": "github.copilot.chat.explain",
					"when": "!github.copilot.interactiveSession.disabled",
					"group": "1_chat@4"
				}
			],
			"editor/context/chat": [
				{
					"command": "github.copilot.chat.fix",
					"when": "!github.copilot.interactiveSession.disabled && !editorReadonly",
					"group": "copilotAction@1"
				},
				{
					"command": "github.copilot.chat.review",
					"when": "config.github.copilot.chat.reviewSelection.enabled && !github.copilot.interactiveSession.disabled && resourceScheme != 'vscode-chat-code-block'",
					"group": "copilotAction@2"
				},
				{
					"command": "github.copilot.chat.generateDocs",
					"when": "!github.copilot.interactiveSession.disabled && !editorReadonly",
					"group": "copilotGenerate@1"
				},
				{
					"command": "github.copilot.chat.generateTests",
					"when": "!github.copilot.interactiveSession.disabled && !editorReadonly",
					"group": "copilotGenerate@2"
				}
			],
			"testing/item/result": [
				{
					"command": "github.copilot.tests.fixTestFailure.fromInline",
					"when": "testResultState == failed && !testResultOutdated",
					"group": "inline@2"
				}
			],
			"testing/item/context": [
				{
					"command": "github.copilot.tests.fixTestFailure.fromInline",
					"when": "testResultState == failed && !testResultOutdated",
					"group": "inline@2"
				}
			],
			"commandPalette": [
				{
					"command": "github.copilot.interactiveSession.feedback",
					"when": "github.copilot-chat.activated && !github.copilot.interactiveSession.disabled"
				},
				{
					"command": "github.copilot.debug.workbenchState",
					"when": "true"
				},
				{
					"command": "github.copilot.chat.rerunWithCopilotDebug",
					"when": "false"
				},
				{
					"command": "github.copilot.chat.startCopilotDebugCommand",
					"when": "false"
				},
				{
					"command": "github.copilot.git.generateCommitMessage",
					"when": "false"
				},
				{
					"command": "github.copilot.git.resolveMergeConflicts",
					"when": "false"
				},
				{
					"command": "github.copilot.chat.explain",
					"when": "false"
				},
				{
					"command": "github.copilot.chat.review",
					"when": "!github.copilot.interactiveSession.disabled"
				},
				{
					"command": "github.copilot.chat.review.apply",
					"when": "false"
				},
				{
					"command": "github.copilot.chat.review.applyAndNext",
					"when": "false"
				},
				{
					"command": "github.copilot.chat.review.discard",
					"when": "false"
				},
				{
					"command": "github.copilot.chat.review.discardAndNext",
					"when": "false"
				},
				{
					"command": "github.copilot.chat.review.discardAll",
					"when": "false"
				},
				{
					"command": "github.copilot.chat.review.stagedChanges",
					"when": "false"
				},
				{
					"command": "github.copilot.chat.review.unstagedChanges",
					"when": "false"
				},
				{
					"command": "github.copilot.chat.review.changes",
					"when": "false"
				},
				{
					"command": "github.copilot.chat.review.stagedFileChange",
					"when": "false"
				},
				{
					"command": "github.copilot.chat.review.unstagedFileChange",
					"when": "false"
				},
				{
					"command": "github.copilot.chat.review.previous",
					"when": "false"
				},
				{
					"command": "github.copilot.chat.review.next",
					"when": "false"
				},
				{
					"command": "github.copilot.chat.review.continueInInlineChat",
					"when": "false"
				},
				{
					"command": "github.copilot.chat.review.continueInChat",
					"when": "false"
				},
				{
					"command": "github.copilot.chat.review.markHelpful",
					"when": "false"
				},
				{
					"command": "github.copilot.chat.review.markUnhelpful",
					"when": "false"
				},
				{
					"command": "github.copilot.devcontainer.generateDevContainerConfig",
					"when": "false"
				},
				{
					"command": "github.copilot.tests.fixTestFailure",
					"when": "false"
				},
				{
					"command": "github.copilot.tests.fixTestFailure.fromInline",
					"when": "false"
				},
				{
					"command": "github.copilot.search.markHelpful",
					"when": "false"
				},
				{
					"command": "github.copilot.search.markUnhelpful",
					"when": "false"
				},
				{
					"command": "github.copilot.search.feedback",
					"when": "false"
				},
				{
					"command": "github.copilot.chat.debug.showElements",
					"when": "false"
				},
				{
					"command": "github.copilot.chat.debug.hideElements",
					"when": "false"
				},
				{
					"command": "github.copilot.chat.debug.showTools",
					"when": "false"
				},
				{
					"command": "github.copilot.chat.debug.hideTools",
					"when": "false"
				},
				{
					"command": "github.copilot.chat.debug.showNesRequests",
					"when": "false"
				},
				{
					"command": "github.copilot.chat.debug.hideNesRequests",
					"when": "false"
				},
				{
					"command": "github.copilot.chat.debug.exportLogItem",
					"when": "false"
				},
				{
					"command": "github.copilot.chat.debug.exportPromptArchive",
					"when": "false"
				},
				{
					"command": "github.copilot.chat.debug.exportPromptLogsAsJson",
					"when": "false"
				},
				{
					"command": "github.copilot.chat.debug.exportAllPromptLogsAsJson",
					"when": "false"
				},
				{
					"command": "github.copilot.chat.mcp.setup.check",
					"when": "false"
				},
				{
					"command": "github.copilot.chat.mcp.setup.validatePackage",
					"when": "false"
				},
				{
					"command": "github.copilot.chat.mcp.setup.flow",
					"when": "false"
				},
				{
					"command": "github.copilot.chat.debug.showRawRequestBody",
					"when": "false"
				},
				{
					"command": "github.copilot.debug.showOutputChannel",
					"when": "false"
				},
				{
					"command": "github.copilot.cli.sessions.delete",
					"when": "false"
				},
				{
					"command": "github.copilot.cli.sessions.refresh",
					"when": "false"
				},
				{
					"command": "github.copilot.cli.sessions.resumeInTerminal",
					"when": "false"
				},
				{
					"command": "github.copilot.cli.sessions.newTerminalSession",
					"when": "false"
				},
				{
					"command": "github.copilot.cloud.sessions.refresh",
					"when": "false"
				},
				{
					"command": "github.copilot.cloud.sessions.openInBrowser",
					"when": "false"
				},
				{
					"command": "github.copilot.cloud.sessions.proxy.closeChatSessionPullRequest",
					"when": "false"
				}
			],
			"view/title": [
				{
					"command": "github.copilot.claude.sessions.refresh",
					"when": "view == workbench.view.chat.sessions.claude-code",
					"group": "navigation@1"
				},
				{
					"command": "github.copilot.cli.sessions.refresh",
					"when": "view == workbench.view.chat.sessions.copilotcli",
					"group": "navigation@1"
				},
				{
					"submenu": "github.copilot.chat.debug.filter",
					"when": "view == copilot-chat",
					"group": "navigation"
				},
				{
					"command": "github.copilot.chat.debug.exportAllPromptLogsAsJson",
					"when": "view == copilot-chat",
					"group": "export@1"
				},
				{
					"command": "github.copilot.debug.showOutputChannel",
					"when": "view == copilot-chat",
					"group": "3_show@1"
				},
				{
					"command": "github.copilot.debug.showChatLogView",
					"when": "view == workbench.panel.chat.view.copilot",
					"group": "3_show"
				},
				{
					"command": "github.copilot.cloud.sessions.refresh",
					"when": "view == workbench.view.chat.sessions.copilot-cloud-agent",
					"group": "navigation@1"
				}
			],
			"view/item/context": [
				{
					"command": "github.copilot.chat.debug.showRawRequestBody",
					"when": "view == copilot-chat && viewItem == request",
					"group": "export@0"
				},
				{
					"command": "github.copilot.chat.debug.exportLogItem",
					"when": "view == copilot-chat && (viewItem == toolcall || viewItem == request)",
					"group": "export@1"
				},
				{
					"command": "github.copilot.chat.debug.exportPromptArchive",
					"when": "view == copilot-chat && viewItem == chatprompt",
					"group": "export@2"
				},
				{
					"command": "github.copilot.chat.debug.exportPromptLogsAsJson",
					"when": "view == copilot-chat && viewItem == chatprompt",
					"group": "export@3"
				}
			],
			"searchPanel/aiResults/commands": [
				{
					"command": "github.copilot.search.markHelpful",
					"group": "inline@0",
					"when": "aiResultsTitle && aiResultsRequested"
				},
				{
					"command": "github.copilot.search.markUnhelpful",
					"group": "inline@1",
					"when": "aiResultsTitle && aiResultsRequested"
				},
				{
					"command": "github.copilot.search.feedback",
					"group": "inline@2",
					"when": "aiResultsTitle && aiResultsRequested && github.copilot.debugReportFeedback"
				}
			],
			"comments/comment/title": [
				{
					"command": "github.copilot.chat.review.markHelpful",
					"group": "inline@0",
					"when": "commentController == github-copilot-review"
				},
				{
					"command": "github.copilot.chat.review.markUnhelpful",
					"group": "inline@1",
					"when": "commentController == github-copilot-review"
				}
			],
			"commentsView/commentThread/context": [
				{
					"command": "github.copilot.chat.review.apply",
					"group": "context@1",
					"when": "commentController == github-copilot-review"
				},
				{
					"command": "github.copilot.chat.review.discard",
					"group": "context@2",
					"when": "commentController == github-copilot-review"
				},
				{
					"command": "github.copilot.chat.review.discardAll",
					"group": "context@3",
					"when": "commentController == github-copilot-review"
				}
			],
			"comments/commentThread/additionalActions": [
				{
					"submenu": "copilot/reviewComment/additionalActions/applyAndNext",
					"group": "inline@1",
					"when": "commentController == github-copilot-review && github.copilot.chat.review.numberOfComments > 1"
				},
				{
					"command": "github.copilot.chat.review.apply",
					"group": "inline@1",
					"when": "commentController == github-copilot-review && github.copilot.chat.review.numberOfComments == 1"
				},
				{
					"submenu": "copilot/reviewComment/additionalActions/discardAndNext",
					"group": "inline@2",
					"when": "commentController == github-copilot-review && github.copilot.chat.review.numberOfComments > 1"
				},
				{
					"submenu": "copilot/reviewComment/additionalActions/discard",
					"group": "inline@2",
					"when": "commentController == github-copilot-review && github.copilot.chat.review.numberOfComments == 1"
				}
			],
			"copilot/reviewComment/additionalActions/applyAndNext": [
				{
					"command": "github.copilot.chat.review.applyAndNext",
					"group": "inline@1",
					"when": "commentController == github-copilot-review"
				},
				{
					"command": "github.copilot.chat.review.apply",
					"group": "inline@2",
					"when": "commentController == github-copilot-review"
				}
			],
			"copilot/reviewComment/additionalActions/discardAndNext": [
				{
					"command": "github.copilot.chat.review.discardAndNext",
					"group": "inline@1",
					"when": "commentController == github-copilot-review"
				},
				{
					"command": "github.copilot.chat.review.discard",
					"group": "inline@2",
					"when": "commentController == github-copilot-review"
				},
				{
					"command": "github.copilot.chat.review.continueInInlineChat",
					"group": "inline@3",
					"when": "commentController == github-copilot-review"
				}
			],
			"copilot/reviewComment/additionalActions/discard": [
				{
					"command": "github.copilot.chat.review.discard",
					"group": "inline@2",
					"when": "commentController == github-copilot-review"
				},
				{
					"command": "github.copilot.chat.review.continueInInlineChat",
					"group": "inline@3",
					"when": "commentController == github-copilot-review"
				}
			],
			"comments/commentThread/title": [
				{
					"command": "github.copilot.chat.review.previous",
					"group": "inline@1",
					"when": "commentController == github-copilot-review"
				},
				{
					"command": "github.copilot.chat.review.next",
					"group": "inline@2",
					"when": "commentController == github-copilot-review"
				},
				{
					"command": "github.copilot.chat.review.continueInChat",
					"group": "inline@3",
					"when": "commentController == github-copilot-review"
				},
				{
					"command": "github.copilot.chat.review.discardAll",
					"group": "inline@4",
					"when": "commentController == github-copilot-review"
				}
			],
			"scm/title": [
				{
					"command": "github.copilot.chat.review.changes",
					"group": "navigation",
					"when": "config.github.copilot.chat.reviewAgent.enabled && github.copilot.chat.reviewDiff.enabled && scmProvider == git && scmProviderRootUri in github.copilot.chat.reviewDiff.enabledRootUris"
				}
			],
			"scm/resourceGroup/context": [
				{
					"command": "github.copilot.chat.review.stagedChanges",
					"when": "config.github.copilot.chat.reviewAgent.enabled && github.copilot.chat.reviewDiff.enabled && scmProvider == git && scmResourceGroup == index",
					"group": "inline@-3"
				},
				{
					"command": "github.copilot.chat.review.unstagedChanges",
					"when": "config.github.copilot.chat.reviewAgent.enabled && github.copilot.chat.reviewDiff.enabled && scmProvider == git && scmResourceGroup == workingTree",
					"group": "inline@-3"
				}
			],
			"scm/resourceState/context": [
				{
					"command": "github.copilot.git.resolveMergeConflicts",
					"when": "scmProvider == git && scmResourceGroup == merge && git.activeResourceHasMergeConflicts",
					"group": "z_chat@1"
				},
				{
					"command": "github.copilot.chat.review.stagedFileChange",
					"group": "3_copilot",
					"when": "config.github.copilot.chat.reviewAgent.enabled && github.copilot.chat.reviewDiff.enabled && scmProvider == git && scmResourceGroup == index"
				},
				{
					"command": "github.copilot.chat.review.unstagedFileChange",
					"group": "3_copilot",
					"when": "config.github.copilot.chat.reviewAgent.enabled && github.copilot.chat.reviewDiff.enabled && scmProvider == git && scmResourceGroup == workingTree"
				}
			],
			"scm/inputBox": [
				{
					"command": "github.copilot.git.generateCommitMessage",
					"when": "scmProvider == git"
				}
			],
			"testing/message/context": [
				{
					"command": "github.copilot.tests.fixTestFailure",
					"when": "testing.testItemHasUri",
					"group": "inline@1"
				}
			],
			"issue/reporter": [
				{
					"command": "github.copilot.report"
				}
			],
			"github.copilot.chat.debug.filter": [
				{
					"command": "github.copilot.chat.debug.showElements",
					"when": "github.copilot.chat.debug.elementsHidden",
					"group": "commands@0"
				},
				{
					"command": "github.copilot.chat.debug.hideElements",
					"when": "!github.copilot.chat.debug.elementsHidden",
					"group": "commands@0"
				},
				{
					"command": "github.copilot.chat.debug.showTools",
					"when": "github.copilot.chat.debug.toolsHidden",
					"group": "commands@1"
				},
				{
					"command": "github.copilot.chat.debug.hideTools",
					"when": "!github.copilot.chat.debug.toolsHidden",
					"group": "commands@1"
				},
				{
					"command": "github.copilot.chat.debug.showNesRequests",
					"when": "github.copilot.chat.debug.nesRequestsHidden",
					"group": "commands@2"
				},
				{
					"command": "github.copilot.chat.debug.hideNesRequests",
					"when": "!github.copilot.chat.debug.nesRequestsHidden",
					"group": "commands@2"
				}
			],
			"notebook/toolbar": [
				{
					"command": "github.copilot.chat.notebook.enableFollowCellExecution",
					"when": "config.github.copilot.chat.notebook.followCellExecution.enabled && !github.copilot.notebookFollowInSessionEnabled && github.copilot.notebookAgentModeUsage && config.notebook.globalToolbar",
					"group": "navigation/execute@15"
				},
				{
					"command": "github.copilot.chat.notebook.disableFollowCellExecution",
					"when": "config.github.copilot.chat.notebook.followCellExecution.enabled && github.copilot.notebookFollowInSessionEnabled && github.copilot.notebookAgentModeUsage && config.notebook.globalToolbar",
					"group": "navigation/execute@15"
				}
			],
			"editor/content": [
				{
					"command": "github.copilot.git.resolveMergeConflicts",
					"group": "z_chat@1",
					"when": "config.git.enabled && !git.missing && !isInDiffEditor && !isMergeEditor && resource in git.mergeChanges && git.activeResourceHasMergeConflicts"
				}
			],
			"chat/chatSessions": [
				{
					"command": "github.copilot.cli.sessions.resumeInTerminal",
					"when": "chatSessionType == copilotcli",
					"group": "inline@1"
				},
				{
					"command": "github.copilot.cli.sessions.delete",
					"when": "chatSessionType == copilotcli",
					"group": "inline@2"
				},
				{
					"command": "github.copilot.cli.sessions.newTerminalSession",
					"when": "view == workbench.view.chat.sessions.copilotcli",
					"group": "submenu"
				},
				{
					"command": "github.copilot.cli.sessions.refresh",
					"when": "view == workbench.view.chat.sessions.copilotcli",
					"group": "navigation@1"
				},
				{
					"command": "github.copilot.cloud.sessions.openInBrowser",
					"when": "chatSessionType == copilot-cloud-agent",
					"group": "context"
				},
				{
					"command": "github.copilot.cloud.sessions.proxy.closeChatSessionPullRequest",
					"when": "chatSessionType == copilot-cloud-agent",
					"group": "context"
				}
			]
		},
		"icons": {
			"copilot-logo": {
				"description": "%github.copilot.icon%",
				"default": {
					"fontPath": "assets/copilot.woff",
					"fontCharacter": "\\0041"
				}
			},
			"copilot-warning": {
				"description": "%github.copilot.icon%",
				"default": {
					"fontPath": "assets/copilot.woff",
					"fontCharacter": "\\0042"
				}
			},
			"copilot-notconnected": {
				"description": "%github.copilot.icon%",
				"default": {
					"fontPath": "assets/copilot.woff",
					"fontCharacter": "\\0043"
				}
			}
		},
		"iconFonts": [
			{
				"id": "copilot-font",
				"src": [
					{
						"path": "assets/copilot.woff",
						"format": "woff"
					}
				]
			}
		],
		"terminalQuickFixes": [
			{
				"id": "copilot-chat.fixWithCopilot",
				"commandLineMatcher": ".+",
				"commandExitResult": "error",
				"outputMatcher": {
					"anchor": "bottom",
					"length": 1,
					"lineMatcher": ".+",
					"offset": 0
				},
				"kind": "explain"
			},
			{
				"id": "copilot-chat.generateCommitMessage",
				"commandLineMatcher": "git add .+",
				"commandExitResult": "success",
				"kind": "explain",
				"outputMatcher": {
					"anchor": "bottom",
					"length": 1,
					"lineMatcher": ".+",
					"offset": 0
				}
			},
			{
				"id": "copilot-chat.terminalToDebugging",
				"commandLineMatcher": ".+",
				"kind": "explain",
				"commandExitResult": "error",
				"outputMatcher": {
					"anchor": "bottom",
					"length": 1,
					"lineMatcher": "",
					"offset": 0
				}
			},
			{
				"id": "copilot-chat.terminalToDebuggingSuccess",
				"commandLineMatcher": ".+",
				"kind": "explain",
				"commandExitResult": "success",
				"outputMatcher": {
					"anchor": "bottom",
					"length": 1,
					"lineMatcher": "",
					"offset": 0
				}
			}
		],
		"languages": [
			{
				"id": "ignore",
				"filenamePatterns": [
					".copilotignore"
				],
				"aliases": []
			},
			{
				"id": "markdown",
				"extensions": [
					".copilotmd"
				]
			},
			{
				"id": "chatReplay",
				"aliases": [
					"chatReplay",
					"Chat Replay"
				],
				"extensions": [
					".chatReplay.json",
					".chatreplay.json"
				]
			}
		],
		"views": {
			"copilot-chat": [
				{
					"id": "copilot-chat",
					"name": "Chat Debug",
					"icon": "assets/debug-icon.svg",
					"when": "github.copilot.chat.showLogView"
				}
			],
			"context-inspector": [
				{
					"id": "context-inspector",
					"name": "Language Context Inspector",
					"icon": "$(inspect)",
					"when": "github.copilot.chat.showContextInspectorView"
				}
			],
			"agentSessions": [
				{
					"id": "codex-placeholder",
<<<<<<< HEAD
					"name": "OpenAI Codex",
					"when": "github.copilot.chat.codex.notInstalled && config.chat.experimental.codex.enabled",
=======
					"name": "OpenAI Codex Agent",
					"when": "github.copilot.chat.codex.showPlaceholder && config.chat.experimental.codex.enabled",
>>>>>>> 2e4678a3
					"icon": "$(file)"
				},
				{
					"id": "copilot-agents-placeholder",
					"name": "GitHub Copilot Agents",
					"when": "chatEntitlementSignedOut || !chatIsEnabled",
					"icon": "$(copilot)"
				}
			]
		},
		"viewsContainers": {
			"activitybar": [
				{
					"id": "copilot-chat",
					"title": "Chat Debug",
					"icon": "assets/debug-icon.svg"
				},
				{
					"id": "context-inspector",
					"title": "Language Context Inspector",
					"icon": "$(inspect)"
				}
			]
		},
		"configurationDefaults": {
			"workbench.editorAssociations": {
				"*.copilotmd": "vscode.markdown.preview.editor"
			}
		},
		"keybindings": [
			{
				"command": "github.copilot.chat.rerunWithCopilotDebug",
				"key": "ctrl+alt+.",
				"mac": "cmd+alt+.",
				"when": "github.copilot-chat.activated && terminalShellIntegrationEnabled && terminalFocus && !terminalAltBufferActive"
			}
		],
		"walkthroughs": [
			{
				"id": "copilotWelcome",
				"title": "%github.copilot.walkthrough.title%",
				"description": "%github.copilot.walkthrough.description%",
				"when": "!isWeb",
				"steps": [
					{
						"id": "copilot.setup.signIn",
						"title": "%github.copilot.walkthrough.setup.signIn.title%",
						"description": "%github.copilot.walkthrough.setup.signIn.description%",
						"when": "chatEntitlementSignedOut && !view.workbench.panel.chat.view.copilot.visible && !github.copilot-chat.activated && !github.copilot.offline && !github.copilot.interactiveSession.individual.disabled && !github.copilot.interactiveSession.individual.expired && !github.copilot.interactiveSession.enterprise.disabled && !github.copilot.interactiveSession.contactSupport",
						"media": {
							"video": {
								"dark": "https://vscodewalkthroughs.z1.web.core.windows.net/v0.26/workspace.mp4",
								"light": "https://vscodewalkthroughs.z1.web.core.windows.net/v0.26/workspace-light.mp4",
								"hc": "https://vscodewalkthroughs.z1.web.core.windows.net/v0.26/workspace-hc.mp4",
								"hcLight": "https://vscodewalkthroughs.z1.web.core.windows.net/v0.26/workspace-hclight.mp4"
							},
							"altText": "%github.copilot.walkthrough.panelChat.media.altText%"
						}
					},
					{
						"id": "copilot.setup.signInNoAction",
						"title": "%github.copilot.walkthrough.setup.signIn.title%",
						"description": "%github.copilot.walkthrough.setup.noAction.description%",
						"when": "chatEntitlementSignedOut && view.workbench.panel.chat.view.copilot.visible && !github.copilot-chat.activated && !github.copilot.offline && !github.copilot.interactiveSession.individual.disabled && !github.copilot.interactiveSession.individual.expired && !github.copilot.interactiveSession.enterprise.disabled && !github.copilot.interactiveSession.contactSupport",
						"media": {
							"video": {
								"dark": "https://vscodewalkthroughs.z1.web.core.windows.net/v0.26/workspace.mp4",
								"light": "https://vscodewalkthroughs.z1.web.core.windows.net/v0.26/workspace-light.mp4",
								"hc": "https://vscodewalkthroughs.z1.web.core.windows.net/v0.26/workspace-hc.mp4",
								"hcLight": "https://vscodewalkthroughs.z1.web.core.windows.net/v0.26/workspace-hclight.mp4"
							},
							"altText": "%github.copilot.walkthrough.panelChat.media.altText%"
						}
					},
					{
						"id": "copilot.setup.signUp",
						"title": "%github.copilot.walkthrough.setup.signUp.title%",
						"description": "%github.copilot.walkthrough.setup.signUp.description%",
						"when": "chatPlanCanSignUp && !view.workbench.panel.chat.view.copilot.visible && !github.copilot-chat.activated && !github.copilot.offline && (github.copilot.interactiveSession.individual.disabled || github.copilot.interactiveSession.individual.expired) && !github.copilot.interactiveSession.enterprise.disabled && !github.copilot.interactiveSession.contactSupport",
						"media": {
							"video": {
								"dark": "https://vscodewalkthroughs.z1.web.core.windows.net/v0.26/workspace.mp4",
								"light": "https://vscodewalkthroughs.z1.web.core.windows.net/v0.26/workspace-light.mp4",
								"hc": "https://vscodewalkthroughs.z1.web.core.windows.net/v0.26/workspace-hc.mp4",
								"hcLight": "https://vscodewalkthroughs.z1.web.core.windows.net/v0.26/workspace-hclight.mp4"
							},
							"altText": "%github.copilot.walkthrough.panelChat.media.altText%"
						}
					},
					{
						"id": "copilot.setup.signUpNoAction",
						"title": "%github.copilot.walkthrough.setup.signUp.title%",
						"description": "%github.copilot.walkthrough.setup.noAction.description%",
						"when": "chatPlanCanSignUp && view.workbench.panel.chat.view.copilot.visible && !github.copilot-chat.activated && !github.copilot.offline && (github.copilot.interactiveSession.individual.disabled || github.copilot.interactiveSession.individual.expired) && !github.copilot.interactiveSession.enterprise.disabled && !github.copilot.interactiveSession.contactSupport",
						"media": {
							"video": {
								"dark": "https://vscodewalkthroughs.z1.web.core.windows.net/v0.26/workspace.mp4",
								"light": "https://vscodewalkthroughs.z1.web.core.windows.net/v0.26/workspace-light.mp4",
								"hc": "https://vscodewalkthroughs.z1.web.core.windows.net/v0.26/workspace-hc.mp4",
								"hcLight": "https://vscodewalkthroughs.z1.web.core.windows.net/v0.26/workspace-hclight.mp4"
							},
							"altText": "%github.copilot.walkthrough.panelChat.media.altText%"
						}
					},
					{
						"id": "copilot.panelChat",
						"title": "%github.copilot.walkthrough.panelChat.title%",
						"description": "%github.copilot.walkthrough.panelChat.description%",
						"when": "!chatEntitlementSignedOut || chatIsEnabled ",
						"media": {
							"video": {
								"dark": "https://vscodewalkthroughs.z1.web.core.windows.net/v0.26/workspace.mp4",
								"light": "https://vscodewalkthroughs.z1.web.core.windows.net/v0.26/workspace-light.mp4",
								"hc": "https://vscodewalkthroughs.z1.web.core.windows.net/v0.26/workspace-hc.mp4",
								"hcLight": "https://vscodewalkthroughs.z1.web.core.windows.net/v0.26/workspace-hclight.mp4"
							},
							"altText": "%github.copilot.walkthrough.panelChat.media.altText%"
						}
					},
					{
						"id": "copilot.edits",
						"title": "%github.copilot.walkthrough.edits.title%",
						"description": "%github.copilot.walkthrough.edits.description%",
						"when": "!chatEntitlementSignedOut || chatIsEnabled ",
						"media": {
							"video": {
								"dark": "https://vscodewalkthroughs.z1.web.core.windows.net/v0.26/edits.mp4",
								"light": "https://vscodewalkthroughs.z1.web.core.windows.net/v0.26/edits-light.mp4",
								"hc": "https://vscodewalkthroughs.z1.web.core.windows.net/v0.26/edits-hc.mp4",
								"hcLight": "https://vscodewalkthroughs.z1.web.core.windows.net/v0.26/edits-hclight.mp4"
							},
							"altText": "%github.copilot.walkthrough.edits.media.altText%"
						}
					},
					{
						"id": "copilot.firstSuggest",
						"title": "%github.copilot.walkthrough.firstSuggest.title%",
						"description": "%github.copilot.walkthrough.firstSuggest.description%",
						"when": "!chatEntitlementSignedOut || chatIsEnabled ",
						"media": {
							"video": {
								"dark": "https://vscodewalkthroughs.z1.web.core.windows.net/v0.26/ghost-text.mp4",
								"light": "https://vscodewalkthroughs.z1.web.core.windows.net/v0.26/ghost-text-light.mp4",
								"hc": "https://vscodewalkthroughs.z1.web.core.windows.net/v0.26/ghost-text-hc.mp4",
								"hcLight": "https://vscodewalkthroughs.z1.web.core.windows.net/v0.26/ghost-text-hclight.mp4"
							},
							"altText": "%github.copilot.walkthrough.firstSuggest.media.altText%"
						}
					},
					{
						"id": "copilot.inlineChatNotMac",
						"title": "%github.copilot.walkthrough.inlineChatNotMac.title%",
						"description": "%github.copilot.walkthrough.inlineChatNotMac.description%",
						"when": "!isMac && (!chatEntitlementSignedOut || chatIsEnabled )",
						"media": {
							"video": {
								"dark": "https://vscodewalkthroughs.z1.web.core.windows.net/v0.26/inline.mp4",
								"light": "https://vscodewalkthroughs.z1.web.core.windows.net/v0.26/inline-light.mp4",
								"hc": "https://vscodewalkthroughs.z1.web.core.windows.net/v0.26/inline-hc.mp4",
								"hcLight": "https://vscodewalkthroughs.z1.web.core.windows.net/v0.26/inline-hclight.mp4"
							},
							"altText": "%github.copilot.walkthrough.inlineChatNotMac.media.altText%"
						}
					},
					{
						"id": "copilot.inlineChatMac",
						"title": "%github.copilot.walkthrough.inlineChatMac.title%",
						"description": "%github.copilot.walkthrough.inlineChatMac.description%",
						"when": "isMac && (!chatEntitlementSignedOut || chatIsEnabled )",
						"media": {
							"video": {
								"dark": "https://vscodewalkthroughs.z1.web.core.windows.net/v0.26/inline.mp4",
								"light": "https://vscodewalkthroughs.z1.web.core.windows.net/v0.26/inline-light.mp4",
								"hc": "https://vscodewalkthroughs.z1.web.core.windows.net/v0.26/inline-hc.mp4",
								"hcLight": "https://vscodewalkthroughs.z1.web.core.windows.net/v0.26/inline-hclight.mp4"
							},
							"altText": "%github.copilot.walkthrough.inlineChatMac.media.altText%"
						}
					},
					{
						"id": "copilot.sparkle",
						"title": "%github.copilot.walkthrough.sparkle.title%",
						"description": "%github.copilot.walkthrough.sparkle.description%",
						"when": "!chatEntitlementSignedOut || chatIsEnabled",
						"media": {
							"video": {
								"dark": "https://vscodewalkthroughs.z1.web.core.windows.net/v0.26/git-commit.mp4",
								"light": "https://vscodewalkthroughs.z1.web.core.windows.net/v0.26/git-commit-light.mp4",
								"hc": "https://vscodewalkthroughs.z1.web.core.windows.net/v0.26/git-commit-hc.mp4",
								"hcLight": "https://vscodewalkthroughs.z1.web.core.windows.net/v0.26/git-commit-hclight.mp4"
							},
							"altText": "%github.copilot.walkthrough.sparkle.media.altText%"
						}
					}
				]
			}
		],
		"jsonValidation": [
			{
				"fileMatch": "settings.json",
				"url": "ccsettings://root/schema.json"
			}
		],
		"typescriptServerPlugins": [
			{
				"name": "@vscode/copilot-typescript-server-plugin",
				"enableForWorkspaceTypeScriptVersions": true
			}
		],
		"chatSessions": [
			{
				"type": "claude-code",
				"name": "claude",
				"displayName": "Claude Code CLI Agent",
				"icon": "$(sparkle)",
				"welcomeTitle": "Claude Code Agent",
				"welcomeMessage": "Run local background tasks",
				"inputPlaceholder": "Describe your task, type `#` for adding context",
				"order": 3,
				"description": "The Claude Code Agent works on your local machine",
				"when": "config.github.copilot.chat.advanced.claudeCode.enabled",
				"capabilities": {
					"supportsFileAttachments": true
				},
				"commands": [
					{
						"name": "init",
						"description": "Initialize a new CLAUDE.md file with codebase documentation"
					},
					{
						"name": "compact",
						"description": "Clear conversation history but keep a summary in context. Optional: /compact [instructions for summarization]"
					},
					{
						"name": "pr-comments",
						"description": "Get comments from a GitHub pull request"
					},
					{
						"name": "review",
						"description": "Review a pull request"
					},
					{
						"name": "security-review",
						"description": "Complete a security review of the pending changes on the current branch"
					}
				]
			},
			{
				"type": "copilotcli",
				"name": "cli",
				"displayName": "GitHub Copilot CLI Agent",
				"icon": "$(copilot)",
				"welcomeTitle": "GitHub Copilot CLI Agent",
				"welcomeMessage": "Run local background tasks",
				"inputPlaceholder": "Describe your task, type `#` for adding context",
				"order": 2,
				"description": "The Copilot CLI Agent works on your local machine",
				"when": "!chatEntitlementSignedOut && chatIsEnabled",
				"capabilities": {
					"supportsFileAttachments": true,
					"supportsProblemAttachments": true,
					"supportsToolAttachments": false
				},
				"commands": [
					{
						"name": "delegate",
						"description": "Delegate chat session to cloud agent and create associated PR"
					}
				]
			},
			{
				"type": "copilot-cloud-agent",
				"alternativeIds": [
					"copilot-swe-agent"
				],
				"name": "cloud",
				"displayName": "GitHub Copilot Cloud Agent",
				"icon": "$(cloud)",
				"welcomeTitle": "GitHub Copilot Cloud Agent",
				"welcomeMessage": "Delegate tasks to the cloud",
				"inputPlaceholder": "Describe your task, type `#` for adding context",
				"order": 1,
				"description": "Delegate tasks to the GitHub Copilot Cloud Agent. The agent works asynchronously in the cloud to implement changes, iterates via chat, and can create or update pull requests as needed.",
				"when": "!chatEntitlementSignedOut && chatIsEnabled",
				"capabilities": {
					"supportsFileAttachments": true
				}
			}
		],
		"debuggers": [
			{
				"type": "vscode-chat-replay",
				"label": "vscode-chat-replay",
				"languages": [
					"chatReplay"
				],
				"configurationAttributes": {
					"launch": {
						"properties": {
							"program": {
								"type": "string",
								"description": "Chat replay file to debug (parse for headers)",
								"default": "${file}"
							},
							"stopOnEntry": {
								"type": "boolean",
								"default": true,
								"description": "Break immediately to step through manually."
							}
						},
						"required": [
							"program"
						]
					}
				}
			}
		],
		"chatAgents": [
			{
				"name": "Plan",
				"path": "./assets/agents/Plan.agent.md",
				"description": "Researches a task to create multi-step plans"
			}
		]
	},
	"extensionPack": [
		"GitHub.copilot"
	],
	"prettier": {
		"useTabs": true,
		"tabWidth": 4,
		"singleQuote": true
	},
	"scripts": {
		"postinstall": "tsx ./script/postinstall.ts",
		"prepare": "husky",
		"vscode-dts:dev": "node node_modules/@vscode/dts/index.js dev && mv vscode.proposed.*.ts src/extension",
		"vscode-dts:main": "node node_modules/@vscode/dts/index.js main && mv vscode.d.ts src/extension",
		"build": "tsx .esbuild.ts",
		"compile": "tsx .esbuild.ts --dev",
		"watch": "npm-run-all -p watch:*",
		"watch:esbuild": "tsx .esbuild.ts --watch --dev",
		"watch:tsc-extension": "tsc --noEmit --watch --project tsconfig.json",
		"watch:tsc-extension-web": "tsc --noEmit --watch --project tsconfig.worker.json",
		"watch:tsc-simulation-workbench": "tsc --noEmit --watch --project test/simulation/workbench/tsconfig.json",
		"typecheck": "tsc --noEmit --project tsconfig.json && tsc --noEmit --project test/simulation/workbench/tsconfig.json && tsc --noEmit --project tsconfig.worker.json",
		"lint": "eslint . --max-warnings=0",
		"lint-staged": "eslint --max-warnings=0",
		"tsfmt": "npx tsfmt -r --verify",
		"test": "npm-run-all test:*",
		"test:extension": "vscode-test",
		"test:sanity": "vscode-test --sanity",
		"test:unit": "vitest --run --pool=forks",
		"vitest": "vitest",
		"bench": "vitest bench",
		"get_env": "tsx script/setup/getEnv.mts",
		"get_token": "tsx script/setup/getToken.mts",
		"prettier": "prettier --list-different --write --cache .",
		"simulate": "node dist/simulationMain.js",
		"simulate-require-cache": "node dist/simulationMain.js --require-cache",
		"simulate-ci": "node dist/simulationMain.js --ci --require-cache",
		"simulate-update-baseline": "node dist/simulationMain.js --update-baseline",
		"simulate-gc": "node dist/simulationMain.js --require-cache --gc",
		"setup": "npm run get_env && npm run get_token",
		"setup:dotnet": "run-script-os",
		"setup:dotnet:darwin:linux": "curl -O https://raw.githubusercontent.com/dotnet/install-scripts/main/src/dotnet-install.sh && chmod u+x dotnet-install.sh && ./dotnet-install.sh --channel 10.0 && rm dotnet-install.sh",
		"setup:dotnet:win32": "powershell.exe -NoProfile -ExecutionPolicy Bypass -Command \"Invoke-WebRequest -Uri https://raw.githubusercontent.com/dotnet/install-scripts/main/src/dotnet-install.ps1 -OutFile dotnet-install.ps1; ./dotnet-install.ps1 -channel 10.0; Remove-Item dotnet-install.ps1\"",
		"analyze-edits": "tsx script/analyzeEdits.ts",
		"extract-chat-lib": "tsx script/build/extractChatLib.ts",
		"create_venv": "tsx script/setup/createVenv.mts",
		"package": "vsce package",
		"web": "vscode-test-web --headless --extensionDevelopmentPath=. .",
		"test:prompt": "mocha \"src/extension/completions-core/vscode-node/prompt/**/test/**/*.test.{ts,tsx}\"",
		"test:completions-core": "tsx src/extension/completions-core/vscode-node/extension/test/runTest.ts"
	},
	"devDependencies": {
		"@azure/identity": "4.9.1",
		"@azure/keyvault-secrets": "^4.10.0",
		"@azure/msal-node": "^3.6.3",
		"@c4312/scip": "^0.1.0",
		"@fluentui/react-components": "^9.66.6",
		"@fluentui/react-icons": "^2.0.305",
		"@hediet/node-reload": "^0.8.0",
		"@keyv/sqlite": "^4.0.5",
		"@nteract/messaging": "^7.0.20",
		"@octokit/types": "^14.1.0",
		"@parcel/watcher": "^2.5.1",
		"@stylistic/eslint-plugin": "^3.0.1",
		"@types/eslint": "^9.0.0",
		"@types/google-protobuf": "^3.15.12",
		"@types/js-yaml": "^4.0.9",
		"@types/markdown-it": "^14.0.0",
		"@types/minimist": "^1.2.5",
		"@types/mocha": "^10.0.10",
		"@types/node": "^22.16.3",
		"@types/picomatch": "^4.0.0",
		"@types/react": "17.0.44",
		"@types/react-dom": "^18.2.17",
		"@types/sinon": "^17.0.4",
		"@types/source-map-support": "^0.5.10",
		"@types/tar": "^6.1.13",
		"@types/vinyl": "^2.0.12",
		"@types/vscode": "^1.102.0",
		"@types/yargs": "^17.0.24",
		"@typescript-eslint/eslint-plugin": "^8.35.0",
		"@typescript-eslint/parser": "^8.32.0",
		"@typescript-eslint/typescript-estree": "^8.26.1",
		"@vitest/coverage-v8": "^3.2.4",
		"@vitest/snapshot": "^1.5.0",
		"@vscode/debugadapter": "^1.68.0",
		"@vscode/debugprotocol": "^1.68.0",
		"@vscode/dts": "^0.4.1",
		"@vscode/lsif-language-service": "^0.1.0-pre.4",
		"@vscode/test-cli": "^0.0.11",
		"@vscode/test-electron": "^2.5.2",
		"@vscode/test-web": "^0.0.71",
		"@vscode/vsce": "3.6.0",
		"@vscode/zeromq": "0.2.7",
		"copyfiles": "^2.4.1",
		"csv-parse": "^6.0.0",
		"dotenv": "^17.2.0",
		"electron": "^37.2.1",
		"esbuild": "^0.25.6",
		"eslint": "^9.30.0",
		"eslint-import-resolver-typescript": "^4.4.4",
		"eslint-plugin-header": "^3.1.1",
		"eslint-plugin-import": "^2.32.0",
		"eslint-plugin-jsdoc": "^51.3.4",
		"eslint-plugin-no-only-tests": "^3.3.0",
		"fastq": "^1.19.1",
		"glob": "^11.0.3",
		"husky": "^9.1.7",
		"js-yaml": "^4.1.0",
		"keyv": "^5.3.2",
		"lint-staged": "15.2.9",
		"minimist": "^1.2.8",
		"mobx": "^6.13.7",
		"mobx-react-lite": "^4.1.0",
		"mocha": "^11.7.1",
		"mocha-junit-reporter": "^2.2.1",
		"mocha-multi-reporters": "^1.5.1",
		"monaco-editor": "0.44.0",
		"npm-run-all": "^4.1.5",
		"open": "^10.1.2",
		"openai": "^5.11.0",
		"outdent": "^0.8.0",
		"picomatch": "^4.0.2",
		"playwright": "^1.54.0",
		"prettier": "^3.6.2",
		"react": "^17.0.2",
		"react-dom": "17.0.2",
		"rimraf": "^6.0.1",
		"run-script-os": "^1.1.6",
		"shiki": "~1.15.0",
		"sinon": "^21.0.0",
		"source-map-support": "^0.5.21",
		"tar": "^7.4.3",
		"ts-dedent": "^2.2.0",
		"tsx": "^4.20.3",
		"typescript": "^5.8.3",
		"typescript-eslint": "^8.36.0",
		"typescript-formatter": "github:jrieken/typescript-formatter#497efb26bc40b5fa59a350e6eab17bce650a7e4b",
		"vite-plugin-top-level-await": "^1.5.0",
		"vite-plugin-wasm": "^3.5.0",
		"vitest": "^3.0.5",
		"vscode-languageserver-protocol": "^3.17.5",
		"vscode-languageserver-textdocument": "^1.0.12",
		"vscode-languageserver-types": "^3.17.5",
		"yaml": "^2.8.0",
		"yargs": "^17.7.2"
	},
	"dependencies": {
		"@anthropic-ai/claude-code": "^1.0.120",
		"@anthropic-ai/sdk": "^0.63.0",
		"@github/copilot": "^0.0.343",
		"@google/genai": "^1.22.0",
		"@humanwhocodes/gitignore-to-minimatch": "1.0.2",
		"@microsoft/tiktokenizer": "^1.0.10",
		"@vscode/copilot-api": "^0.1.13",
		"@vscode/extension-telemetry": "^1.0.0",
		"@vscode/l10n": "^0.0.18",
		"@vscode/prompt-tsx": "^0.4.0-alpha.5",
		"@vscode/tree-sitter-wasm": "0.0.5-php.2",
		"@xterm/headless": "^5.5.0",
		"ajv": "^8.17.1",
		"applicationinsights": "^2.9.7",
		"diff": "^8.0.2",
		"ignore": "^7.0.5",
		"isbinaryfile": "^5.0.4",
		"jsonc-parser": "^3.3.1",
		"lru-cache": "^11.1.0",
		"markdown-it": "^14.1.0",
		"minimatch": "^10.0.3",
		"undici": "^7.11.0",
		"vscode-tas-client": "^0.1.84",
		"web-tree-sitter": "^0.23.0"
	},
	"overrides": {
		"@aminya/node-gyp-build": "npm:node-gyp-build@4.8.1",
		"string_decoder": "npm:string_decoder@1.2.0",
		"node-gyp": "npm:node-gyp@10.3.1"
	}
}<|MERGE_RESOLUTION|>--- conflicted
+++ resolved
@@ -3963,13 +3963,8 @@
 			"agentSessions": [
 				{
 					"id": "codex-placeholder",
-<<<<<<< HEAD
 					"name": "OpenAI Codex",
-					"when": "github.copilot.chat.codex.notInstalled && config.chat.experimental.codex.enabled",
-=======
-					"name": "OpenAI Codex Agent",
 					"when": "github.copilot.chat.codex.showPlaceholder && config.chat.experimental.codex.enabled",
->>>>>>> 2e4678a3
 					"icon": "$(file)"
 				},
 				{
