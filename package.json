--- conflicted
+++ resolved
@@ -3761,7 +3761,15 @@
 				"enableForWorkspaceTypeScriptVersions": true
 			}
 		],
-<<<<<<< HEAD
+		"chatSessions": [
+			{
+				"type": "claude-code",
+				"name": "claude",
+				"displayName": "Claude Code",
+				"description": "The Claude Code agent",
+				"when": "config.github.copilot.chat.advanced.claudeCode.enabled"
+			}
+		],
 		"debuggers": [
 			{
 				"type": "vscode-chat-replay",
@@ -3797,15 +3805,6 @@
 						"stopOnEntry": true
 					}
 				]
-=======
-		"chatSessions": [
-			{
-				"type": "claude-code",
-				"name": "claude",
-				"displayName": "Claude Code",
-				"description": "The Claude Code agent",
-				"when": "config.github.copilot.chat.advanced.claudeCode.enabled"
->>>>>>> e1f6dc4e
 			}
 		]
 	},
