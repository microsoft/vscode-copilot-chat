{
	"name": "copilot-chat",
	"displayName": "GitHub Copilot Chat",
	"description": "AI chat features powered by Copilot",
	"version": "0.34.0",
	"build": "1",
	"internalAIKey": "1058ec22-3c95-4951-8443-f26c1f325911",
	"completionsCoreVersion": "1.378.1799",
	"internalLargeStorageAriaKey": "ec712b3202c5462fb6877acae7f1f9d7-c19ad55e-3e3c-4f99-984b-827f6d95bd9e-6917",
	"ariaKey": "0c6ae279ed8443289764825290e4f9e2-1a736e7c-1324-4338-be46-fc2a58ae4d14-7255",
	"buildType": "dev",
	"publisher": "GitHub",
	"homepage": "https://github.com/features/copilot?editor=vscode",
	"license": "SEE LICENSE IN LICENSE.txt",
	"repository": {
		"type": "git",
		"url": "https://github.com/microsoft/vscode-copilot-chat"
	},
	"bugs": {
		"url": "https://github.com/microsoft/vscode/issues"
	},
	"qna": "https://github.com/github-community/community/discussions/categories/copilot",
	"icon": "assets/copilot.png",
	"pricing": "Trial",
	"engines": {
		"vscode": "^1.107.0-20251119",
		"npm": ">=9.0.0",
		"node": ">=22.14.0"
	},
	"categories": [
		"AI",
		"Chat",
		"Programming Languages",
		"Machine Learning"
	],
	"keywords": [
		"ai",
		"openai",
		"codex",
		"pilot",
		"snippets",
		"documentation",
		"autocomplete",
		"intellisense",
		"refactor",
		"javascript",
		"python",
		"typescript",
		"php",
		"go",
		"golang",
		"ruby",
		"c++",
		"c#",
		"java",
		"kotlin",
		"co-pilot"
	],
	"badges": [
		{
			"url": "https://img.shields.io/badge/GitHub%20Copilot-Subscription%20Required-orange",
			"href": "https://github.com/github-copilot/signup?editor=vscode",
			"description": "%github.copilot.badge.signUp%"
		},
		{
			"url": "https://img.shields.io/github/stars/github/copilot-docs?style=social",
			"href": "https://github.com/github/copilot-docs",
			"description": "%github.copilot.badge.star%"
		},
		{
			"url": "https://img.shields.io/youtube/channel/views/UC7c3Kb6jYCRj4JOHHZTxKsQ?style=social",
			"href": "https://www.youtube.com/@GitHub/search?query=copilot",
			"description": "%github.copilot.badge.youtube%"
		},
		{
			"url": "https://img.shields.io/twitter/follow/github?style=social",
			"href": "https://twitter.com/github",
			"description": "%github.copilot.badge.twitter%"
		}
	],
	"activationEvents": [
		"onStartupFinished",
		"onLanguageModelChat:copilot",
		"onUri",
		"onFileSystem:ccreq",
		"onFileSystem:ccsettings"
	],
	"main": "./dist/extension",
	"l10n": "./l10n",
	"enabledApiProposals": [
		"extensionsAny",
		"newSymbolNamesProvider",
		"interactive",
		"codeActionAI",
		"activeComment",
		"commentReveal",
		"contribCommentThreadAdditionalMenu",
		"contribCommentsViewThreadMenus",
		"documentFiltersExclusive",
		"embeddings",
		"findTextInFiles",
		"findTextInFiles2",
		"findFiles2@2",
		"textSearchProvider",
		"terminalDataWriteEvent",
		"terminalExecuteCommandEvent",
		"terminalSelection",
		"terminalQuickFixProvider",
		"mappedEditsProvider",
		"aiRelatedInformation",
		"aiSettingsSearch",
		"chatParticipantAdditions",
		"chatEditing",
		"defaultChatParticipant@4",
		"contribSourceControlInputBoxMenu",
		"authLearnMore",
		"testObserver",
		"aiTextSearchProvider@2",
		"chatParticipantPrivate@11",
		"chatProvider@4",
		"contribDebugCreateConfiguration",
		"chatReferenceDiagnostic",
		"textSearchProvider2",
		"chatReferenceBinaryData",
		"languageModelSystem",
		"languageModelCapabilities",
		"inlineCompletionsAdditions",
		"chatStatusItem",
		"taskProblemMatcherStatus",
		"contribLanguageModelToolSets",
		"textDocumentChangeReason",
		"resolvers",
		"taskExecutionTerminal",
		"dataChannels",
		"languageModelThinkingPart",
		"chatSessionsProvider@3",
		"devDeviceId",
		"contribEditorContentMenu"
	],
	"contributes": {
		"languageModelTools": [
			{
				"name": "copilot_searchCodebase",
				"toolReferenceName": "codebase",
				"displayName": "%copilot.tools.searchCodebase.name%",
				"icon": "$(folder)",
				"userDescription": "%copilot.codebase.tool.description%",
				"modelDescription": "Run a natural language search for relevant code or documentation comments from the user's current workspace. Returns relevant code snippets from the user's current workspace if it is large, or the full contents of the workspace if it is small.",
				"tags": [
					"codesearch",
					"vscode_codesearch"
				],
				"inputSchema": {
					"type": "object",
					"properties": {
						"query": {
							"type": "string",
							"description": "The query to search the codebase for. Should contain all relevant context. Should ideally be text that might appear in the codebase, such as function names, variable names, or comments."
						}
					},
					"required": [
						"query"
					]
				}
			},
			{
				"name": "search_subagent",
				"toolReferenceName": "searchSubagent",
				"displayName": "%copilot.tools.searchSubagent.name%",
				"icon": "$(search)",
				"canBeReferencedInPrompt": true,
				"userDescription": "%copilot.tools.searchSubagent.description%",
				"modelDescription": "Launch an iterative search-focused subagent that orchestrates semantic_search, file_search, and grep_search tool calls to gather and refine relevant workspace code for a natural language query.\n CALL THIS AT THE START OF EVERY CONVERSATION! \n\nTypical strategy:\n1. If query is conceptual or vague, start with semantic_search to collect broad candidate chunks.\n2. Use file_search (glob patterns) to locate likely modules, directories, or filenames implied by the query.\n3. Use grep_search to confirm identifiers, patterns, or symbols and capture surrounding lines for context.\n4. Refine or branch the query internally only when new hypotheses emerge.\n5. Avoid redundant calls—don't repeat identical searches.\n6. Stop once you have high-confidence, non-duplicative snippets covering the query scope.\n\nReturns: A list of relevant files/snippet locations in the workspace.\n\nInput fields:\n- query: Natural language description of what to search for.\n- description: Short user-visible invocation message.",
				"tags": [
					"vscode_codesearch"
				],
				"inputSchema": {
					"type": "object",
					"properties": {
						"query": {
							"type": "string",
							"description": "Natural language description of what to search for."
						},
						"description": {
							"type": "string",
							"description": "User-visible invocation message shown while the subagent runs."
						}
					},
					"required": [
						"query",
						"description"
					]
				}
			},
			{
				"name": "runSubagent",
				"toolReferenceName": "runSubagent",
				"displayName": "%copilot.tools.runSubagent.name%",
				"canBeReferencedInPrompt": true,
				"userDescription": "%copilot.tools.runSubagent.description%",
				"modelDescription": "Launch a new agent to handle complex, multi-step tasks autonomously. This tool is good at researching complex questions, searching for code, and executing multi-step tasks. When you are searching for a keyword or file and are not confident that you will find the right match in the first few tries, use this agent to perform the search for you.\n\n- Agents do not run async or in the background, you will wait for the agent's result.\n- When the agent is done, it will return a single message back to you. The result returned by the agent is not visible to the user. To show the user the result, you should send a text message back to the user with a concise summary of the result.\n - Each agent invocation is stateless. You will not be able to send additional messages to the agent, nor will the agent be able to communicate with you outside of its final report. Therefore, your prompt should contain a highly detailed task description for the agent to perform autonomously and you should specify exactly what information the agent should return back to you in its final and only message to you.\n - The agent's outputs should generally be trusted\n - Clearly tell the agent whether you expect it to write code or just to do research (search, file reads, web fetches, etc.), since it is not aware of the user's intent",
				"tags": [],
				"inputSchema": {
					"type": "object",
					"properties": {
						"prompt": {
							"type": "string",
							"description": "A detailed description of the task for the agent to perform"
						},
						"description": {
							"type": "string",
							"description": "A short (3-5 word) description of the task"
						}
					},
					"required": [
						"prompt",
						"description"
					]
				}
			},
			{
				"name": "copilot_searchWorkspaceSymbols",
				"toolReferenceName": "symbols",
				"displayName": "%copilot.tools.searchWorkspaceSymbols.name%",
				"icon": "$(symbol)",
				"userDescription": "%copilot.workspaceSymbols.tool.description%",
				"modelDescription": "Search the user's workspace for code symbols using language services. Use this tool when the user is looking for a specific symbol in their workspace.",
				"tags": [
					"vscode_codesearch"
				],
				"inputSchema": {
					"type": "object",
					"properties": {
						"symbolName": {
							"type": "string",
							"description": "The symbol to search for, such as a function name, class name, or variable name."
						}
					},
					"required": [
						"symbolName"
					]
				}
			},
			{
				"name": "copilot_listCodeUsages",
				"toolReferenceName": "usages",
				"legacyToolReferenceFullNames": [
					"usages"
				],
				"displayName": "%copilot.tools.listCodeUsages.name%",
				"icon": "$(references)",
				"userDescription": "%copilot.listCodeUsages.tool.description%",
				"modelDescription": "Request to list all usages (references, definitions, implementations etc) of a function, class, method, variable etc. Use this tool when \n1. Looking for a sample implementation of an interface or class\n2. Checking how a function is used throughout the codebase.\n3. Including and updating all usages when changing a function, method, or constructor",
				"tags": [
					"vscode_codesearch"
				],
				"inputSchema": {
					"type": "object",
					"properties": {
						"symbolName": {
							"type": "string",
							"description": "The name of the symbol, such as a function name, class name, method name, variable name, etc."
						},
						"filePaths": {
							"type": "array",
							"description": "One or more file paths which likely contain the definition of the symbol. For instance the file which declares a class or function. This is optional but will speed up the invocation of this tool and improve the quality of its output.",
							"items": {
								"type": "string"
							}
						}
					},
					"required": [
						"symbolName"
					]
				}
			},
			{
				"name": "copilot_getVSCodeAPI",
				"toolReferenceName": "vscodeAPI",
				"displayName": "%copilot.tools.getVSCodeAPI.name%",
				"icon": "$(references)",
				"userDescription": "%copilot.vscode.tool.description%",
				"modelDescription": "Get comprehensive VS Code API documentation and references for extension development. This tool provides authoritative documentation for VS Code's extensive API surface, including proposed APIs, contribution points, and best practices. Use this tool for understanding complex VS Code API interactions.\n\nWhen to use this tool:\n- User asks about specific VS Code APIs, interfaces, or extension capabilities\n- Need documentation for VS Code extension contribution points (commands, views, settings, etc.)\n- Questions about proposed APIs and their usage patterns\n- Understanding VS Code extension lifecycle, activation events, and packaging\n- Best practices for VS Code extension development architecture\n- API examples and code patterns for extension features\n- Troubleshooting extension-specific issues or API limitations\n\nWhen NOT to use this tool:\n- Creating simple standalone files or scripts unrelated to VS Code extensions\n- General programming questions not specific to VS Code extension development\n- Questions about using VS Code as an editor (user-facing features)\n- Non-extension related development tasks\n- File creation or editing that doesn't involve VS Code extension APIs\n\nCRITICAL usage guidelines:\n1. Always include specific API names, interfaces, or concepts in your query\n2. Mention the extension feature you're trying to implement\n3. Include context about proposed vs stable APIs when relevant\n4. Reference specific contribution points when asking about extension manifest\n5. Be specific about the VS Code version or API version when known\n\nScope: This tool is for EXTENSION DEVELOPMENT ONLY - building tools that extend VS Code itself, not for general file creation or non-extension programming tasks.",
				"inputSchema": {
					"type": "object",
					"properties": {
						"query": {
							"type": "string",
							"description": "The query to search vscode documentation for. Should contain all relevant context."
						}
					},
					"required": [
						"query"
					]
				},
				"tags": []
			},
			{
				"name": "copilot_findFiles",
				"toolReferenceName": "fileSearch",
				"displayName": "%copilot.tools.findFiles.name%",
				"modelDescription": "Search for files in the workspace by glob pattern. This only returns the paths of matching files. Use this tool when you know the exact filename pattern of the files you're searching for. Glob patterns match from the root of the workspace folder. Examples:\n- **/*.{js,ts} to match all js/ts files in the workspace.\n- src/** to match all files under the top-level src folder.\n- **/foo/**/*.js to match all js files under any foo folder in the workspace.",
				"tags": [
					"vscode_codesearch"
				],
				"inputSchema": {
					"type": "object",
					"properties": {
						"query": {
							"type": "string",
							"description": "Search for files with names or paths matching this glob pattern."
						},
						"maxResults": {
							"type": "number",
							"description": "The maximum number of results to return. Do not use this unless necessary, it can slow things down. By default, only some matches are returned. If you use this and don't see what you're looking for, you can try again with a more specific query or a larger maxResults."
						}
					},
					"required": [
						"query"
					]
				}
			},
			{
				"name": "copilot_findTextInFiles",
				"toolReferenceName": "textSearch",
				"displayName": "%copilot.tools.findTextInFiles.name%",
				"modelDescription": "Do a fast text search in the workspace. Use this tool when you want to search with an exact string or regex. If you are not sure what words will appear in the workspace, prefer using regex patterns with alternation (|) or character classes to search for multiple potential words at once instead of making separate searches. For example, use 'function|method|procedure' to look for all of those words at once. Use includePattern to search within files matching a specific pattern, or in a specific file, using a relative path. Use 'includeIgnoredFiles' to include files normally ignored by .gitignore, other ignore files, and `files.exclude` and `search.exclude` settings. Warning: using this may cause the search to be slower, only set it when you want to search in ignored folders like node_modules or build outputs. Use this tool when you want to see an overview of a particular file, instead of using read_file many times to look for code within a file.",
				"tags": [
					"vscode_codesearch"
				],
				"inputSchema": {
					"type": "object",
					"properties": {
						"query": {
							"type": "string",
							"description": "The pattern to search for in files in the workspace. Use regex with alternation (e.g., 'word1|word2|word3') or character classes to find multiple potential words in a single search. Be sure to set the isRegexp property properly to declare whether it's a regex or plain text pattern. Is case-insensitive."
						},
						"isRegexp": {
							"type": "boolean",
							"description": "Whether the pattern is a regex."
						},
						"includePattern": {
							"type": "string",
							"description": "Search files matching this glob pattern. Will be applied to the relative path of files within the workspace. To search recursively inside a folder, use a proper glob pattern like \"src/folder/**\". Do not use | in includePattern."
						},
						"maxResults": {
							"type": "number",
							"description": "The maximum number of results to return. Do not use this unless necessary, it can slow things down. By default, only some matches are returned. If you use this and don't see what you're looking for, you can try again with a more specific query or a larger maxResults."
						},
						"includeIgnoredFiles": {
							"type": "boolean",
							"description": "Whether to include files that would normally be ignored according to .gitignore, other ignore files and `files.exclude` and `search.exclude` settings. Warning: using this may cause the search to be slower. Only set it when you want to search in ignored folders like node_modules or build outputs."
						}
					},
					"required": [
						"query",
						"isRegexp"
					]
				}
			},
			{
				"name": "copilot_applyPatch",
				"displayName": "%copilot.tools.applyPatch.name%",
				"toolReferenceName": "applyPatch",
				"userDescription": "%copilot.tools.applyPatch.description%",
				"modelDescription": "Edit text files. Do not use this tool to edit Jupyter notebooks. `apply_patch` allows you to execute a diff/patch against a text file, but the format of the diff specification is unique to this task, so pay careful attention to these instructions. To use the `apply_patch` command, you should pass a message of the following structure as \"input\":\n\n*** Begin Patch\n[YOUR_PATCH]\n*** End Patch\n\nWhere [YOUR_PATCH] is the actual content of your patch, specified in the following V4A diff format.\n\n*** [ACTION] File: [/absolute/path/to/file] -> ACTION can be one of Add, Update, or Delete.\nAn example of a message that you might pass as \"input\" to this function, in order to apply a patch, is shown below.\n\n*** Begin Patch\n*** Update File: /Users/someone/pygorithm/searching/binary_search.py\n@@class BaseClass\n@@    def search():\n-        pass\n+        raise NotImplementedError()\n\n@@class Subclass\n@@    def search():\n-        pass\n+        raise NotImplementedError()\n\n*** End Patch\nDo not use line numbers in this diff format.",
				"inputSchema": {
					"type": "object",
					"properties": {
						"input": {
							"type": "string",
							"description": "The edit patch to apply."
						},
						"explanation": {
							"type": "string",
							"description": "A short description of what the tool call is aiming to achieve."
						}
					},
					"required": [
						"input",
						"explanation"
					]
				}
			},
			{
				"name": "copilot_readFile",
				"toolReferenceName": "readFile",
				"legacyToolReferenceFullNames": [
					"search/readFile"
				],
				"displayName": "%copilot.tools.readFile.name%",
				"userDescription": "%copilot.tools.readFile.userDescription%",
				"modelDescription": "Read the contents of a file.\n\nYou must specify the line range you're interested in. Line numbers are 1-indexed. If the file contents returned are insufficient for your task, you may call this tool again to retrieve more content. Prefer reading larger ranges over doing many small reads.",
				"tags": [
					"vscode_codesearch"
				],
				"inputSchema": {
					"type": "object",
					"properties": {
						"filePath": {
							"description": "The absolute path of the file to read.",
							"type": "string"
						},
						"startLine": {
							"type": "number",
							"description": "The line number to start reading from, 1-based."
						},
						"endLine": {
							"type": "number",
							"description": "The inclusive line number to end reading at, 1-based."
						}
					},
					"required": [
						"filePath",
						"startLine",
						"endLine"
					]
				}
			},
			{
				"name": "copilot_listDirectory",
				"toolReferenceName": "listDirectory",
				"displayName": "%copilot.tools.listDirectory.name%",
				"modelDescription": "List the contents of a directory. Result will have the name of the child. If the name ends in /, it's a folder, otherwise a file",
				"tags": [
					"vscode_codesearch"
				],
				"inputSchema": {
					"type": "object",
					"properties": {
						"path": {
							"type": "string",
							"description": "The absolute path to the directory to list."
						}
					},
					"required": [
						"path"
					]
				}
			},
			{
				"name": "copilot_getErrors",
				"displayName": "%copilot.tools.getErrors.name%",
				"toolReferenceName": "problems",
				"legacyToolReferenceFullNames": [
					"problems"
				],
				"icon": "$(error)",
				"userDescription": "%copilot.tools.errors.description%",
				"modelDescription": "Get any compile or lint errors in a specific file or across all files. If the user mentions errors or problems in a file, they may be referring to these. Use the tool to see the same errors that the user is seeing. If the user asks you to analyze all errors, or does not specify a file, use this tool to gather errors for all files. Also use this tool after editing a file to validate the change.",
				"tags": [],
				"inputSchema": {
					"type": "object",
					"properties": {
						"filePaths": {
							"description": "The absolute paths to the files or folders to check for errors. Omit 'filePaths' when retrieving all errors.",
							"type": "array",
							"items": {
								"type": "string"
							}
						}
					}
				}
			},
			{
				"name": "copilot_readProjectStructure",
				"displayName": "%copilot.tools.readProjectStructure.name%",
				"modelDescription": "Get a file tree representation of the workspace.",
				"tags": []
			},
			{
				"name": "copilot_getChangedFiles",
				"displayName": "%copilot.tools.getChangedFiles.name%",
				"toolReferenceName": "changes",
				"legacyToolReferenceFullNames": [
					"changes"
				],
				"icon": "$(diff)",
				"userDescription": "%copilot.tools.changes.description%",
				"modelDescription": "Get git diffs of current file changes in a git repository. Don't forget that you can use run_in_terminal to run git commands in a terminal as well.",
				"tags": [
					"vscode_codesearch"
				],
				"inputSchema": {
					"type": "object",
					"properties": {
						"repositoryPath": {
							"type": "string",
							"description": "The absolute path to the git repository to look for changes in. If not provided, the active git repository will be used."
						},
						"sourceControlState": {
							"type": "array",
							"items": {
								"type": "string",
								"enum": [
									"staged",
									"unstaged",
									"merge-conflicts"
								]
							},
							"description": "The kinds of git state to filter by. Allowed values are: 'staged', 'unstaged', and 'merge-conflicts'. If not provided, all states will be included."
						}
					}
				}
			},
			{
				"name": "copilot_testFailure",
				"toolReferenceName": "testFailure",
				"legacyToolReferenceFullNames": [
					"testFailure"
				],
				"displayName": "%copilot.tools.testFailure.name%",
				"icon": "$(beaker)",
				"userDescription": "%copilot.testFailure.tool.description%",
				"modelDescription": "Includes test failure information in the prompt.",
				"inputSchema": {},
				"tags": [
					"vscode_editing_with_tests",
					"enable_other_tool_copilot_readFile",
					"enable_other_tool_copilot_listDirectory",
					"enable_other_tool_copilot_findFiles",
					"enable_other_tool_copilot_runTests"
				]
			},
			{
				"name": "copilot_updateUserPreferences",
				"toolReferenceName": "updateUserPreferences",
				"displayName": "%copilot.tools.updateUserPreferences.name%",
				"modelDescription": "Update the user's preferences file with new information about the user and their coding preferences, based on the current chat history.",
				"canBeReferencedInPrompt": true,
				"tags": [],
				"inputSchema": {
					"type": "object",
					"properties": {
						"facts": {
							"type": "array",
							"items": {
								"type": "string"
							},
							"description": "An array of new user preferences to remember."
						}
					},
					"required": [
						"facts"
					]
				},
				"when": "config.github.copilot.chat.enableUserPreferences"
			},
			{
				"name": "copilot_createNewWorkspace",
				"displayName": "%github.copilot.tools.createNewWorkspace.name%",
				"toolReferenceName": "newWorkspace",
				"legacyToolReferenceFullNames": [
					"new/newWorkspace"
				],
				"icon": "$(new-folder)",
				"userDescription": "%github.copilot.tools.createNewWorkspace.userDescription%",
				"when": "config.github.copilot.chat.newWorkspaceCreation.enabled",
				"modelDescription": "Get comprehensive setup steps to help the user create complete project structures in a VS Code workspace. This tool is designed for full project initialization and scaffolding, not for creating individual files.\n\nWhen to use this tool:\n- User wants to create a new complete project from scratch\n- Setting up entire project frameworks (TypeScript projects, React apps, Node.js servers, etc.)\n- Initializing Model Context Protocol (MCP) servers with full structure\n- Creating VS Code extensions with proper scaffolding\n- Setting up Next.js, Vite, or other framework-based projects\n- User asks for \"new project\", \"create a workspace\", \"set up a [framework] project\"\n- Need to establish complete development environment with dependencies, config files, and folder structure\n\nWhen NOT to use this tool:\n- Creating single files or small code snippets\n- Adding individual files to existing projects\n- Making modifications to existing codebases\n- User asks to \"create a file\" or \"add a component\"\n- Simple code examples or demonstrations\n- Debugging or fixing existing code\n\nThis tool provides complete project setup including:\n- Folder structure creation\n- Package.json and dependency management\n- Configuration files (tsconfig, eslint, etc.)\n- Initial boilerplate code\n- Development environment setup\n- Build and run instructions\n\nUse other file creation tools for individual files within existing projects.",
				"inputSchema": {
					"type": "object",
					"properties": {
						"query": {
							"type": "string",
							"description": "The query to use to generate the new workspace. This should be a clear and concise description of the workspace the user wants to create."
						}
					},
					"required": [
						"query"
					]
				},
				"tags": [
					"enable_other_tool_install_extension",
					"enable_other_tool_get_project_setup_info"
				]
			},
			{
				"name": "copilot_getProjectSetupInfo",
				"displayName": "%github.copilot.tools.getProjectSetupInfo.name%",
				"when": "config.github.copilot.chat.newWorkspaceCreation.enabled",
				"toolReferenceName": "getProjectSetupInfo",
				"legacyToolReferenceFullNames": [
					"new/getProjectSetupInfo"
				],
				"modelDescription": "Do not call this tool without first calling the tool to create a workspace. This tool provides a project setup information for a Visual Studio Code workspace based on a project type and programming language.",
				"inputSchema": {
					"type": "object",
					"properties": {
						"projectType": {
							"type": "string",
							"description": "The type of project to create. Supported values are: 'python-script', 'python-project', 'mcp-server', 'model-context-protocol-server', 'vscode-extension', 'next-js', 'vite' and 'other'"
						}
					},
					"required": [
						"projectType"
					]
				},
				"tags": []
			},
			{
				"name": "copilot_installExtension",
				"displayName": "Install Extension in VS Code",
				"when": "config.github.copilot.chat.newWorkspaceCreation.enabled",
				"toolReferenceName": "installExtension",
				"legacyToolReferenceFullNames": [
					"new/installExtension"
				],
				"modelDescription": "Install an extension in VS Code. Use this tool to install an extension in Visual Studio Code as part of a new workspace creation process only.",
				"inputSchema": {
					"type": "object",
					"properties": {
						"id": {
							"type": "string",
							"description": "The ID of the extension to install. This should be in the format <publisher>.<extension>."
						},
						"name": {
							"type": "string",
							"description": "The name of the extension to install. This should be a clear and concise description of the extension."
						}
					},
					"required": [
						"id",
						"name"
					]
				},
				"tags": []
			},
			{
				"name": "copilot_runVscodeCommand",
				"displayName": "Run VS Code Command",
				"when": "config.github.copilot.chat.newWorkspaceCreation.enabled",
				"toolReferenceName": "runCommand",
				"legacyToolReferenceFullNames": [
					"new/runVscodeCommand"
				],
				"modelDescription": "Run a command in VS Code. Use this tool to run a command in Visual Studio Code as part of a new workspace creation process only.",
				"inputSchema": {
					"type": "object",
					"properties": {
						"commandId": {
							"type": "string",
							"description": "The ID of the command to execute. This should be in the format <command>."
						},
						"name": {
							"type": "string",
							"description": "The name of the command to execute. This should be a clear and concise description of the command."
						},
						"args": {
							"type": "array",
							"description": "The arguments to pass to the command. This should be an array of strings.",
							"items": {
								"type": "string"
							}
						}
					},
					"required": [
						"commandId",
						"name"
					]
				},
				"tags": []
			},
			{
				"name": "copilot_createNewJupyterNotebook",
				"displayName": "Create New Jupyter Notebook",
				"icon": "$(notebook)",
				"toolReferenceName": "createJupyterNotebook",
				"legacyToolReferenceFullNames": [
					"newJupyterNotebook"
				],
				"modelDescription": "Generates a new Jupyter Notebook (.ipynb) in VS Code. Jupyter Notebooks are interactive documents commonly used for data exploration, analysis, visualization, and combining code with narrative text. Prefer creating plain Python files or similar unless a user explicitly requests creating a new Jupyter Notebook or already has a Jupyter Notebook opened or exists in the workspace.",
				"userDescription": "%copilot.tools.newJupyterNotebook.description%",
				"inputSchema": {
					"type": "object",
					"properties": {
						"query": {
							"type": "string",
							"description": "The query to use to generate the jupyter notebook. This should be a clear and concise description of the notebook the user wants to create."
						}
					},
					"required": [
						"query"
					]
				},
				"tags": []
			},
			{
				"name": "copilot_insertEdit",
				"toolReferenceName": "insertEdit",
				"displayName": "%copilot.tools.insertEdit.name%",
				"modelDescription": "Insert new code into an existing file in the workspace. Use this tool once per file that needs to be modified, even if there are multiple changes for a file. Generate the \"explanation\" property first.\nThe system is very smart and can understand how to apply your edits to the files, you just need to provide minimal hints.\nAvoid repeating existing code, instead use comments to represent regions of unchanged code. Be as concise as possible. For example:\n// ...existing code...\n{ changed code }\n// ...existing code...\n{ changed code }\n// ...existing code...\n\nHere is an example of how you should use format an edit to an existing Person class:\nclass Person {\n\t// ...existing code...\n\tage: number;\n\t// ...existing code...\n\tgetAge() {\n\treturn this.age;\n\t}\n}",
				"tags": [],
				"inputSchema": {
					"type": "object",
					"properties": {
						"explanation": {
							"type": "string",
							"description": "A short explanation of the edit being made."
						},
						"filePath": {
							"type": "string",
							"description": "An absolute path to the file to edit."
						},
						"code": {
							"type": "string",
							"description": "The code change to apply to the file.\nThe system is very smart and can understand how to apply your edits to the files, you just need to provide minimal hints.\nAvoid repeating existing code, instead use comments to represent regions of unchanged code. Be as concise as possible. For example:\n// ...existing code...\n{ changed code }\n// ...existing code...\n{ changed code }\n// ...existing code...\n\nHere is an example of how you should use format an edit to an existing Person class:\nclass Person {\n\t// ...existing code...\n\tage: number;\n\t// ...existing code...\n\tgetAge() {\n\t\treturn this.age;\n\t}\n}"
						}
					},
					"required": [
						"explanation",
						"filePath",
						"code"
					]
				}
			},
			{
				"name": "copilot_createFile",
				"toolReferenceName": "createFile",
				"legacyToolReferenceFullNames": [
					"createFile"
				],
				"displayName": "%copilot.tools.createFile.name%",
				"userDescription": "%copilot.tools.createFile.description%",
				"modelDescription": "This is a tool for creating a new file in the workspace. The file will be created with the specified content. The directory will be created if it does not already exist. Never use this tool to edit a file that already exists.",
				"tags": [],
				"inputSchema": {
					"type": "object",
					"properties": {
						"filePath": {
							"type": "string",
							"description": "The absolute path to the file to create."
						},
						"content": {
							"type": "string",
							"description": "The content to write to the file."
						}
					},
					"required": [
						"filePath",
						"content"
					]
				}
			},
			{
				"name": "copilot_createDirectory",
				"toolReferenceName": "createDirectory",
				"legacyToolReferenceFullNames": [
					"createDirectory"
				],
				"displayName": "%copilot.tools.createDirectory.name%",
				"userDescription": "%copilot.tools.createDirectory.description%",
				"modelDescription": "Create a new directory structure in the workspace. Will recursively create all directories in the path, like mkdir -p. You do not need to use this tool before using create_file, that tool will automatically create the needed directories.",
				"tags": [],
				"inputSchema": {
					"type": "object",
					"properties": {
						"dirPath": {
							"type": "string",
							"description": "The absolute path to the directory to create."
						}
					},
					"required": [
						"dirPath"
					]
				}
			},
			{
				"name": "copilot_openSimpleBrowser",
				"displayName": "%copilot.tools.openSimpleBrowser.name%",
				"modelDescription": "Preview a website or open a URL in the editor's Simple Browser. Useful for quickly viewing locally hosted websites, demos, or resources without leaving the coding environment.",
				"userDescription": "%copilot.tools.openSimpleBrowser.description%",
				"toolReferenceName": "openSimpleBrowser",
				"legacyToolReferenceFullNames": [
					"openSimpleBrowser"
				],
				"tags": [],
				"inputSchema": {
					"type": "object",
					"properties": {
						"url": {
							"type": "string",
							"description": "The website URL to preview or open in the Simple Browser inside the editor. Must be either an http or https URL"
						}
					},
					"required": [
						"url"
					]
				}
			},
			{
				"name": "copilot_replaceString",
				"toolReferenceName": "replaceString",
				"displayName": "%copilot.tools.replaceString.name%",
				"modelDescription": "This is a tool for making edits in an existing file in the workspace. For moving or renaming files, use run in terminal tool with the 'mv' command instead. For larger edits, split them into smaller edits and call the edit tool multiple times to ensure accuracy. Before editing, always ensure you have the context to understand the file's contents and context. To edit a file, provide: 1) filePath (absolute path), 2) oldString (MUST be the exact literal text to replace including all whitespace, indentation, newlines, and surrounding code etc), and 3) newString (MUST be the exact literal text to replace \\`oldString\\` with (also including all whitespace, indentation, newlines, and surrounding code etc.). Ensure the resulting code is correct and idiomatic.). Each use of this tool replaces exactly ONE occurrence of oldString.\n\nCRITICAL for \\`oldString\\`: Must uniquely identify the single instance to change. Include at least 3 lines of context BEFORE and AFTER the target text, matching whitespace and indentation precisely. If this string matches multiple locations, or does not match exactly, the tool will fail. Never use 'Lines 123-456 omitted' from summarized documents or ...existing code... comments in the oldString or newString.",
				"when": "!config.github.copilot.chat.disableReplaceTool",
				"inputSchema": {
					"type": "object",
					"properties": {
						"filePath": {
							"type": "string",
							"description": "An absolute path to the file to edit."
						},
						"oldString": {
							"type": "string",
							"description": "The exact literal text to replace, preferably unescaped. For single replacements (default), include at least 3 lines of context BEFORE and AFTER the target text, matching whitespace and indentation precisely. For multiple replacements, specify expected_replacements parameter. If this string is not the exact literal text (i.e. you escaped it) or does not match exactly, the tool will fail."
						},
						"newString": {
							"type": "string",
							"description": "The exact literal text to replace `old_string` with, preferably unescaped. Provide the EXACT text. Ensure the resulting code is correct and idiomatic."
						}
					},
					"required": [
						"filePath",
						"oldString",
						"newString"
					]
				}
			},
			{
				"name": "copilot_multiReplaceString",
				"toolReferenceName": "multiReplaceString",
				"displayName": "%copilot.tools.multiReplaceString.name%",
				"modelDescription": "This tool allows you to apply multiple replace_string_in_file operations in a single call, which is more efficient than calling replace_string_in_file multiple times. It takes an array of replacement operations and applies them sequentially. Each replacement operation has the same parameters as replace_string_in_file: filePath, oldString, newString, and explanation. This tool is ideal when you need to make multiple edits across different files or multiple edits in the same file. The tool will provide a summary of successful and failed operations.",
				"when": "!config.github.copilot.chat.disableReplaceTool",
				"inputSchema": {
					"type": "object",
					"properties": {
						"explanation": {
							"type": "string",
							"description": "A brief explanation of what the multi-replace operation will accomplish."
						},
						"replacements": {
							"type": "array",
							"description": "An array of replacement operations to apply sequentially.",
							"items": {
								"type": "object",
								"properties": {
									"explanation": {
										"type": "string",
										"description": "A brief explanation of this specific replacement operation."
									},
									"filePath": {
										"type": "string",
										"description": "An absolute path to the file to edit."
									},
									"oldString": {
										"type": "string",
										"description": "The exact literal text to replace, preferably unescaped. Include at least 3 lines of context BEFORE and AFTER the target text, matching whitespace and indentation precisely. If this string is not the exact literal text or does not match exactly, this replacement will fail."
									},
									"newString": {
										"type": "string",
										"description": "The exact literal text to replace `oldString` with, preferably unescaped. Provide the EXACT text. Ensure the resulting code is correct and idiomatic."
									}
								},
								"required": [
									"explanation",
									"filePath",
									"oldString",
									"newString"
								]
							},
							"minItems": 1
						}
					},
					"required": [
						"explanation",
						"replacements"
					]
				}
			},
			{
				"name": "copilot_editNotebook",
				"toolReferenceName": "editNotebook",
				"icon": "$(pencil)",
				"displayName": "%copilot.tools.editNotebook.name%",
				"userDescription": "%copilot.tools.editNotebook.userDescription%",
				"modelDescription": "This is a tool for editing an existing Notebook file in the workspace. Generate the \"explanation\" property first.\nThe system is very smart and can understand how to apply your edits to the notebooks.\nWhen updating the content of an existing cell, ensure newCode preserves whitespace and indentation exactly and does NOT include any code markers such as (...existing code...).",
				"tags": [
					"enable_other_tool_copilot_getNotebookSummary"
				],
				"inputSchema": {
					"type": "object",
					"properties": {
						"filePath": {
							"type": "string",
							"description": "An absolute path to the notebook file to edit, or the URI of a untitled, not yet named, file, such as `untitled:Untitled-1."
						},
						"cellId": {
							"type": "string",
							"description": "Id of the cell that needs to be deleted or edited. Use the value `TOP`, `BOTTOM` when inserting a cell at the top or bottom of the notebook, else provide the id of the cell after which a new cell is to be inserted. Remember, if a cellId is provided and editType=insert, then a cell will be inserted after the cell with the provided cellId."
						},
						"newCode": {
							"anyOf": [
								{
									"type": "string",
									"description": "The code for the new or existing cell to be edited. Code should not be wrapped within <VSCode.Cell> tags. Do NOT include code markers such as (...existing code...) to indicate existing code."
								},
								{
									"type": "array",
									"items": {
										"type": "string",
										"description": "The code for the new or existing cell to be edited. Code should not be wrapped within <VSCode.Cell> tags"
									}
								}
							]
						},
						"language": {
							"type": "string",
							"description": "The language of the cell. `markdown`, `python`, `javascript`, `julia`, etc."
						},
						"editType": {
							"type": "string",
							"enum": [
								"insert",
								"delete",
								"edit"
							],
							"description": "The operation peformed on the cell, whether `insert`, `delete` or `edit`.\nUse the `editType` field to specify the operation: `insert` to add a new cell, `edit` to modify an existing cell's content, and `delete` to remove a cell."
						}
					},
					"required": [
						"filePath",
						"editType",
						"cellId"
					]
				}
			},
			{
				"name": "copilot_runNotebookCell",
				"displayName": "%copilot.tools.runNotebookCell.name%",
				"toolReferenceName": "runNotebookCell",
				"legacyToolReferenceFullNames": [
					"runNotebooks/runCell"
				],
				"icon": "$(play)",
				"modelDescription": "This is a tool for running a code cell in a notebook file directly in the notebook editor. The output from the execution will be returned. Code cells should be run as they are added or edited when working through a problem to bring the kernel state up to date and ensure the code executes successfully. Code cells are ready to run and don't require any pre-processing. If asked to run the first cell in a notebook, you should run the first code cell since markdown cells cannot be executed. NOTE: Avoid executing Markdown cells or providing Markdown cell IDs, as Markdown cells cannot be  executed.",
				"userDescription": "%copilot.tools.runNotebookCell.description%",
				"tags": [
					"enable_other_tool_copilot_getNotebookSummary"
				],
				"inputSchema": {
					"type": "object",
					"properties": {
						"filePath": {
							"type": "string",
							"description": "An absolute path to the notebook file with the cell to run, or the URI of a untitled, not yet named, file, such as `untitled:Untitled-1.ipynb"
						},
						"reason": {
							"type": "string",
							"description": "An optional explanation of why the cell is being run. This will be shown to the user before the tool is run and is not necessary if it's self-explanatory."
						},
						"cellId": {
							"type": "string",
							"description": "The ID for the code cell to execute. Avoid providing markdown cell IDs as nothing will be executed."
						},
						"continueOnError": {
							"type": "boolean",
							"description": "Whether or not execution should continue for remaining cells if an error is encountered. Default to false unless instructed otherwise."
						}
					},
					"required": [
						"filePath",
						"cellId"
					]
				}
			},
			{
				"name": "copilot_getNotebookSummary",
				"toolReferenceName": "getNotebookSummary",
				"legacyToolReferenceFullNames": [
					"runNotebooks/getNotebookSummary"
				],
				"displayName": "Get the structure of a notebook",
				"modelDescription": "This is a tool returns the list of the Notebook cells along with the id, cell types, line ranges, language, execution information and output mime types for each cell. This is useful to get Cell Ids when executing a notebook or determine what cells have been executed and what order, or what cells have outputs. If required to read contents of a cell use this to determine the line range of a cells, and then use read_file tool to read a specific line range. Requery this tool if the contents of the notebook change.",
				"tags": [],
				"inputSchema": {
					"type": "object",
					"properties": {
						"filePath": {
							"type": "string",
							"description": "An absolute path to the notebook file with the cell to run, or the URI of a untitled, not yet named, file, such as `untitled:Untitled-1.ipynb"
						}
					},
					"required": [
						"filePath"
					]
				}
			},
			{
				"name": "copilot_readNotebookCellOutput",
				"displayName": "%copilot.tools.getNotebookCellOutput.name%",
				"toolReferenceName": "readNotebookCellOutput",
				"legacyToolReferenceFullNames": [
					"runNotebooks/readNotebookCellOutput"
				],
				"icon": "$(notebook-render-output)",
				"modelDescription": "This tool will retrieve the output for a notebook cell from its most recent execution or restored from disk. The cell may have output even when it has not been run in the current kernel session. This tool has a higher token limit for output length than the runNotebookCell tool.",
				"userDescription": "%copilot.tools.getNotebookCellOutput.description%",
				"when": "userHasOpenedNotebook",
				"tags": [],
				"inputSchema": {
					"type": "object",
					"properties": {
						"filePath": {
							"type": "string",
							"description": "An absolute path to the notebook file with the cell to run, or the URI of a untitled, not yet named, file, such as `untitled:Untitled-1.ipynb"
						},
						"cellId": {
							"type": "string",
							"description": "The ID of the cell for which output should be retrieved."
						}
					},
					"required": [
						"filePath",
						"cellId"
					]
				}
			},
			{
				"name": "copilot_fetchWebPage",
				"displayName": "%copilot.tools.fetchWebPage.name%",
				"toolReferenceName": "fetch",
				"legacyToolReferenceFullNames": [
					"fetch"
				],
				"when": "!isWeb",
				"icon": "$(globe)",
				"userDescription": "%copilot.tools.fetchWebPage.description%",
				"modelDescription": "Fetches the main content from a web page. This tool is useful for summarizing or analyzing the content of a webpage. You should use this tool when you think the user is looking for information from a specific webpage.",
				"tags": [],
				"inputSchema": {
					"type": "object",
					"properties": {
						"urls": {
							"type": "array",
							"items": {
								"type": "string"
							},
							"description": "An array of URLs to fetch content from."
						},
						"query": {
							"type": "string",
							"description": "The query to search for in the web page's content. This should be a clear and concise description of the content you want to find."
						}
					},
					"required": [
						"urls",
						"query"
					]
				}
			},
			{
				"name": "copilot_findTestFiles",
				"displayName": "%copilot.tools.findTestFiles.name%",
				"icon": "$(beaker)",
				"canBeReferencedInPrompt": false,
				"toolReferenceName": "findTestFiles",
				"userDescription": "%copilot.tools.findTestFiles.description%",
				"modelDescription": "For a source code file, find the file that contains the tests. For a test file find the file that contains the code under test.",
				"tags": [],
				"inputSchema": {
					"type": "object",
					"properties": {
						"filePaths": {
							"type": "array",
							"items": {
								"type": "string"
							}
						}
					},
					"required": [
						"filePaths"
					]
				}
			},
			{
				"name": "copilot_getDocInfo",
				"displayName": "%copilot.tools.getDocInfo.name%",
				"icon": "$(beaker)",
				"canBeReferencedInPrompt": false,
				"toolReferenceName": "docInfo",
				"userDescription": "%copilot.tools.getDocInfo.description%",
				"modelDescription": "Find information about how to document it a symbol like a class or function. This tool is useful for generating documentation comments for code symbols. You should use this tool when you think the user is looking for information about how to document a specific code symbol.",
				"tags": [],
				"inputSchema": {
					"type": "object",
					"properties": {
						"filePaths": {
							"type": "array",
							"items": {
								"type": "string"
							},
							"description": "The file paths for which documentation information is needed."
						}
					},
					"required": [
						"filePaths"
					]
				}
			},
			{
				"name": "copilot_getSearchResults",
				"toolReferenceName": "searchResults",
				"displayName": "%github.copilot.tools.searchResults.name%",
				"icon": "$(search)",
				"userDescription": "%github.copilot.tools.searchResults.description%",
				"modelDescription": "The results from the search view"
			},
			{
				"name": "copilot_githubRepo",
				"toolReferenceName": "githubRepo",
				"legacyToolReferenceFullNames": [
					"githubRepo"
				],
				"displayName": "%github.copilot.tools.githubRepo.name%",
				"modelDescription": "Searches a GitHub repository for relevant source code snippets. Only use this tool if the user is very clearly asking for code snippets from a specific GitHub repository. Do not use this tool for Github repos that the user has open in their workspace.",
				"userDescription": "%github.copilot.tools.githubRepo.userDescription%",
				"icon": "$(repo)",
				"when": "!config.github.copilot.chat.githubMcpServer.enabled",
				"inputSchema": {
					"type": "object",
					"properties": {
						"repo": {
							"type": "string",
							"description": "The name of the Github repository to search for code in. Should must be formatted as '<owner>/<repo>'."
						},
						"query": {
							"type": "string",
							"description": "The query to search for repo. Should contain all relevant context."
						}
					},
					"required": [
						"repo",
						"query"
					]
				}
			},
			{
				"name": "copilot_toolReplay",
				"modelDescription": "Replays a tool call from a previous chat session.",
				"displayName": "tool replay",
				"when": "false",
				"inputSchema": {
					"type": "object",
					"properties": {
						"toolCallId": {
							"type": "string",
							"description": "the id of the tool original tool call"
						},
						"toolName": {
							"type": "string",
							"description": "the name of the tool being replayed"
						},
						"toolCallArgs": {
							"type": "object",
							"description": "the arguments of the tool call"
						}
					}
				}
			},
			{
				"name": "copilot_memory",
				"toolReferenceName": "memory",
				"displayName": "%copilot.tools.memory.name%",
				"userDescription": "%copilot.tools.memory.description%",
				"modelDescription": "Manage persistent memory across conversations. This tool allows you to create, view, update, and delete memory files that persist between chat sessions. Use this to remember important information about the user, their preferences, project context, or anything that should be recalled in future conversations. Available commands: view (list/read memories), create (new memory file), str_replace (edit content), insert (add content), delete (remove memory), rename (change filename).",
				"icon": "$(database)",
				"when": "config.github.copilot.chat.tools.memory.enabled",
				"canBeReferencedInPrompt": true,
				"tags": [],
				"inputSchema": {
					"type": "object",
					"properties": {
						"command": {
							"type": "string",
							"enum": [
								"view",
								"create",
								"str_replace",
								"insert",
								"delete",
								"rename"
							],
							"description": "The memory operation to perform:\n- view: Show directory contents or file contents (optional line ranges)\n- create: Create or overwrite a file\n- str_replace: Replace text in a file\n- insert: Insert text at a specific line\n- delete: Delete a file or directory\n- rename: Rename or move a file or directory"
						},
						"path": {
							"type": "string",
							"description": "Path to the memory file or directory. Must start with /memories.\n- For view: /memories or /memories/file.md\n- For create/str_replace/insert/delete: /memories/file.md\n- Not used for rename (use old_path/new_path instead)"
						},
						"view_range": {
							"type": "array",
							"items": {
								"type": "number"
							},
							"minItems": 2,
							"maxItems": 2,
							"description": "[view only] Optional line range [start, end] to view specific lines. Example: [1, 10]"
						},
						"file_text": {
							"type": "string",
							"description": "[create only] Content to write to the file. Required for create command."
						},
						"old_str": {
							"type": "string",
							"description": "[str_replace only] The exact literal text to find and replace. Must be unique in the file. Required for str_replace command."
						},
						"new_str": {
							"type": "string",
							"description": "[str_replace only] The exact literal text to replace old_str with. Can be empty string. Required for str_replace command."
						},
						"insert_line": {
							"type": "number",
							"description": "[insert only] Line number at which to insert text (0-indexed, 0 = before first line). Required for insert command."
						},
						"insert_text": {
							"type": "string",
							"description": "[insert only] Text to insert at the specified line. Required for insert command."
						},
						"old_path": {
							"type": "string",
							"description": "[rename only] Current path of the file or directory. Must start with /memories. Required for rename command."
						},
						"new_path": {
							"type": "string",
							"description": "[rename only] New path for the file or directory. Must start with /memories. Required for rename command."
						}
					},
					"required": [
						"command"
					]
				}
			},
			{
				"name": "copilot_editFiles",
				"modelDescription": "This is a placeholder tool, do not use",
				"userDescription": "Edit files",
				"icon": "$(pencil)",
				"displayName": "Edit Files",
				"toolReferenceName": "editFiles",
				"legacyToolReferenceFullNames": [
					"editFiles"
				]
			}
		],
		"languageModelToolSets": [
			{
				"name": "edit",
				"description": "%copilot.toolSet.editing.description%",
				"icon": "$(pencil)",
				"tools": [
					"createDirectory",
					"createFile",
					"createJupyterNotebook",
					"editFiles",
					"editNotebook"
				]
			},
			{
				"name": "execute",
				"description": "",
				"tools": [
					"runNotebookCell",
					"testFailure"
				]
			},
			{
				"name": "read",
				"description": "%copilot.toolSet.read.description%",
				"icon": "$(eye)",
				"tools": [
					"getNotebookSummary",
					"readFile",
					"readNotebookCellOutput"
				]
			},
			{
				"name": "search",
				"description": "%copilot.toolSet.search.description%",
				"icon": "$(search)",
				"tools": [
					"changes",
					"codebase",
					"fileSearch",
					"listDirectory",
<<<<<<< HEAD
					"readFile",
					"codebase",
=======
					"problems",
					"searchResults",
					"textSearch",
					"usages",
>>>>>>> 17c5395f
					"searchResults",
					"searchSubagent"
				]
			},
			{
				"name": "vscode",
				"description": "",
				"tools": [
					"getProjectSetupInfo",
					"installExtension",
					"newWorkspace",
					"openSimpleBrowser",
					"runCommand",
					"vscodeAPI"
				]
			},
			{
				"name": "web",
				"description": "%copilot.toolSet.web.description%",
				"icon": "$(globe)",
				"tools": [
					"fetch",
					"githubRepo"
				]
			}
		],
		"chatParticipants": [
			{
				"id": "github.copilot.default",
				"name": "GitHubCopilot",
				"fullName": "GitHub Copilot",
				"description": "%copilot.description%",
				"isDefault": true,
				"locations": [
					"panel"
				],
				"modes": [
					"ask"
				],
				"disambiguation": [
					{
						"category": "generate_code_sample",
						"description": "The user wants to generate code snippets without referencing the contents of the current workspace. This category does not include generating entire projects.",
						"examples": [
							"Write an example of computing a SHA256 hash."
						]
					},
					{
						"category": "add_feature_to_file",
						"description": "The user wants to change code in a file that is provided in their request, without referencing the contents of the current workspace. This category does not include generating entire projects.",
						"examples": [
							"Add a refresh button to the table widget."
						]
					},
					{
						"category": "question_about_specific_files",
						"description": "The user has a question about a specific file or code snippet that they have provided as part of their query, and the question does not require additional workspace context to answer.",
						"examples": [
							"What does this file do?"
						]
					}
				]
			},
			{
				"id": "github.copilot.editingSession",
				"name": "GitHubCopilot",
				"fullName": "GitHub Copilot",
				"description": "%copilot.edits.description%",
				"isDefault": true,
				"locations": [
					"panel"
				],
				"modes": [
					"edit"
				],
				"when": "!config.chat.edits2.enabled"
			},
			{
				"id": "github.copilot.editingSessionEditor",
				"name": "GitHubCopilot",
				"fullName": "GitHub Copilot",
				"description": "%copilot.edits.description%",
				"isDefault": true,
				"locations": [
					"editor"
				],
				"commands": [
					{
						"name": "generate",
						"when": "!config.chat.edits2.enabled",
						"description": "%copilot.workspace.generate.description%",
						"disambiguation": [
							{
								"category": "generate",
								"description": "Generate new code",
								"examples": [
									"Add a function that returns the sum of two numbers"
								]
							}
						]
					},
					{
						"name": "edit",
						"when": "!config.chat.edits2.enabled",
						"description": "%copilot.workspace.edit.inline.description%",
						"disambiguation": [
							{
								"category": "edit",
								"description": "Make changes to existing code",
								"examples": [
									"Change this method to use async/await"
								]
							}
						]
					},
					{
						"name": "doc",
						"when": "!config.chat.edits2.enabled",
						"description": "%copilot.workspace.doc.description%",
						"disambiguation": [
							{
								"category": "doc",
								"description": "Add documentation comment for this symbol",
								"examples": [
									"Add jsdoc to this method"
								]
							}
						]
					},
					{
						"name": "fix",
						"when": "!config.chat.edits2.enabled",
						"description": "%copilot.workspace.fix.description%",
						"disambiguation": [
							{
								"category": "fix",
								"description": "Propose a fix for the problems in the selected code",
								"examples": [
									"There is a problem in this code. Rewrite the code to show it with the bug fixed."
								]
							}
						]
					},
					{
						"name": "tests",
						"when": "!config.chat.edits2.enabled",
						"description": "%copilot.workspace.tests.description%",
						"disambiguation": [
							{
								"category": "tests",
								"description": "Generate unit tests for the selected code. The user does not want to fix their existing tests.",
								"examples": [
									"Write a set of detailed unit test functions for the code above."
								]
							}
						]
					}
				]
			},
			{
				"id": "github.copilot.editingSession2",
				"name": "GitHubCopilot",
				"fullName": "GitHub Copilot",
				"description": "%copilot.edits.description%",
				"isDefault": true,
				"locations": [
					"panel"
				],
				"modes": [
					"edit"
				],
				"when": "config.chat.edits2.enabled"
			},
			{
				"id": "github.copilot.editsAgent",
				"name": "agent",
				"fullName": "GitHub Copilot",
				"description": "%copilot.agent.description%",
				"locations": [
					"panel"
				],
				"modes": [
					"agent"
				],
				"isEngine": true,
				"isDefault": true,
				"isAgent": true,
				"when": "config.chat.agent.enabled",
				"commands": [
					{
						"name": "list"
					},
					{
						"name": "error",
						"description": "Make a model request which will result in an error",
						"when": "github.copilot.chat.debug"
					}
				]
			},
			{
				"id": "github.copilot.editor",
				"name": "Copilot",
				"fullName": "GitHub Copilot",
				"description": "%copilot.description%",
				"isDefault": true,
				"locations": [
					"editor"
				],
				"when": "never && !config.inlineChat.enableV2",
				"disambiguation": [
					{
						"category": "unknown",
						"description": "Intent of this command is unclear or is not related to information technologies",
						"examples": [
							"Add a dog to this comment."
						]
					}
				],
				"commands": [
					{
						"name": "generate",
						"description": "%copilot.workspace.generate.description%",
						"disambiguation": [
							{
								"category": "generate",
								"description": "Generate new code",
								"examples": [
									"Add a function that returns the sum of two numbers"
								]
							}
						]
					},
					{
						"name": "edit",
						"description": "%copilot.workspace.edit.inline.description%",
						"disambiguation": [
							{
								"category": "edit",
								"description": "Make changes to existing code",
								"examples": [
									"Change this method to use async/await"
								]
							}
						]
					},
					{
						"name": "doc",
						"description": "%copilot.workspace.doc.description%",
						"disambiguation": [
							{
								"category": "doc",
								"description": "Add documentation comment for this symbol",
								"examples": [
									"Add jsdoc to this method"
								]
							}
						]
					},
					{
						"name": "fix",
						"description": "%copilot.workspace.fix.description%",
						"disambiguation": [
							{
								"category": "fix",
								"description": "Propose a fix for the problems in the selected code",
								"examples": [
									"There is a problem in this code. Rewrite the code to show it with the bug fixed."
								]
							}
						]
					},
					{
						"name": "explain",
						"description": "%copilot.workspace.explain.description%",
						"disambiguation": [
							{
								"category": "explain",
								"description": "Explain how the code in your active editor works",
								"examples": [
									"Write an explanation for the code above as paragraphs of text."
								]
							}
						]
					},
					{
						"name": "review",
						"description": "%copilot.workspace.review.description%",
						"when": "github.copilot.advanced.review.intent"
					},
					{
						"name": "tests",
						"description": "%copilot.workspace.tests.description%",
						"disambiguation": [
							{
								"category": "tests",
								"description": "Generate unit tests for the selected code. The user does not want to fix their existing tests.",
								"examples": [
									"Write a set of detailed unit test functions for the code above."
								]
							}
						]
					}
				]
			},
			{
				"id": "github.copilot.notebook",
				"name": "GitHubCopilot",
				"fullName": "GitHub Copilot",
				"description": "%copilot.description%",
				"isDefault": true,
				"locations": [
					"notebook"
				],
				"when": "!config.inlineChat.notebookAgent",
				"commands": [
					{
						"name": "fix",
						"description": "%copilot.workspace.fix.description%"
					},
					{
						"name": "explain",
						"description": "%copilot.workspace.explain.description%"
					}
				]
			},
			{
				"id": "github.copilot.notebookEditorAgent",
				"name": "GitHubCopilot",
				"fullName": "GitHub Copilot",
				"description": "%copilot.description%",
				"isDefault": true,
				"locations": [
					"notebook"
				],
				"when": "config.inlineChat.notebookAgent",
				"commands": [
					{
						"name": "fix",
						"description": "%copilot.workspace.fix.description%"
					},
					{
						"name": "explain",
						"description": "%copilot.workspace.explain.description%"
					}
				]
			},
			{
				"id": "github.copilot.workspace",
				"name": "workspace",
				"fullName": "Workspace",
				"description": "%copilot.workspace.description%",
				"when": "!github.copilot.interactiveSession.disabled",
				"sampleRequest": "%copilot.workspace.sampleRequest%",
				"locations": [
					"panel"
				],
				"disambiguation": [
					{
						"category": "workspace_project_questions",
						"description": "The user wants to learn about or update the code or files in their current workspace. Questions in this category may be about understanding what the whole workspace does or locating the implementation of some code. This does not include generating or updating tests.",
						"examples": [
							"What does this project do?"
						]
					},
					{
						"category": "find_code_in_workspace",
						"description": "The user wants to locate the implementation of some functionality in their current workspace.",
						"examples": [
							"Where is the tree widget implemented?"
						]
					},
					{
						"category": "generate_with_workspace_context",
						"description": "The user wants to generate code based on multiple files in the workspace and did not specify which files to reference.",
						"examples": [
							"Create a README for this project."
						]
					}
				],
				"commands": [
					{
						"name": "explain",
						"description": "%copilot.workspace.explain.description%"
					},
					{
						"name": "review",
						"description": "%copilot.workspace.review.description%",
						"when": "github.copilot.advanced.review.intent"
					},
					{
						"name": "tests",
						"description": "%copilot.workspace.tests.description%",
						"disambiguation": [
							{
								"category": "create_tests",
								"description": "The user wants to generate unit tests.",
								"examples": [
									"Generate tests for my selection using pytest."
								]
							}
						]
					},
					{
						"name": "fix",
						"description": "%copilot.workspace.fix.description%",
						"sampleRequest": "%copilot.workspace.fix.sampleRequest%"
					},
					{
						"name": "new",
						"description": "%copilot.workspace.new.description%",
						"sampleRequest": "%copilot.workspace.new.sampleRequest%",
						"isSticky": true,
						"disambiguation": [
							{
								"category": "create_new_workspace_or_extension",
								"description": "The user wants to create a complete Visual Studio Code workspace from scratch, such as a new application or a Visual Studio Code extension. Use this category only if the question relates to generating or creating new workspaces in Visual Studio Code. Do not use this category for updating existing code or generating sample code snippets",
								"examples": [
									"Scaffold a Node server.",
									"Create a sample project which uses the fileSystemProvider API.",
									"react application"
								]
							}
						]
					},
					{
						"name": "newNotebook",
						"description": "%copilot.workspace.newNotebook.description%",
						"sampleRequest": "%copilot.workspace.newNotebook.sampleRequest%",
						"disambiguation": [
							{
								"category": "create_jupyter_notebook",
								"description": "The user wants to create a new Jupyter notebook in Visual Studio Code.",
								"examples": [
									"Create a notebook to analyze this CSV file."
								]
							}
						]
					},
					{
						"name": "semanticSearch",
						"description": "%copilot.workspace.semanticSearch.description%",
						"sampleRequest": "%copilot.workspace.semanticSearch.sampleRequest%",
						"when": "config.github.copilot.semanticSearch.enabled"
					},
					{
						"name": "setupTests",
						"description": "%copilot.vscode.setupTests.description%",
						"sampleRequest": "%copilot.vscode.setupTests.sampleRequest%",
						"when": "config.github.copilot.chat.setupTests.enabled",
						"disambiguation": [
							{
								"category": "set_up_tests",
								"description": "The user wants to configure project test setup, framework, or test runner. The user does not want to fix their existing tests.",
								"examples": [
									"Set up tests for this project."
								]
							}
						]
					}
				]
			},
			{
				"id": "github.copilot.vscode",
				"name": "vscode",
				"fullName": "VS Code",
				"description": "%copilot.vscode.description%",
				"when": "!github.copilot.interactiveSession.disabled",
				"sampleRequest": "%copilot.vscode.sampleRequest%",
				"locations": [
					"panel"
				],
				"disambiguation": [
					{
						"category": "vscode_configuration_questions",
						"description": "The user wants to learn about, use, or configure the Visual Studio Code. Use this category if the users question is specifically about commands, settings, keybindings, extensions and other features available in Visual Studio Code. Do not use this category to answer questions about generating code or creating new projects including Visual Studio Code extensions.",
						"examples": [
							"Switch to light mode.",
							"Keyboard shortcut to toggle terminal visibility.",
							"Settings to enable minimap.",
							"Whats new in the latest release?"
						]
					},
					{
						"category": "configure_python_environment",
						"description": "The user wants to set up their Python environment.",
						"examples": [
							"Create a virtual environment for my project."
						]
					}
				],
				"commands": [
					{
						"name": "search",
						"description": "%copilot.vscode.search.description%",
						"sampleRequest": "%copilot.vscode.search.sampleRequest%"
					}
				]
			},
			{
				"id": "github.copilot.terminal",
				"name": "terminal",
				"fullName": "Terminal",
				"description": "%copilot.terminal.description%",
				"when": "!github.copilot.interactiveSession.disabled",
				"sampleRequest": "%copilot.terminal.sampleRequest%",
				"isDefault": true,
				"locations": [
					"terminal"
				],
				"commands": [
					{
						"name": "explain",
						"description": "%copilot.terminal.explain.description%",
						"sampleRequest": "%copilot.terminal.explain.sampleRequest%"
					}
				]
			},
			{
				"id": "github.copilot.terminalPanel",
				"name": "terminal",
				"fullName": "Terminal",
				"description": "%copilot.terminalPanel.description%",
				"when": "!github.copilot.interactiveSession.disabled",
				"sampleRequest": "%copilot.terminal.sampleRequest%",
				"locations": [
					"panel"
				],
				"commands": [
					{
						"name": "explain",
						"description": "%copilot.terminal.explain.description%",
						"sampleRequest": "%copilot.terminal.explain.sampleRequest%",
						"disambiguation": [
							{
								"category": "terminal_state_questions",
								"description": "The user wants to learn about specific state such as the selection, command, or failed command in the integrated terminal in Visual Studio Code.",
								"examples": [
									"Why did the latest terminal command fail?"
								]
							}
						]
					}
				]
			},
			{
				"id": "github.copilot.chatReplay",
				"name": "chatReplay",
				"fullName": "Chat Replay",
				"when": "debugType == 'vscode-chat-replay'",
				"locations": [
					"panel"
				]
			}
		],
		"languageModelChatProviders": [
			{
				"vendor": "copilot",
				"displayName": "Copilot"
			},
			{
				"vendor": "azure",
				"displayName": "Azure",
				"managementCommand": "github.copilot.chat.manageBYOK"
			},
			{
				"vendor": "anthropic",
				"displayName": "Anthropic",
				"managementCommand": "github.copilot.chat.manageBYOK"
			},
			{
				"vendor": "xai",
				"displayName": "xAI",
				"managementCommand": "github.copilot.chat.manageBYOK"
			},
			{
				"vendor": "ollama",
				"displayName": "Ollama"
			},
			{
				"vendor": "openai",
				"displayName": "OpenAI",
				"managementCommand": "github.copilot.chat.manageBYOK"
			},
			{
				"vendor": "gemini",
				"displayName": "Google",
				"managementCommand": "github.copilot.chat.manageBYOK"
			},
			{
				"vendor": "groq",
				"displayName": "Groq",
				"managementCommand": "github.copilot.chat.manageBYOK"
			},
			{
				"vendor": "openrouter",
				"displayName": "OpenRouter",
				"managementCommand": "github.copilot.chat.manageBYOK"
			},
			{
				"vendor": "customoai",
				"when": "productQualityType != 'stable'",
				"displayName": "OpenAI Compatible",
				"managementCommand": "github.copilot.chat.manageBYOK"
			}
		],
		"interactiveSession": [
			{
				"label": "GitHub Copilot",
				"id": "copilot",
				"icon": "",
				"when": "!github.copilot.interactiveSession.disabled"
			}
		],
		"mcpServerDefinitionProviders": [
			{
				"id": "github",
				"label": "GitHub"
			}
		],
		"viewsWelcome": [
			{
				"view": "debug",
				"when": "github.copilot-chat.activated",
				"contents": "%github.copilot.viewsWelcome.debug%"
			},
			{
				"view": "codex-placeholder",
				"when": "true",
				"contents": "%github.copilot.viewsWelcome.codexPlaceholder%"
			},
			{
				"view": "workbench.view.chat.sessions.openai-codex",
				"contents": "%github.copilot.viewsWelcome.codexWelcomeView%"
			},
			{
				"view": "copilot-agents-placeholder",
				"when": "true",
				"contents": "%github.copilot.viewsWelcome.agentsPlaceholder%"
			},
			{
				"view": "workbench.view.chat.sessions.copilot-cloud-agent",
				"when": "github.copilot.auth.missingPermissiveSession",
				"contents": "%github.copilot.viewsWelcome.noPermissiveToken.contents%"
			},
			{
				"view": "workbench.view.chat.sessions.copilot-cloud-agent",
				"when": "workspaceFolderCount == 0",
				"contents": "%github.copilot.viewsWelcome.noFolder.contents%"
			},
			{
				"view": "workbench.view.chat.sessions.copilot-cloud-agent",
				"when": "git.state == initialized && gitOpenRepositoryCount == 0 && workspaceFolderCount > 0 && git.parentRepositoryCount == 0",
				"contents": "%github.copilot.viewsWelcome.noRepo.contents%"
			},
			{
				"view": "workbench.view.chat.sessions.copilot-cloud-agent",
				"when": "git.state == initialized && workspaceFolderCount > 0 && (git.parentRepositoryCount > 0 || gitOpenRepositoryCount > 0) && !github:hasGitHubRemotes",
				"contents": "%github.copilot.viewsWelcome.noGitHub.contents%"
			},
			{
				"view": "workbench.view.chat.sessions.copilot-cloud-agent",
				"when": "github.copilot.chat.cloudSessionsEmpty",
				"contents": "%github.copilot.viewsWelcome.cloudSessionsEmpty.contents%"
			},
			{
				"view": "workbench.view.chat.sessions.copilotcli",
				"when": "github.copilot.chat.cliSessionsEmpty",
				"contents": "%github.copilot.viewsWelcome.cliSessionsEmpty.contents%"
			}
		],
		"chatViewsWelcome": [
			{
				"icon": "$(copilot-large)",
				"title": "Ask Copilot",
				"content": "%github.copilot.viewsWelcome.individual.expired%",
				"when": "github.copilot.interactiveSession.individual.expired"
			},
			{
				"icon": "$(copilot-large)",
				"title": "Ask Copilot",
				"content": "%github.copilot.viewsWelcome.enterprise%",
				"when": "github.copilot.interactiveSession.enterprise.disabled"
			},
			{
				"icon": "$(copilot-large)",
				"title": "Ask Copilot",
				"content": "%github.copilot.viewsWelcome.offline%",
				"when": "github.copilot.offline"
			},
			{
				"icon": "$(copilot-large)",
				"title": "Ask Copilot",
				"content": "%github.copilot.viewsWelcome.contactSupport%",
				"when": "github.copilot.interactiveSession.contactSupport"
			},
			{
				"icon": "$(copilot-large)",
				"title": "Ask Copilot",
				"content": "%github.copilot.viewsWelcome.chatDisabled%",
				"when": "github.copilot.interactiveSession.chatDisabled"
			},
			{
				"icon": "$(copilot-large)",
				"title": "Ask Copilot",
				"content": "%github.copilot.viewsWelcome.switchToReleaseChannel%",
				"when": "github.copilot.interactiveSession.switchToReleaseChannel"
			}
		],
		"commands": [
			{
				"command": "github.copilot.chat.triggerPermissiveSignIn",
				"title": "%github.copilot.command.triggerPermissiveSignIn%"
			},
			{
				"command": "github.copilot.claude.sessions.refresh",
				"title": "%github.copilot.command.refreshClaudeCodeSessions%",
				"icon": "$(refresh)",
				"category": "Claude Code"
			},
			{
				"command": "github.copilot.cli.sessions.refresh",
				"title": "%github.copilot.command.refreshAgentSessions%",
				"icon": "$(refresh)",
				"category": "Copilot CLI"
			},
			{
				"command": "github.copilot.cli.sessions.delete",
				"title": "%github.copilot.command.deleteAgentSession%",
				"icon": "$(close)",
				"category": "Copilot CLI"
			},
			{
				"command": "github.copilot.cli.sessions.resumeInTerminal",
				"title": "%github.copilot.command.cli.sessions.resumeInTerminal%",
				"icon": "$(terminal)",
				"category": "Copilot CLI"
			},
			{
				"command": "github.copilot.cli.sessions.newTerminalSession",
				"title": "%github.copilot.cli.sessions.newTerminalSession%",
				"icon": "$(terminal)",
				"category": "Copilot CLI"
			},
			{
				"command": "github.copilot.chat.replay",
				"title": "Start Chat Replay",
				"icon": "$(debug-line-by-line)",
				"enablement": "resourceFilename === 'benchRun.chatReplay.json' && !inDebugMode"
			},
			{
				"command": "github.copilot.chat.replay.enableWorkspaceEditTracing",
				"title": "%github.copilot.command.enableEditTracing%",
				"category": "Developer",
				"enablement": "!github.copilot.chat.replay.workspaceEditTracing"
			},
			{
				"command": "github.copilot.chat.replay.disableWorkspaceEditTracing",
				"title": "%github.copilot.command.disableEditTracing%",
				"category": "Developer",
				"enablement": "github.copilot.chat.replay.workspaceEditTracing"
			},
			{
				"command": "github.copilot.chat.explain",
				"title": "%github.copilot.command.explainThis%",
				"enablement": "!github.copilot.interactiveSession.disabled",
				"category": "Chat"
			},
			{
				"command": "github.copilot.chat.explain.palette",
				"title": "%github.copilot.command.explainThis%",
				"enablement": "!github.copilot.interactiveSession.disabled && !editorReadonly",
				"category": "Chat"
			},
			{
				"command": "github.copilot.chat.review",
				"title": "%github.copilot.command.reviewAndComment%",
				"enablement": "config.github.copilot.chat.reviewSelection.enabled && !github.copilot.interactiveSession.disabled",
				"category": "Chat"
			},
			{
				"command": "github.copilot.chat.review.apply",
				"title": "%github.copilot.command.applyReviewSuggestion%",
				"icon": "$(sparkle)",
				"enablement": "commentThread =~ /hasSuggestion/",
				"category": "Chat"
			},
			{
				"command": "github.copilot.chat.review.applyAndNext",
				"title": "%github.copilot.command.applyReviewSuggestionAndNext%",
				"icon": "$(sparkle)",
				"enablement": "commentThread =~ /hasSuggestion/",
				"category": "Chat"
			},
			{
				"command": "github.copilot.chat.review.discard",
				"title": "%github.copilot.command.discardReviewSuggestion%",
				"icon": "$(close)",
				"category": "Chat"
			},
			{
				"command": "github.copilot.chat.review.discardAndNext",
				"title": "%github.copilot.command.discardReviewSuggestionAndNext%",
				"icon": "$(close)",
				"category": "Chat"
			},
			{
				"command": "github.copilot.chat.review.discardAll",
				"title": "%github.copilot.command.discardAllReviewSuggestion%",
				"icon": "$(close-all)",
				"category": "Chat"
			},
			{
				"command": "github.copilot.chat.review.stagedChanges",
				"title": "%github.copilot.command.reviewStagedChanges%",
				"icon": "$(code-review)",
				"enablement": "github.copilot.chat.reviewDiff.enabled && !github.copilot.interactiveSession.disabled",
				"category": "Chat"
			},
			{
				"command": "github.copilot.chat.review.unstagedChanges",
				"title": "%github.copilot.command.reviewUnstagedChanges%",
				"icon": "$(code-review)",
				"enablement": "github.copilot.chat.reviewDiff.enabled && !github.copilot.interactiveSession.disabled",
				"category": "Chat"
			},
			{
				"command": "github.copilot.chat.review.changes",
				"title": "%github.copilot.command.reviewChanges%",
				"icon": "$(code-review)",
				"enablement": "github.copilot.chat.reviewDiff.enabled && !github.copilot.interactiveSession.disabled",
				"category": "Chat"
			},
			{
				"command": "github.copilot.chat.review.stagedFileChange",
				"title": "%github.copilot.command.reviewFileChange%",
				"icon": "$(code-review)",
				"enablement": "github.copilot.chat.reviewDiff.enabled && !github.copilot.interactiveSession.disabled",
				"category": "Chat"
			},
			{
				"command": "github.copilot.chat.review.unstagedFileChange",
				"title": "%github.copilot.command.reviewFileChange%",
				"icon": "$(code-review)",
				"enablement": "github.copilot.chat.reviewDiff.enabled && !github.copilot.interactiveSession.disabled",
				"category": "Chat"
			},
			{
				"command": "github.copilot.chat.review.previous",
				"title": "%github.copilot.command.gotoPreviousReviewSuggestion%",
				"icon": "$(arrow-up)",
				"category": "Chat"
			},
			{
				"command": "github.copilot.chat.review.next",
				"title": "%github.copilot.command.gotoNextReviewSuggestion%",
				"icon": "$(arrow-down)",
				"category": "Chat"
			},
			{
				"command": "github.copilot.chat.review.continueInInlineChat",
				"title": "%github.copilot.command.continueReviewInInlineChat%",
				"icon": "$(comment-discussion)",
				"category": "Chat"
			},
			{
				"command": "github.copilot.chat.review.continueInChat",
				"title": "%github.copilot.command.continueReviewInChat%",
				"icon": "$(comment-discussion)",
				"category": "Chat"
			},
			{
				"command": "github.copilot.chat.review.markHelpful",
				"title": "%github.copilot.command.helpfulReviewSuggestion%",
				"icon": "$(thumbsup)",
				"enablement": "!(commentThread =~ /markedAsHelpful/)",
				"category": "Chat"
			},
			{
				"command": "github.copilot.chat.openUserPreferences",
				"title": "%github.copilot.command.openUserPreferences%",
				"category": "Chat",
				"enablement": "config.github.copilot.chat.enableUserPreferences"
			},
			{
				"command": "github.copilot.chat.tools.memory.openFolder",
				"title": "%github.copilot.command.openMemoryFolder%",
				"category": "Chat",
				"enablement": "config.github.copilot.chat.tools.memory.enabled"
			},
			{
				"command": "github.copilot.chat.review.markUnhelpful",
				"title": "%github.copilot.command.unhelpfulReviewSuggestion%",
				"icon": "$(thumbsdown)",
				"enablement": "!(commentThread =~ /markedAsUnhelpful/)",
				"category": "Chat"
			},
			{
				"command": "github.copilot.chat.generate",
				"title": "%github.copilot.command.generateThis%",
				"icon": "$(sparkle)",
				"enablement": "!github.copilot.interactiveSession.disabled && !editorReadonly",
				"category": "Chat"
			},
			{
				"command": "github.copilot.chat.generateDocs",
				"title": "%github.copilot.command.generateDocs%",
				"enablement": "!github.copilot.interactiveSession.disabled && !editorReadonly",
				"category": "Chat"
			},
			{
				"command": "github.copilot.chat.generateTests",
				"title": "%github.copilot.command.generateTests%",
				"enablement": "!github.copilot.interactiveSession.disabled && !editorReadonly",
				"category": "Chat"
			},
			{
				"command": "github.copilot.chat.fix",
				"title": "%github.copilot.command.fixThis%",
				"enablement": "!github.copilot.interactiveSession.disabled && !editorReadonly",
				"category": "Chat"
			},
			{
				"command": "github.copilot.interactiveSession.feedback",
				"title": "%github.copilot.command.sendChatFeedback%",
				"enablement": "github.copilot-chat.activated && !github.copilot.interactiveSession.disabled",
				"icon": "$(feedback)",
				"category": "Chat"
			},
			{
				"command": "github.copilot.debug.workbenchState",
				"title": "%github.copilot.command.logWorkbenchState%",
				"category": "Developer"
			},
			{
				"command": "github.copilot.debug.showChatLogView",
				"title": "%github.copilot.command.showChatLogView%",
				"category": "Developer"
			},
			{
				"command": "github.copilot.debug.showOutputChannel",
				"title": "%github.copilot.command.showOutputChannel%",
				"category": "Developer"
			},
			{
				"command": "github.copilot.debug.showContextInspectorView",
				"title": "%github.copilot.command.showContextInspectorView%",
				"icon": "$(inspect)",
				"category": "Developer"
			},
			{
				"command": "github.copilot.debug.resetVirtualToolGroups",
				"title": "%github.copilot.command.resetVirtualToolGroups%",
				"icon": "$(inspect)",
				"category": "Developer"
			},
			{
				"command": "github.copilot.terminal.explainTerminalLastCommand",
				"title": "%github.copilot.command.explainTerminalLastCommand%",
				"category": "Chat"
			},
			{
				"command": "github.copilot.git.generateCommitMessage",
				"title": "%github.copilot.git.generateCommitMessage%",
				"icon": "$(sparkle)",
				"enablement": "!github.copilot.interactiveSession.disabled",
				"category": "Chat"
			},
			{
				"command": "github.copilot.git.resolveMergeConflicts",
				"title": "%github.copilot.git.resolveMergeConflicts%",
				"icon": "$(chat-sparkle)",
				"enablement": "!github.copilot.interactiveSession.disabled",
				"category": "Chat"
			},
			{
				"command": "github.copilot.devcontainer.generateDevContainerConfig",
				"title": "%github.copilot.devcontainer.generateDevContainerConfig%",
				"category": "Chat"
			},
			{
				"command": "github.copilot.tests.fixTestFailure",
				"icon": "$(sparkle)",
				"title": "%github.copilot.command.fixTestFailure%",
				"category": "Chat"
			},
			{
				"command": "github.copilot.tests.fixTestFailure.fromInline",
				"icon": "$(sparkle)",
				"title": "%github.copilot.command.fixTestFailure%"
			},
			{
				"command": "github.copilot.chat.attachFile",
				"title": "%github.copilot.chat.attachFile%",
				"category": "Chat"
			},
			{
				"command": "github.copilot.chat.attachSelection",
				"title": "%github.copilot.chat.attachSelection%",
				"icon": "$(comment-discussion)",
				"category": "Chat"
			},
			{
				"command": "github.copilot.debug.collectDiagnostics",
				"title": "%github.copilot.command.collectDiagnostics%",
				"category": "Developer"
			},
			{
				"command": "github.copilot.debug.inlineEdit.clearCache",
				"title": "%github.copilot.command.inlineEdit.clearCache%",
				"category": "Developer"
			},
			{
				"command": "github.copilot.debug.inlineEdit.reportNotebookNESIssue",
				"title": "%github.copilot.command.inlineEdit.reportNotebookNESIssue%",
				"enablement": "config.github.copilot.chat.advanced.notebook.alternativeNESFormat.enabled || github.copilot.chat.enableEnhancedNotebookNES",
				"category": "Developer"
			},
			{
				"command": "github.copilot.debug.generateSTest",
				"title": "%github.copilot.command.generateSTest%",
				"enablement": "github.copilot.debugReportFeedback",
				"category": "Developer"
			},
			{
				"command": "github.copilot.open.walkthrough",
				"title": "%github.copilot.command.openWalkthrough%",
				"category": "Chat"
			},
			{
				"command": "github.copilot.debug.generateInlineEditTests",
				"title": "Generate Inline Edit Tests",
				"category": "Chat",
				"enablement": "resourceScheme == 'ccreq'"
			},
			{
				"command": "github.copilot.buildLocalWorkspaceIndex",
				"title": "%github.copilot.command.buildLocalWorkspaceIndex%",
				"category": "Chat",
				"enablement": "github.copilot-chat.activated"
			},
			{
				"command": "github.copilot.buildRemoteWorkspaceIndex",
				"title": "%github.copilot.command.buildRemoteWorkspaceIndex%",
				"category": "Chat",
				"enablement": "github.copilot-chat.activated"
			},
			{
				"command": "github.copilot.report",
				"title": "Report Issue",
				"category": "Chat"
			},
			{
				"command": "github.copilot.chat.rerunWithCopilotDebug",
				"title": "%github.copilot.command.rerunWithCopilotDebug%",
				"category": "Chat"
			},
			{
				"command": "github.copilot.chat.startCopilotDebugCommand",
				"title": "Start Copilot Debug"
			},
			{
				"command": "github.copilot.chat.clearTemporalContext",
				"title": "Clear Temporal Context",
				"category": "Developer"
			},
			{
				"command": "github.copilot.search.markHelpful",
				"title": "Helpful",
				"icon": "$(thumbsup)",
				"enablement": "!github.copilot.search.feedback.sent"
			},
			{
				"command": "github.copilot.search.markUnhelpful",
				"title": "Unhelpful",
				"icon": "$(thumbsdown)",
				"enablement": "!github.copilot.search.feedback.sent"
			},
			{
				"command": "github.copilot.search.feedback",
				"title": "Feedback",
				"icon": "$(feedback)",
				"enablement": "!github.copilot.search.feedback.sent"
			},
			{
				"command": "github.copilot.chat.debug.showElements",
				"title": "Show Rendered Elements"
			},
			{
				"command": "github.copilot.chat.debug.hideElements",
				"title": "Hide Rendered Elements"
			},
			{
				"command": "github.copilot.chat.debug.showTools",
				"title": "Show Tools"
			},
			{
				"command": "github.copilot.chat.debug.hideTools",
				"title": "Hide Tools"
			},
			{
				"command": "github.copilot.chat.debug.showNesRequests",
				"title": "Show NES Requests"
			},
			{
				"command": "github.copilot.chat.debug.hideNesRequests",
				"title": "Hide NES Requests"
			},
			{
				"command": "github.copilot.chat.debug.showRawRequestBody",
				"title": "Show Raw Request Body"
			},
			{
				"command": "github.copilot.chat.debug.exportLogItem",
				"title": "Export as...",
				"icon": "$(export)"
			},
			{
				"command": "github.copilot.chat.debug.exportPromptArchive",
				"title": "Export All as Archive...",
				"icon": "$(archive)"
			},
			{
				"command": "github.copilot.chat.debug.exportPromptLogsAsJson",
				"title": "Export All as JSON...",
				"icon": "$(export)"
			},
			{
				"command": "github.copilot.chat.debug.exportAllPromptLogsAsJson",
				"title": "Export All Prompt Logs as JSON...",
				"icon": "$(export)"
			},
			{
				"command": "github.copilot.chat.showAsChatSession",
				"title": "Show as chat session",
				"icon": "$(chat-sparkle)"
			},
			{
				"command": "github.copilot.debug.collectWorkspaceIndexDiagnostics",
				"title": "%github.copilot.command.collectWorkspaceIndexDiagnostics%",
				"category": "Developer"
			},
			{
				"command": "github.copilot.chat.mcp.setup.check",
				"title": "MCP Check: is supported"
			},
			{
				"command": "github.copilot.chat.mcp.setup.validatePackage",
				"title": "MCP Check: validate package"
			},
			{
				"command": "github.copilot.chat.mcp.setup.flow",
				"title": "MCP Check: do prompts"
			},
			{
				"command": "github.copilot.chat.generateAltText",
				"title": "Generate/Refine Alt Text"
			},
			{
				"command": "github.copilot.chat.notebook.enableFollowCellExecution",
				"title": "Enable Follow Cell Execution from Chat",
				"shortTitle": "Follow",
				"icon": "$(pinned)"
			},
			{
				"command": "github.copilot.chat.notebook.disableFollowCellExecution",
				"title": "Disable Follow Cell Execution from Chat",
				"shortTitle": "Unfollow",
				"icon": "$(pinned-dirty)"
			},
			{
				"command": "github.copilot.chat.manageBYOK",
				"title": "Manage Bring Your Own Key Vendor",
				"enablement": "false"
			},
			{
				"command": "github.copilot.chat.manageBYOKAPIKey",
				"title": "Manage Bring Your Own Key API Key",
				"enablement": "false"
			},
			{
				"command": "github.copilot.cloud.sessions.refresh",
				"title": "%github.copilot.command.refreshAgentSessions%",
				"icon": "$(refresh)"
			},
			{
				"command": "github.copilot.cloud.resetWorkspaceConfirmations",
				"title": "%github.copilot.command.resetCloudAgentWorkspaceConfirmations%"
			},
			{
				"command": "github.copilot.cloud.sessions.openInBrowser",
				"title": "%github.copilot.command.openCopilotAgentSessionsInBrowser%",
				"icon": "$(link-external)"
			},
			{
				"command": "github.copilot.cloud.sessions.proxy.closeChatSessionPullRequest",
				"title": "%github.copilot.command.closeChatSessionPullRequest.title%"
			},
			{
				"command": "github.copilot.chat.openSuggestionsPanel",
				"title": "Open Completions Panel",
				"enablement": "github.copilot.extensionUnification.activated && !isWeb",
				"category": "GitHub Copilot"
			},
			{
				"command": "github.copilot.chat.toggleStatusMenu",
				"title": "Open Status Menu",
				"enablement": "github.copilot.extensionUnification.activated",
				"category": "GitHub Copilot"
			},
			{
				"command": "github.copilot.chat.completions.disable",
				"title": "Disable Inline Suggestions",
				"enablement": "github.copilot.extensionUnification.activated && github.copilot.activated && config.editor.inlineSuggest.enabled && github.copilot.completions.enabled",
				"category": "GitHub Copilot"
			},
			{
				"command": "github.copilot.chat.completions.enable",
				"title": "Enable Inline Suggestions",
				"enablement": "github.copilot.extensionUnification.activated && github.copilot.activated && !(config.editor.inlineSuggest.enabled && github.copilot.completions.enabled)",
				"category": "GitHub Copilot"
			},
			{
				"command": "github.copilot.chat.completions.toggle",
				"title": "Toggle (Enable/Disable) Inline Suggestions",
				"enablement": "github.copilot.extensionUnification.activated && github.copilot.activated",
				"category": "GitHub Copilot"
			},
			{
				"command": "github.copilot.chat.openModelPicker",
				"title": "Change Completions Model",
				"category": "GitHub Copilot",
				"enablement": "github.copilot.extensionUnification.activated && !isWeb"
			},
			{
				"command": "github.copilot.chat.applyCopilotCLIAgentSessionChanges",
				"title": "%github.copilot.command.applyCopilotCLIAgentSessionChanges%",
				"icon": "$(git-stash-pop)",
				"category": "GitHub Copilot"
			}
		],
		"configuration": [
			{
				"title": "GitHub Copilot Chat",
				"id": "stable",
				"properties": {
					"github.copilot.enable": {
						"type": "object",
						"default": {},
						"markdownDescription": "Enable or disable Copilot completions for specified languages. The special `*` key applies to all languages."
					},
					"github.copilot.chat.codeGeneration.useInstructionFiles": {
						"type": "boolean",
						"default": true,
						"markdownDescription": "%github.copilot.config.codeGeneration.useInstructionFiles%"
					},
					"github.copilot.editor.enableCodeActions": {
						"type": "boolean",
						"default": true,
						"description": "%github.copilot.config.enableCodeActions%"
					},
					"github.copilot.renameSuggestions.triggerAutomatically": {
						"type": "boolean",
						"default": true,
						"description": "%github.copilot.config.renameSuggestions.triggerAutomatically%"
					},
					"github.copilot.chat.localeOverride": {
						"type": "string",
						"enum": [
							"auto",
							"en",
							"fr",
							"it",
							"de",
							"es",
							"ru",
							"zh-CN",
							"zh-TW",
							"ja",
							"ko",
							"cs",
							"pt-br",
							"tr",
							"pl"
						],
						"enumDescriptions": [
							"Use VS Code's configured display language",
							"English",
							"français",
							"italiano",
							"Deutsch",
							"español",
							"русский",
							"中文(简体)",
							"中文(繁體)",
							"日本語",
							"한국어",
							"čeština",
							"português",
							"Türkçe",
							"polski"
						],
						"default": "auto",
						"markdownDescription": "%github.copilot.config.localeOverride%"
					},
					"github.copilot.chat.terminalChatLocation": {
						"type": "string",
						"default": "chatView",
						"markdownDescription": "%github.copilot.config.terminalChatLocation%",
						"markdownEnumDescriptions": [
							"%github.copilot.config.terminalChatLocation.chatView%",
							"%github.copilot.config.terminalChatLocation.quickChat%",
							"%github.copilot.config.terminalChatLocation.terminal%"
						],
						"enum": [
							"chatView",
							"quickChat",
							"terminal"
						]
					},
					"github.copilot.chat.scopeSelection": {
						"type": "boolean",
						"default": false,
						"markdownDescription": "%github.copilot.config.scopeSelection%"
					},
					"github.copilot.chat.useProjectTemplates": {
						"type": "boolean",
						"default": true,
						"markdownDescription": "%github.copilot.config.useProjectTemplates%"
					},
					"github.copilot.nextEditSuggestions.enabled": {
						"type": "boolean",
						"default": false,
						"tags": [
							"nextEditSuggestions",
							"onExp"
						],
						"markdownDescription": "%github.copilot.nextEditSuggestions.enabled%",
						"scope": "language-overridable"
					},
					"github.copilot.nextEditSuggestions.fixes": {
						"type": "boolean",
						"default": true,
						"tags": [
							"nextEditSuggestions",
							"onExp"
						],
						"markdownDescription": "%github.copilot.nextEditSuggestions.fixes%",
						"scope": "language-overridable"
					},
					"github.copilot.nextEditSuggestions.allowWhitespaceOnlyChanges": {
						"type": "boolean",
						"default": true,
						"tags": [
							"nextEditSuggestions",
							"onExp"
						],
						"markdownDescription": "%github.copilot.nextEditSuggestions.allowWhitespaceOnlyChanges%",
						"scope": "language-overridable"
					},
					"github.copilot.chat.agent.autoFix": {
						"type": "boolean",
						"default": true,
						"description": "%github.copilot.config.autoFix%",
						"tags": [
							"onExp"
						]
					},
					"github.copilot.chat.customInstructionsInSystemMessage": {
						"type": "boolean",
						"default": true,
						"description": "%github.copilot.config.customInstructionsInSystemMessage%"
					},
					"github.copilot.chat.agent.currentEditorContext.enabled": {
						"type": "boolean",
						"default": true,
						"description": "%github.copilot.config.agent.currentEditorContext.enabled%"
					},
					"github.copilot.chat.agent.delegate.autoCommitAndPush": {
						"type": "boolean",
						"default": false,
						"markdownDescription": "%github.copilot.config.agent.delegate.autoCommitAndPush%"
					},
					"github.copilot.enable": {
						"type": "object",
						"scope": "window",
						"default": {
							"*": true,
							"plaintext": false,
							"markdown": false,
							"scminput": false
						},
						"additionalProperties": {
							"type": "boolean"
						},
						"markdownDescription": "Enable or disable auto triggering of Copilot completions for specified [languages](https://code.visualstudio.com/docs/languages/identifiers). You can still trigger suggestions manually using `Alt + \\`"
					},
					"github.copilot.selectedCompletionModel": {
						"type": "string",
						"default": "",
						"markdownDescription": "The currently selected completion model ID. To select from a list of available models, use the __\"Change Completions Model\"__ command or open the model picker (from the Copilot menu in the VS Code title bar, select __\"Configure Code Completions\"__ then __\"Change Completions Model\"__. The value must be a valid model ID. An empty value indicates that the default model will be used."
					}
				}
			},
			{
				"id": "preview",
				"properties": {
					"github.copilot.chat.reviewAgent.enabled": {
						"type": "boolean",
						"default": true,
						"description": "%github.copilot.config.reviewAgent.enabled%",
						"tags": [
							"preview"
						]
					},
					"github.copilot.chat.reviewSelection.enabled": {
						"type": "boolean",
						"default": true,
						"description": "%github.copilot.config.reviewSelection.enabled%",
						"tags": [
							"preview"
						]
					},
					"github.copilot.chat.reviewSelection.instructions": {
						"type": "array",
						"items": {
							"oneOf": [
								{
									"type": "object",
									"markdownDescription": "%github.copilot.config.reviewSelection.instruction.file%",
									"properties": {
										"file": {
											"type": "string",
											"examples": [
												".copilot-review-instructions.md"
											]
										},
										"language": {
											"type": "string"
										}
									},
									"examples": [
										{
											"file": ".copilot-review-instructions.md"
										}
									],
									"required": [
										"file"
									]
								},
								{
									"type": "object",
									"markdownDescription": "%github.copilot.config.reviewSelection.instruction.text%",
									"properties": {
										"text": {
											"type": "string",
											"examples": [
												"Use underscore for field names."
											]
										},
										"language": {
											"type": "string"
										}
									},
									"required": [
										"text"
									],
									"examples": [
										{
											"text": "Use underscore for field names."
										},
										{
											"text": "Resolve all TODO tasks."
										}
									]
								}
							]
						},
						"default": [],
						"markdownDescription": "%github.copilot.config.reviewSelection.instructions%",
						"examples": [
							[
								{
									"file": ".copilot-review-instructions.md"
								},
								{
									"text": "Resolve all TODO tasks."
								}
							]
						],
						"tags": [
							"preview"
						]
					},
					"github.copilot.chat.copilotDebugCommand.enabled": {
						"type": "boolean",
						"default": true,
						"tags": [
							"preview"
						],
						"description": "%github.copilot.chat.copilotDebugCommand.enabled%"
					},
					"github.copilot.chat.codesearch.enabled": {
						"type": "boolean",
						"default": false,
						"tags": [
							"preview"
						],
						"markdownDescription": "%github.copilot.config.codesearch.enabled%"
					},
					"github.copilot.chat.byok.ollamaEndpoint": {
						"type": "string",
						"default": "http://localhost:11434",
						"tags": [
							"preview"
						],
						"markdownDescription": "%github.copilot.config.byok.ollamaEndpoint%"
					}
				}
			},
			{
				"id": "experimental",
				"properties": {
					"github.copilot.chat.githubMcpServer.enabled": {
						"type": "boolean",
						"default": false,
						"markdownDescription": "%github.copilot.config.githubMcpServer.enabled%",
						"tags": [
							"experimental"
						]
					},
					"github.copilot.chat.githubMcpServer.toolsets": {
						"type": "array",
						"default": [
							"default"
						],
						"markdownDescription": "%github.copilot.config.githubMcpServer.toolsets%",
						"items": {
							"type": "string"
						},
						"tags": [
							"experimental"
						]
					},
					"github.copilot.chat.githubMcpServer.readonly": {
						"type": "boolean",
						"default": false,
						"markdownDescription": "%github.copilot.config.githubMcpServer.readonly%",
						"tags": [
							"experimental"
						]
					},
					"github.copilot.chat.githubMcpServer.lockdown": {
						"type": "boolean",
						"default": false,
						"markdownDescription": "%github.copilot.config.githubMcpServer.lockdown%",
						"tags": [
							"experimental"
						]
					},
					"github.copilot.chat.imageUpload.enabled": {
						"type": "boolean",
						"default": true,
						"tags": [
							"experimental",
							"onExp"
						],
						"markdownDescription": "%github.copilot.config.imageUpload.enabled%"
					},
					"github.copilot.chat.edits.suggestRelatedFilesFromGitHistory": {
						"type": "boolean",
						"default": true,
						"tags": [
							"experimental"
						],
						"markdownDescription": "%github.copilot.config.edits.suggestRelatedFilesFromGitHistory%"
					},
					"github.copilot.chat.edits.suggestRelatedFilesForTests": {
						"type": "boolean",
						"default": true,
						"tags": [
							"experimental"
						],
						"markdownDescription": "%github.copilot.chat.edits.suggestRelatedFilesForTests%"
					},
					"github.copilot.chat.codeGeneration.instructions": {
						"markdownDeprecationMessage": "%github.copilot.config.codeGeneration.instructions.deprecated%",
						"type": "array",
						"items": {
							"oneOf": [
								{
									"type": "object",
									"markdownDescription": "%github.copilot.config.codeGeneration.instruction.file%",
									"properties": {
										"file": {
											"type": "string",
											"examples": [
												".copilot-codeGeneration-instructions.md"
											]
										},
										"language": {
											"type": "string"
										}
									},
									"examples": [
										{
											"file": ".copilot-codeGeneration-instructions.md"
										}
									],
									"required": [
										"file"
									]
								},
								{
									"type": "object",
									"markdownDescription": "%github.copilot.config.codeGeneration.instruction.text%",
									"properties": {
										"text": {
											"type": "string",
											"examples": [
												"Use underscore for field names."
											]
										},
										"language": {
											"type": "string"
										}
									},
									"required": [
										"text"
									],
									"examples": [
										{
											"text": "Use underscore for field names."
										},
										{
											"text": "Always add a comment: 'Generated by Copilot'."
										}
									]
								}
							]
						},
						"default": [],
						"markdownDescription": "%github.copilot.config.codeGeneration.instructions%",
						"examples": [
							[
								{
									"file": ".copilot-codeGeneration-instructions.md"
								},
								{
									"text": "Always add a comment: 'Generated by Copilot'."
								}
							]
						],
						"tags": [
							"experimental"
						]
					},
					"github.copilot.chat.testGeneration.instructions": {
						"markdownDeprecationMessage": "%github.copilot.config.testGeneration.instructions.deprecated%",
						"type": "array",
						"items": {
							"oneOf": [
								{
									"type": "object",
									"markdownDescription": "%github.copilot.config.experimental.testGeneration.instruction.file%",
									"properties": {
										"file": {
											"type": "string",
											"examples": [
												".copilot-test-instructions.md"
											]
										},
										"language": {
											"type": "string"
										}
									},
									"examples": [
										{
											"file": ".copilot-test-instructions.md"
										}
									],
									"required": [
										"file"
									]
								},
								{
									"type": "object",
									"markdownDescription": "%github.copilot.config.experimental.testGeneration.instruction.text%",
									"properties": {
										"text": {
											"type": "string",
											"examples": [
												"Use suite and test instead of describe and it."
											]
										},
										"language": {
											"type": "string"
										}
									},
									"required": [
										"text"
									],
									"examples": [
										{
											"text": "Always try uniting related tests in a suite."
										}
									]
								}
							]
						},
						"default": [],
						"markdownDescription": "%github.copilot.config.testGeneration.instructions%",
						"examples": [
							[
								{
									"file": ".copilot-test-instructions.md"
								},
								{
									"text": "Always try uniting related tests in a suite."
								}
							]
						],
						"tags": [
							"experimental"
						]
					},
					"github.copilot.chat.commitMessageGeneration.instructions": {
						"type": "array",
						"items": {
							"oneOf": [
								{
									"type": "object",
									"markdownDescription": "%github.copilot.config.commitMessageGeneration.instruction.file%",
									"properties": {
										"file": {
											"type": "string",
											"examples": [
												".copilot-commit-message-instructions.md"
											]
										}
									},
									"examples": [
										{
											"file": ".copilot-commit-message-instructions.md"
										}
									],
									"required": [
										"file"
									]
								},
								{
									"type": "object",
									"markdownDescription": "%github.copilot.config.commitMessageGeneration.instruction.text%",
									"properties": {
										"text": {
											"type": "string",
											"examples": [
												"Use conventional commit message format."
											]
										}
									},
									"required": [
										"text"
									],
									"examples": [
										{
											"text": "Use conventional commit message format."
										}
									]
								}
							]
						},
						"default": [],
						"markdownDescription": "%github.copilot.config.commitMessageGeneration.instructions%",
						"examples": [
							[
								{
									"file": ".copilot-commit-message-instructions.md"
								},
								{
									"text": "Use conventional commit message format."
								}
							]
						],
						"tags": [
							"experimental"
						]
					},
					"github.copilot.chat.pullRequestDescriptionGeneration.instructions": {
						"type": "array",
						"items": {
							"oneOf": [
								{
									"type": "object",
									"markdownDescription": "%github.copilot.config.pullRequestDescriptionGeneration.instruction.file%",
									"properties": {
										"file": {
											"type": "string",
											"examples": [
												".copilot-pull-request-description-instructions.md"
											]
										}
									},
									"examples": [
										{
											"file": ".copilot-pull-request-description-instructions.md"
										}
									],
									"required": [
										"file"
									]
								},
								{
									"type": "object",
									"markdownDescription": "%github.copilot.config.pullRequestDescriptionGeneration.instruction.text%",
									"properties": {
										"text": {
											"type": "string",
											"examples": [
												"Include every commit message in the pull request description."
											]
										}
									},
									"required": [
										"text"
									],
									"examples": [
										{
											"text": "Include every commit message in the pull request description."
										}
									]
								}
							]
						},
						"default": [],
						"markdownDescription": "%github.copilot.config.pullRequestDescriptionGeneration.instructions%",
						"examples": [
							[
								{
									"file": ".copilot-pull-request-description-instructions.md"
								},
								{
									"text": "Use conventional commit message format."
								}
							]
						],
						"tags": [
							"experimental"
						]
					},
					"github.copilot.chat.generateTests.codeLens": {
						"type": "boolean",
						"default": false,
						"description": "%github.copilot.config.generateTests.codeLens%",
						"tags": [
							"experimental"
						]
					},
					"github.copilot.chat.setupTests.enabled": {
						"type": "boolean",
						"default": true,
						"markdownDescription": "%github.copilot.config.setupTests.enabled%",
						"tags": [
							"experimental"
						]
					},
					"github.copilot.chat.languageContext.typescript.enabled": {
						"type": "boolean",
						"default": false,
						"scope": "resource",
						"tags": [
							"experimental",
							"onExP"
						],
						"markdownDescription": "%github.copilot.chat.languageContext.typescript.enabled%"
					},
					"github.copilot.chat.languageContext.typescript.items": {
						"type": "string",
						"enum": [
							"minimal",
							"double",
							"fillHalf",
							"fill"
						],
						"default": "double",
						"scope": "resource",
						"tags": [
							"experimental",
							"onExP"
						],
						"markdownDescription": "%github.copilot.chat.languageContext.typescript.items%"
					},
					"github.copilot.chat.languageContext.typescript.includeDocumentation": {
						"type": "boolean",
						"default": false,
						"scope": "resource",
						"tags": [
							"experimental",
							"onExP"
						],
						"markdownDescription": "%github.copilot.chat.languageContext.typescript.includeDocumentation%"
					},
					"github.copilot.chat.languageContext.typescript.cacheTimeout": {
						"type": "number",
						"default": 500,
						"scope": "resource",
						"tags": [
							"experimental",
							"onExP"
						],
						"markdownDescription": "%github.copilot.chat.languageContext.typescript.cacheTimeout%"
					},
					"github.copilot.chat.languageContext.fix.typescript.enabled": {
						"type": "boolean",
						"default": false,
						"scope": "resource",
						"tags": [
							"experimental",
							"onExP"
						],
						"markdownDescription": "%github.copilot.chat.languageContext.fix.typescript.enabled%"
					},
					"github.copilot.chat.languageContext.inline.typescript.enabled": {
						"type": "boolean",
						"default": false,
						"scope": "resource",
						"tags": [
							"experimental",
							"onExP"
						],
						"markdownDescription": "%github.copilot.chat.languageContext.inline.typescript.enabled%"
					},
					"github.copilot.chat.newWorkspaceCreation.enabled": {
						"type": "boolean",
						"default": true,
						"tags": [
							"experimental"
						],
						"description": "%github.copilot.config.newWorkspaceCreation.enabled%"
					},
					"github.copilot.chat.newWorkspace.useContext7": {
						"type": "boolean",
						"default": false,
						"tags": [
							"experimental"
						],
						"markdownDescription": "%github.copilot.config.newWorkspace.useContext7%"
					},
					"github.copilot.chat.notebook.followCellExecution.enabled": {
						"type": "boolean",
						"default": false,
						"tags": [
							"experimental"
						],
						"description": "%github.copilot.config.notebook.followCellExecution%"
					},
					"github.copilot.chat.notebook.enhancedNextEditSuggestions.enabled": {
						"type": "boolean",
						"default": false,
						"tags": [
							"experimental",
							"onExp"
						],
						"description": "%github.copilot.config.notebook.enhancedNextEditSuggestions%"
					},
					"github.copilot.chat.summarizeAgentConversationHistory.enabled": {
						"type": "boolean",
						"default": true,
						"tags": [
							"experimental"
						],
						"description": "%github.copilot.config.summarizeAgentConversationHistory.enabled%"
					},
					"github.copilot.chat.virtualTools.threshold": {
						"type": "number",
						"minimum": 0,
						"maximum": 128,
						"default": 128,
						"tags": [
							"experimental"
						],
						"markdownDescription": "%github.copilot.config.virtualTools.threshold%"
					},
					"github.copilot.chat.azureAuthType": {
						"type": "string",
						"enum": [
							"entraId",
							"apiKey"
						],
						"enumDescriptions": [
							"%github.copilot.config.azureAuthType.entraId%",
							"%github.copilot.config.azureAuthType.apiKey%"
						],
						"default": "entraId",
						"tags": [
							"experimental"
						],
						"markdownDescription": "%github.copilot.config.azureAuthType%"
					},
					"github.copilot.chat.azureModels": {
						"type": "object",
						"default": {},
						"tags": [
							"experimental"
						],
						"additionalProperties": {
							"type": "object",
							"properties": {
								"name": {
									"type": "string",
									"description": "Display name of the Azure model"
								},
								"url": {
									"type": "string",
									"markdownDescription": "URL endpoint for the Azure model.\n\n**Important:** Base URLs default to Chat Completions API. Explicit API paths including `/responses` or `/chat/completions` are respected. Both behaviors are independent of the `#github.copilot.chat.useResponsesApi#` setting."
								},
								"toolCalling": {
									"type": "boolean",
									"description": "Whether the model supports tool calling"
								},
								"vision": {
									"type": "boolean",
									"description": "Whether the model supports vision capabilities"
								},
								"maxInputTokens": {
									"type": "number",
									"description": "Maximum number of input tokens supported by the model"
								},
								"maxOutputTokens": {
									"type": "number",
									"description": "Maximum number of output tokens supported by the model"
								},
								"thinking": {
									"type": "boolean",
									"default": false,
									"description": "Whether the model supports thinking capabilities"
								},
								"requestHeaders": {
									"type": "object",
									"description": "Additional HTTP headers to include with requests to this model. These reserved headers are not allowed and ignored if present: forbidden request headers (https://developer.mozilla.org/en-US/docs/Glossary/Forbidden_request_header), forwarding headers ('forwarded', 'x-forwarded-for', 'x-forwarded-host', 'x-forwarded-proto'), and others ('api-key', 'authorization', 'content-type', 'openai-intent', 'x-github-api-version', 'x-initiator', 'x-interaction-id', 'x-interaction-type', 'x-onbehalf-extension-id', 'x-request-id', 'x-vscode-user-agent-library-version'). Pattern-based forbidden headers ('proxy-*', 'sec-*', 'x-http-method*' with forbidden methods) are also blocked.",
									"additionalProperties": {
										"type": "string"
									}
								}
							},
							"required": [
								"name",
								"url",
								"toolCalling",
								"vision",
								"maxInputTokens",
								"maxOutputTokens"
							],
							"additionalProperties": false
						},
						"markdownDescription": "Configure custom Azure OpenAI models. Each key should be a unique model ID, and the value should be an object with model configuration including name, url, toolCalling, vision, maxInputTokens, and maxOutputTokens properties."
					},
					"github.copilot.chat.customOAIModels": {
						"type": "object",
						"default": {},
						"tags": [
							"experimental"
						],
						"additionalProperties": {
							"type": "object",
							"properties": {
								"name": {
									"type": "string",
									"description": "Display name of the custom OpenAI model"
								},
								"url": {
									"type": "string",
									"markdownDescription": "URL endpoint for the custom OpenAI-compatible model.\n\n**Important:** Base URLs default to Chat Completions API. Explicit API paths including `/responses` or `/chat/completions` are respected. Both behaviors are independent of the `#github.copilot.chat.useResponsesApi#` setting."
								},
								"toolCalling": {
									"type": "boolean",
									"description": "Whether the model supports tool calling"
								},
								"vision": {
									"type": "boolean",
									"description": "Whether the model supports vision capabilities"
								},
								"maxInputTokens": {
									"type": "number",
									"description": "Maximum number of input tokens supported by the model"
								},
								"maxOutputTokens": {
									"type": "number",
									"description": "Maximum number of output tokens supported by the model"
								},
								"requiresAPIKey": {
									"type": "boolean",
									"description": "Whether the model requires an API key for authentication",
									"default": true
								},
								"editTools": {
									"type": "array",
									"description": "List of edit tools supported by the model. If this is not configured, the editor will try multiple edit tools and pick the best one.\n\n- 'find-replace': Find and replace text in a document.\n- 'multi-find-replace': Find and replace text in a document.\n- 'apply-patch': A file-oriented diff format used by some OpenAI models\n- 'code-rewrite': A general but slower editing tool that allows the model to rewrite and code snippet and provide only the replacement to the editor.",
									"items": {
										"type": "string",
										"enum": [
											"find-replace",
											"multi-find-replace",
											"apply-patch",
											"code-rewrite"
										]
									}
								},
								"thinking": {
									"type": "boolean",
									"default": false,
									"description": "Whether the model supports thinking capabilities"
								},
								"requestHeaders": {
									"type": "object",
									"description": "Additional HTTP headers to include with requests to this model. These reserved headers are not allowed and ignored if present: forbidden request headers (https://developer.mozilla.org/en-US/docs/Glossary/Forbidden_request_header), forwarding headers ('forwarded', 'x-forwarded-for', 'x-forwarded-host', 'x-forwarded-proto'), and others ('api-key', 'authorization', 'content-type', 'openai-intent', 'x-github-api-version', 'x-initiator', 'x-interaction-id', 'x-interaction-type', 'x-onbehalf-extension-id', 'x-request-id', 'x-vscode-user-agent-library-version'). Pattern-based forbidden headers ('proxy-*', 'sec-*', 'x-http-method*' with forbidden methods) are also blocked.",
									"additionalProperties": {
										"type": "string"
									}
								}
							},
							"required": [
								"name",
								"url",
								"toolCalling",
								"vision",
								"maxInputTokens",
								"maxOutputTokens",
								"requiresAPIKey"
							],
							"additionalProperties": false
						},
						"markdownDescription": "Configure custom OpenAI-compatible models. Each key should be a unique model ID, and the value should be an object with model configuration including name, url, toolCalling, vision, maxInputTokens, and maxOutputTokens properties."
					},
					"github.copilot.chat.alternateGptPrompt.enabled": {
						"type": "boolean",
						"default": false,
						"tags": [
							"experimental"
						],
						"description": "%github.copilot.config.alternateGptPrompt.enabled%"
					},
					"github.copilot.chat.useResponsesApi": {
						"type": "boolean",
						"default": true,
						"markdownDescription": "%github.copilot.config.useResponsesApi%",
						"tags": [
							"experimental",
							"onExp"
						]
					},
					"github.copilot.chat.useMessagesApi": {
						"type": "boolean",
						"default": false,
						"markdownDescription": "%github.copilot.config.useMessagesApi%",
						"tags": [
							"experimental",
							"onExp"
						]
					},
					"github.copilot.chat.responsesApiReasoningEffort": {
						"type": "string",
						"default": "default",
						"markdownDescription": "%github.copilot.config.responsesApiReasoningEffort%",
						"tags": [
							"experimental",
							"onExp"
						],
						"enum": [
							"low",
							"medium",
							"high",
							"default"
						]
					},
					"github.copilot.chat.responsesApiReasoningSummary": {
						"type": "string",
						"default": "detailed",
						"markdownDescription": "%github.copilot.config.responsesApiReasoningSummary%",
						"tags": [
							"experimental",
							"onExp"
						],
						"enum": [
							"off",
							"detailed"
						]
					},
					"github.copilot.chat.anthropic.thinking.enabled": {
						"type": "boolean",
						"default": false,
						"markdownDescription": "%github.copilot.config.anthropic.thinking.enabled%",
						"tags": [
							"experimental",
							"onExp"
						]
					},
					"github.copilot.chat.anthropic.thinking.maxTokens": {
						"type": [
							"number",
							"null"
						],
						"default": null,
						"markdownDescription": "%github.copilot.config.anthropic.thinking.maxTokens%",
						"minimum": 1024,
						"maximum": 32000,
						"tags": [
							"experimental",
							"onExp"
						]
					},
					"github.copilot.chat.anthropic.tools.websearch.enabled": {
						"type": "boolean",
						"default": false,
						"markdownDescription": "%github.copilot.config.anthropic.tools.websearch.enabled%",
						"tags": [
							"experimental",
							"onExp"
						]
					},
					"github.copilot.chat.anthropic.tools.websearch.maxUses": {
						"type": "number",
						"default": 5,
						"markdownDescription": "%github.copilot.config.anthropic.tools.websearch.maxUses%",
						"minimum": 1,
						"maximum": 20,
						"tags": [
							"experimental"
						]
					},
					"github.copilot.chat.anthropic.tools.websearch.allowedDomains": {
						"type": "array",
						"default": [],
						"markdownDescription": "%github.copilot.config.anthropic.tools.websearch.allowedDomains%",
						"items": {
							"type": "string"
						},
						"tags": [
							"experimental"
						]
					},
					"github.copilot.chat.anthropic.tools.websearch.blockedDomains": {
						"type": "array",
						"default": [],
						"markdownDescription": "%github.copilot.config.anthropic.tools.websearch.blockedDomains%",
						"items": {
							"type": "string"
						},
						"tags": [
							"experimental"
						]
					},
					"github.copilot.chat.anthropic.tools.websearch.userLocation": {
						"type": [
							"object",
							"null"
						],
						"default": null,
						"markdownDescription": "%github.copilot.config.anthropic.tools.websearch.userLocation%",
						"properties": {
							"city": {
								"type": "string",
								"description": "City name (e.g., 'San Francisco')"
							},
							"region": {
								"type": "string",
								"description": "State or region (e.g., 'California')"
							},
							"country": {
								"type": "string",
								"description": "ISO country code (e.g., 'US')"
							},
							"timezone": {
								"type": "string",
								"description": "IANA timezone identifier (e.g., 'America/Los_Angeles')"
							}
						},
						"tags": [
							"experimental"
						]
					},
					"github.copilot.chat.tools.memory.enabled": {
						"type": "boolean",
						"default": false,
						"markdownDescription": "%github.copilot.config.tools.memory.enabled%",
						"tags": [
							"experimental",
							"onExp"
						]
					},
					"github.copilot.chat.completionsFetcher": {
						"type": [
							"string",
							"null"
						],
						"markdownDescription": "%github.copilot.config.completionsFetcher%",
						"tags": [
							"experimental",
							"onExp"
						],
						"enum": [
							"electron-fetch",
							"node-fetch"
						]
					},
					"github.copilot.chat.nesFetcher": {
						"type": [
							"string",
							"null"
						],
						"markdownDescription": "%github.copilot.config.nesFetcher%",
						"tags": [
							"experimental",
							"onExp"
						],
						"enum": [
							"electron-fetch",
							"node-fetch"
						]
					}
				}
			},
			{
				"id": "advanced",
				"properties": {
					"github.copilot.chat.debug.overrideChatEngine": {
						"type": [
							"string",
							"null"
						],
						"markdownDescription": "%github.copilot.config.debug.overrideChatEngine%",
						"tags": [
							"advanced",
							"experimental"
						]
					},
					"github.copilot.chat.edits.gemini3ReplaceStringOnly": {
						"type": "boolean",
						"default": false,
						"markdownDescription": "Use only the modern `replace_string_in_file` edit tool when generating edits with Gemini 3 models.",
						"tags": [
							"advanced",
							"experimental",
							"onExp"
						]
					},
					"github.copilot.chat.edits.gemini3MultiReplaceString": {
						"type": "boolean",
						"default": false,
						"markdownDescription": "Enable the modern `multi_replace_string_in_file` edit tool when generating edits with Gemini 3 models.",
						"tags": [
							"advanced",
							"experimental",
							"onExp"
						]
					},
					"github.copilot.chat.projectLabels.expanded": {
						"type": "boolean",
						"default": false,
						"markdownDescription": "%github.copilot.config.projectLabels.expanded%",
						"tags": [
							"advanced",
							"experimental",
							"onExp"
						]
					},
					"github.copilot.chat.projectLabels.chat": {
						"type": "boolean",
						"default": false,
						"markdownDescription": "%github.copilot.config.projectLabels.chat%",
						"tags": [
							"advanced",
							"experimental",
							"onExp"
						]
					},
					"github.copilot.chat.projectLabels.inline": {
						"type": "boolean",
						"default": false,
						"markdownDescription": "%github.copilot.config.projectLabels.inline%",
						"tags": [
							"advanced",
							"experimental",
							"onExp"
						]
					},
					"github.copilot.chat.workspace.maxLocalIndexSize": {
						"type": "number",
						"default": 100000,
						"markdownDescription": "%github.copilot.config.workspace.maxLocalIndexSize%",
						"tags": [
							"advanced",
							"experimental",
							"onExp"
						]
					},
					"github.copilot.chat.workspace.enableFullWorkspace": {
						"type": "boolean",
						"default": true,
						"markdownDescription": "%github.copilot.config.workspace.enableFullWorkspace%",
						"tags": [
							"advanced",
							"experimental",
							"onExp"
						]
					},
					"github.copilot.chat.workspace.enableCodeSearch": {
						"type": "boolean",
						"default": true,
						"markdownDescription": "%github.copilot.config.workspace.enableCodeSearch%",
						"tags": [
							"advanced",
							"experimental",
							"onExp"
						]
					},
					"github.copilot.chat.workspace.enableEmbeddingsSearch": {
						"type": "boolean",
						"default": true,
						"markdownDescription": "%github.copilot.config.workspace.enableEmbeddingsSearch%",
						"tags": [
							"advanced",
							"experimental",
							"onExp"
						]
					},
					"github.copilot.chat.workspace.preferredEmbeddingsModel": {
						"type": "string",
						"default": "",
						"markdownDescription": "%github.copilot.config.workspace.preferredEmbeddingsModel%",
						"tags": [
							"advanced",
							"experimental",
							"onExp"
						]
					},
					"github.copilot.chat.workspace.prototypeAdoCodeSearchEndpointOverride": {
						"type": "string",
						"default": "",
						"markdownDescription": "%github.copilot.config.workspace.prototypeAdoCodeSearchEndpointOverride%",
						"tags": [
							"advanced",
							"experimental"
						]
					},
					"github.copilot.chat.feedback.onChange": {
						"type": "boolean",
						"default": false,
						"markdownDescription": "%github.copilot.config.feedback.onChange%",
						"tags": [
							"advanced",
							"experimental"
						]
					},
					"github.copilot.chat.review.intent": {
						"type": "boolean",
						"default": false,
						"markdownDescription": "%github.copilot.config.review.intent%",
						"tags": [
							"advanced",
							"experimental"
						]
					},
					"github.copilot.chat.notebook.summaryExperimentEnabled": {
						"type": "boolean",
						"default": false,
						"markdownDescription": "%github.copilot.config.notebook.summaryExperimentEnabled%",
						"tags": [
							"advanced",
							"experimental"
						]
					},
					"github.copilot.chat.notebook.variableFilteringEnabled": {
						"type": "boolean",
						"default": false,
						"markdownDescription": "%github.copilot.config.notebook.variableFilteringEnabled%",
						"tags": [
							"advanced",
							"experimental"
						]
					},
					"github.copilot.chat.notebook.alternativeFormat": {
						"type": "string",
						"default": "xml",
						"enum": [
							"xml",
							"markdown"
						],
						"markdownDescription": "%github.copilot.config.notebook.alternativeFormat%",
						"tags": [
							"advanced",
							"experimental",
							"onExp"
						]
					},
					"github.copilot.chat.notebook.alternativeNESFormat.enabled": {
						"type": "boolean",
						"default": false,
						"markdownDescription": "%github.copilot.config.notebook.alternativeNESFormat.enabled%",
						"tags": [
							"advanced",
							"experimental",
							"onExp"
						]
					},
					"github.copilot.chat.debugTerminalCommandPatterns": {
						"type": "array",
						"default": [],
						"items": {
							"type": "string"
						},
						"markdownDescription": "%github.copilot.config.debugTerminalCommandPatterns%",
						"tags": [
							"advanced",
							"experimental"
						]
					},
					"github.copilot.chat.localWorkspaceRecording.enabled": {
						"type": "boolean",
						"default": false,
						"markdownDescription": "%github.copilot.config.localWorkspaceRecording.enabled%",
						"tags": [
							"advanced",
							"experimental"
						]
					},
					"github.copilot.chat.editRecording.enabled": {
						"type": "boolean",
						"default": false,
						"markdownDescription": "%github.copilot.config.editRecording.enabled%",
						"tags": [
							"advanced",
							"experimental"
						]
					},
					"github.copilot.chat.temporalContext.maxAge": {
						"type": "number",
						"default": 100,
						"markdownDescription": "%github.copilot.config.temporalContext.maxAge%",
						"tags": [
							"advanced",
							"experimental",
							"onExp"
						]
					},
					"github.copilot.chat.debug.requestLogger.maxEntries": {
						"type": "number",
						"default": 100,
						"markdownDescription": "%github.copilot.config.debug.requestLogger.maxEntries%",
						"tags": [
							"advanced",
							"experimental"
						]
					},
					"github.copilot.chat.inlineEdits.diagnosticsContextProvider.enabled": {
						"type": "boolean",
						"default": false,
						"markdownDescription": "%github.copilot.config.inlineEdits.diagnosticsContextProvider.enabled%",
						"tags": [
							"advanced",
							"experimental",
							"onExp"
						]
					},
					"github.copilot.chat.temporalContext.preferSameLang": {
						"type": "boolean",
						"default": false,
						"markdownDescription": "%github.copilot.config.temporalContext.preferSameLang%",
						"tags": [
							"advanced",
							"experimental",
							"onExp"
						]
					},
					"github.copilot.chat.codesearch.agent.enabled": {
						"type": "boolean",
						"default": true,
						"markdownDescription": "%github.copilot.config.codesearch.agent.enabled%",
						"tags": [
							"advanced",
							"experimental"
						]
					},
					"github.copilot.chat.agent.temperature": {
						"type": [
							"number",
							"null"
						],
						"markdownDescription": "%github.copilot.config.agent.temperature%",
						"tags": [
							"advanced",
							"experimental"
						]
					},
					"github.copilot.chat.instantApply.shortContextModelName": {
						"type": "string",
						"default": "gpt-4o-instant-apply-full-ft-v66-short",
						"markdownDescription": "%github.copilot.config.instantApply.shortContextModelName%",
						"tags": [
							"advanced",
							"experimental",
							"onExp"
						]
					},
					"github.copilot.chat.instantApply.shortContextLimit": {
						"type": "number",
						"default": 8000,
						"markdownDescription": "%github.copilot.config.instantApply.shortContextLimit%",
						"tags": [
							"advanced",
							"experimental",
							"onExp"
						]
					},
					"github.copilot.chat.enableUserPreferences": {
						"type": "boolean",
						"default": false,
						"markdownDescription": "%github.copilot.config.enableUserPreferences%",
						"tags": [
							"advanced",
							"experimental"
						]
					},
					"github.copilot.chat.summarizeAgentConversationHistoryThreshold": {
						"type": [
							"number",
							"null"
						],
						"markdownDescription": "%github.copilot.config.summarizeAgentConversationHistoryThreshold%",
						"tags": [
							"advanced",
							"experimental"
						]
					},
					"github.copilot.chat.agentHistorySummarizationMode": {
						"type": [
							"string",
							"null"
						],
						"markdownDescription": "%github.copilot.config.agentHistorySummarizationMode%",
						"tags": [
							"advanced",
							"experimental"
						]
					},
					"github.copilot.chat.agentHistorySummarizationWithPromptCache": {
						"type": "boolean",
						"default": false,
						"markdownDescription": "%github.copilot.config.agentHistorySummarizationWithPromptCache%",
						"tags": [
							"advanced",
							"experimental",
							"onExp"
						]
					},
					"github.copilot.chat.agentHistorySummarizationForceGpt41": {
						"type": "boolean",
						"default": false,
						"markdownDescription": "%github.copilot.config.agentHistorySummarizationForceGpt41%",
						"tags": [
							"advanced",
							"experimental",
							"onExp"
						]
					},
					"github.copilot.chat.useResponsesApiTruncation": {
						"type": "boolean",
						"default": false,
						"markdownDescription": "%github.copilot.config.useResponsesApiTruncation%",
						"tags": [
							"advanced",
							"experimental"
						]
					},
					"github.copilot.chat.omitBaseAgentInstructions": {
						"type": "boolean",
						"default": false,
						"markdownDescription": "%github.copilot.config.omitBaseAgentInstructions%",
						"tags": [
							"advanced",
							"experimental"
						]
					},
					"github.copilot.chat.promptFileContextProvider.enabled": {
						"type": "boolean",
						"default": true,
						"markdownDescription": "%github.copilot.config.promptFileContextProvider.enabled%",
						"tags": [
							"advanced",
							"experimental",
							"onExp"
						]
					},
					"github.copilot.chat.tools.defaultToolsGrouped": {
						"type": "boolean",
						"default": false,
						"markdownDescription": "%github.copilot.config.tools.defaultToolsGrouped%",
						"tags": [
							"advanced",
							"experimental",
							"onExp"
						]
					},
					"github.copilot.chat.claudeCode.enabled": {
						"type": [
							"boolean",
							"string"
						],
						"default": false,
						"markdownDescription": "%github.copilot.config.claudeCode.enabled%",
						"tags": [
							"advanced",
							"experimental"
						]
					},
					"github.copilot.chat.claudeCode.debug": {
						"type": "boolean",
						"default": false,
						"markdownDescription": "%github.copilot.config.claudeCode.debug%",
						"tags": [
							"advanced",
							"experimental"
						]
					},
					"github.copilot.chat.copilotCLI.enabled": {
						"type": "boolean",
						"default": true,
						"markdownDescription": "%github.copilot.config.copilotCLI.enabled%",
						"tags": [
							"advanced",
							"experimental"
						]
					},
					"github.copilot.chat.gpt5AlternativePatch": {
						"type": "boolean",
						"default": false,
						"markdownDescription": "%github.copilot.config.gpt5AlternativePatch%",
						"tags": [
							"advanced",
							"experimental",
							"onExp"
						]
					},
					"github.copilot.chat.inlineEdits.triggerOnEditorChangeAfterSeconds": {
						"type": [
							"number",
							"null"
						],
						"markdownDescription": "%github.copilot.config.inlineEdits.triggerOnEditorChangeAfterSeconds%",
						"tags": [
							"advanced",
							"experimental",
							"onExp"
						]
					},
					"github.copilot.chat.inlineEdits.nextCursorPrediction.displayLine": {
						"type": "boolean",
						"default": true,
						"markdownDescription": "%github.copilot.config.inlineEdits.nextCursorPrediction.displayLine%",
						"tags": [
							"advanced",
							"experimental",
							"onExp"
						]
					},
					"github.copilot.chat.inlineEdits.nextCursorPrediction.currentFileMaxTokens": {
						"type": "number",
						"default": 2000,
						"markdownDescription": "%github.copilot.config.inlineEdits.nextCursorPrediction.currentFileMaxTokens%",
						"tags": [
							"advanced",
							"experimental",
							"onExp"
						]
					},
					"github.copilot.chat.inlineEdits.renameSymbolSuggestions": {
						"type": "boolean",
						"default": false,
						"markdownDescription": "%github.copilot.config.inlineEdits.renameSymbolSuggestions%",
						"tags": [
							"advanced",
							"experimental",
							"onExp"
						]
					},
					"github.copilot.chat.suggestRelatedFilesFromGitHistory.useEmbeddings": {
						"type": "boolean",
						"default": false,
						"markdownDescription": "%github.copilot.config.suggestRelatedFilesFromGitHistory.useEmbeddings%",
						"tags": [
							"advanced",
							"experimental"
						]
					},
					"github.copilot.chat.cli.isolation.enabled": {
						"type": "boolean",
						"default": false,
						"markdownDescription": "%github.copilot.config.cli.isolation.enabled%",
						"tags": [
							"advanced",
							"experimental"
						]
					},
					"github.copilot.chat.cli.mcp.enabled": {
						"type": "boolean",
						"default": false,
						"markdownDescription": "%github.copilot.config.cli.mcp.enabled%",
						"tags": [
							"advanced",
							"experimental"
						]
					}
				}
			}
		],
		"submenus": [
			{
				"id": "copilot/reviewComment/additionalActions/applyAndNext",
				"label": "%github.copilot.submenu.reviewComment.applyAndNext.label%"
			},
			{
				"id": "copilot/reviewComment/additionalActions/discardAndNext",
				"label": "%github.copilot.submenu.reviewComment.discardAndNext.label%"
			},
			{
				"id": "copilot/reviewComment/additionalActions/discard",
				"label": "%github.copilot.submenu.reviewComment.discard.label%"
			},
			{
				"id": "github.copilot.chat.debug.filter",
				"label": "Filter",
				"icon": "$(filter)"
			},
			{
				"id": "github.copilot.chat.debug.exportAllPromptLogsAsJson",
				"label": "Export All Logs as JSON",
				"icon": "$(file-export)"
			}
		],
		"menus": {
			"editor/title": [
				{
					"command": "github.copilot.debug.generateInlineEditTests",
					"when": "resourceScheme == 'ccreq'"
				},
				{
					"command": "github.copilot.chat.notebook.enableFollowCellExecution",
					"when": "config.github.copilot.chat.notebook.followCellExecution.enabled && !github.copilot.notebookFollowInSessionEnabled && github.copilot.notebookAgentModeUsage && !config.notebook.globalToolbar",
					"group": "navigation@10"
				},
				{
					"command": "github.copilot.chat.notebook.disableFollowCellExecution",
					"when": "config.github.copilot.chat.notebook.followCellExecution.enabled && github.copilot.notebookFollowInSessionEnabled && github.copilot.notebookAgentModeUsage && !config.notebook.globalToolbar",
					"group": "navigation@10"
				},
				{
					"command": "github.copilot.chat.replay",
					"group": "navigation@9",
					"when": "resourceFilename === 'benchRun.chatReplay.json'"
				},
				{
					"command": "github.copilot.chat.showAsChatSession",
					"group": "navigation@9",
					"when": "resourceFilename === 'benchRun.chatReplay.json' || resourceFilename === 'chat-export-logs.json'"
				},
				{
					"command": "github.copilot.chat.applyCopilotCLIAgentSessionChanges",
					"group": "navigation@1",
					"when": "resourceScheme == copilotcli-worktree-changes"
				}
			],
			"explorer/context": [
				{
					"command": "github.copilot.chat.showAsChatSession",
					"when": "resourceFilename === 'benchRun.chatReplay.json' || resourceFilename === 'chat-export-logs.json'",
					"group": "2_copilot@1"
				}
			],
			"editor/context": [
				{
					"command": "github.copilot.chat.explain",
					"when": "!github.copilot.interactiveSession.disabled",
					"group": "1_chat@4"
				}
			],
			"editor/context/chat": [
				{
					"command": "github.copilot.chat.fix",
					"when": "!github.copilot.interactiveSession.disabled && !editorReadonly",
					"group": "copilotAction@1"
				},
				{
					"command": "github.copilot.chat.review",
					"when": "config.github.copilot.chat.reviewSelection.enabled && !github.copilot.interactiveSession.disabled && resourceScheme != 'vscode-chat-code-block'",
					"group": "copilotAction@2"
				},
				{
					"command": "github.copilot.chat.generateDocs",
					"when": "!github.copilot.interactiveSession.disabled && !editorReadonly",
					"group": "copilotGenerate@1"
				},
				{
					"command": "github.copilot.chat.generateTests",
					"when": "!github.copilot.interactiveSession.disabled && !editorReadonly",
					"group": "copilotGenerate@2"
				}
			],
			"testing/item/result": [
				{
					"command": "github.copilot.tests.fixTestFailure.fromInline",
					"when": "testResultState == failed && !testResultOutdated",
					"group": "inline@2"
				}
			],
			"testing/item/context": [
				{
					"command": "github.copilot.tests.fixTestFailure.fromInline",
					"when": "testResultState == failed && !testResultOutdated",
					"group": "inline@2"
				}
			],
			"commandPalette": [
				{
					"command": "github.copilot.chat.triggerPermissiveSignIn",
					"when": "false"
				},
				{
					"command": "github.copilot.interactiveSession.feedback",
					"when": "github.copilot-chat.activated && !github.copilot.interactiveSession.disabled"
				},
				{
					"command": "github.copilot.debug.workbenchState",
					"when": "true"
				},
				{
					"command": "github.copilot.chat.rerunWithCopilotDebug",
					"when": "false"
				},
				{
					"command": "github.copilot.chat.startCopilotDebugCommand",
					"when": "false"
				},
				{
					"command": "github.copilot.git.generateCommitMessage",
					"when": "false"
				},
				{
					"command": "github.copilot.git.resolveMergeConflicts",
					"when": "false"
				},
				{
					"command": "github.copilot.chat.explain",
					"when": "false"
				},
				{
					"command": "github.copilot.chat.review",
					"when": "!github.copilot.interactiveSession.disabled"
				},
				{
					"command": "github.copilot.chat.review.apply",
					"when": "false"
				},
				{
					"command": "github.copilot.chat.review.applyAndNext",
					"when": "false"
				},
				{
					"command": "github.copilot.chat.review.discard",
					"when": "false"
				},
				{
					"command": "github.copilot.chat.review.discardAndNext",
					"when": "false"
				},
				{
					"command": "github.copilot.chat.review.discardAll",
					"when": "false"
				},
				{
					"command": "github.copilot.chat.review.stagedChanges",
					"when": "false"
				},
				{
					"command": "github.copilot.chat.review.unstagedChanges",
					"when": "false"
				},
				{
					"command": "github.copilot.chat.review.changes",
					"when": "false"
				},
				{
					"command": "github.copilot.chat.review.stagedFileChange",
					"when": "false"
				},
				{
					"command": "github.copilot.chat.review.unstagedFileChange",
					"when": "false"
				},
				{
					"command": "github.copilot.chat.review.previous",
					"when": "false"
				},
				{
					"command": "github.copilot.chat.review.next",
					"when": "false"
				},
				{
					"command": "github.copilot.chat.review.continueInInlineChat",
					"when": "false"
				},
				{
					"command": "github.copilot.chat.review.continueInChat",
					"when": "false"
				},
				{
					"command": "github.copilot.chat.review.markHelpful",
					"when": "false"
				},
				{
					"command": "github.copilot.chat.review.markUnhelpful",
					"when": "false"
				},
				{
					"command": "github.copilot.devcontainer.generateDevContainerConfig",
					"when": "false"
				},
				{
					"command": "github.copilot.tests.fixTestFailure",
					"when": "false"
				},
				{
					"command": "github.copilot.tests.fixTestFailure.fromInline",
					"when": "false"
				},
				{
					"command": "github.copilot.search.markHelpful",
					"when": "false"
				},
				{
					"command": "github.copilot.search.markUnhelpful",
					"when": "false"
				},
				{
					"command": "github.copilot.search.feedback",
					"when": "false"
				},
				{
					"command": "github.copilot.chat.debug.showElements",
					"when": "false"
				},
				{
					"command": "github.copilot.chat.debug.hideElements",
					"when": "false"
				},
				{
					"command": "github.copilot.chat.debug.showTools",
					"when": "false"
				},
				{
					"command": "github.copilot.chat.debug.hideTools",
					"when": "false"
				},
				{
					"command": "github.copilot.chat.debug.showNesRequests",
					"when": "false"
				},
				{
					"command": "github.copilot.chat.debug.hideNesRequests",
					"when": "false"
				},
				{
					"command": "github.copilot.chat.debug.exportLogItem",
					"when": "false"
				},
				{
					"command": "github.copilot.chat.debug.exportPromptArchive",
					"when": "false"
				},
				{
					"command": "github.copilot.chat.debug.exportPromptLogsAsJson",
					"when": "false"
				},
				{
					"command": "github.copilot.chat.debug.exportAllPromptLogsAsJson",
					"when": "false"
				},
				{
					"command": "github.copilot.chat.mcp.setup.check",
					"when": "false"
				},
				{
					"command": "github.copilot.chat.mcp.setup.validatePackage",
					"when": "false"
				},
				{
					"command": "github.copilot.chat.mcp.setup.flow",
					"when": "false"
				},
				{
					"command": "github.copilot.chat.debug.showRawRequestBody",
					"when": "false"
				},
				{
					"command": "github.copilot.debug.showOutputChannel",
					"when": "false"
				},
				{
					"command": "github.copilot.cli.sessions.delete",
					"when": "false"
				},
				{
					"command": "github.copilot.cli.sessions.refresh",
					"when": "false"
				},
				{
					"command": "github.copilot.cli.sessions.resumeInTerminal",
					"when": "false"
				},
				{
					"command": "github.copilot.cli.sessions.newTerminalSession",
					"when": "false"
				},
				{
					"command": "github.copilot.cloud.sessions.refresh",
					"when": "false"
				},
				{
					"command": "github.copilot.cloud.sessions.openInBrowser",
					"when": "false"
				},
				{
					"command": "github.copilot.cloud.sessions.proxy.closeChatSessionPullRequest",
					"when": "false"
				},
				{
					"command": "github.copilot.chat.applyCopilotCLIAgentSessionChanges",
					"when": "false"
				},
				{
					"command": "github.copilot.chat.showAsChatSession",
					"when": "false"
				}
			],
			"view/title": [
				{
					"command": "github.copilot.claude.sessions.refresh",
					"when": "view == workbench.view.chat.sessions.claude-code",
					"group": "navigation@1"
				},
				{
					"command": "github.copilot.cli.sessions.refresh",
					"when": "view == workbench.view.chat.sessions.copilotcli",
					"group": "navigation@1"
				},
				{
					"submenu": "github.copilot.chat.debug.filter",
					"when": "view == copilot-chat",
					"group": "navigation"
				},
				{
					"command": "github.copilot.chat.debug.exportAllPromptLogsAsJson",
					"when": "view == copilot-chat",
					"group": "export@1"
				},
				{
					"command": "github.copilot.debug.showOutputChannel",
					"when": "view == copilot-chat",
					"group": "3_show@1"
				},
				{
					"command": "github.copilot.debug.showChatLogView",
					"when": "view == workbench.panel.chat.view.copilot",
					"group": "3_show"
				},
				{
					"command": "github.copilot.cloud.sessions.refresh",
					"when": "view == workbench.view.chat.sessions.copilot-cloud-agent",
					"group": "navigation@1"
				}
			],
			"view/item/context": [
				{
					"command": "github.copilot.chat.debug.showRawRequestBody",
					"when": "view == copilot-chat && viewItem == request",
					"group": "export@0"
				},
				{
					"command": "github.copilot.chat.debug.exportLogItem",
					"when": "view == copilot-chat && (viewItem == toolcall || viewItem == request)",
					"group": "export@1"
				},
				{
					"command": "github.copilot.chat.debug.exportPromptArchive",
					"when": "view == copilot-chat && viewItem == chatprompt",
					"group": "export@2"
				},
				{
					"command": "github.copilot.chat.debug.exportPromptLogsAsJson",
					"when": "view == copilot-chat && viewItem == chatprompt",
					"group": "export@3"
				}
			],
			"searchPanel/aiResults/commands": [
				{
					"command": "github.copilot.search.markHelpful",
					"group": "inline@0",
					"when": "aiResultsTitle && aiResultsRequested"
				},
				{
					"command": "github.copilot.search.markUnhelpful",
					"group": "inline@1",
					"when": "aiResultsTitle && aiResultsRequested"
				},
				{
					"command": "github.copilot.search.feedback",
					"group": "inline@2",
					"when": "aiResultsTitle && aiResultsRequested && github.copilot.debugReportFeedback"
				}
			],
			"comments/comment/title": [
				{
					"command": "github.copilot.chat.review.markHelpful",
					"group": "inline@0",
					"when": "commentController == github-copilot-review"
				},
				{
					"command": "github.copilot.chat.review.markUnhelpful",
					"group": "inline@1",
					"when": "commentController == github-copilot-review"
				}
			],
			"commentsView/commentThread/context": [
				{
					"command": "github.copilot.chat.review.apply",
					"group": "context@1",
					"when": "commentController == github-copilot-review"
				},
				{
					"command": "github.copilot.chat.review.discard",
					"group": "context@2",
					"when": "commentController == github-copilot-review"
				},
				{
					"command": "github.copilot.chat.review.discardAll",
					"group": "context@3",
					"when": "commentController == github-copilot-review"
				}
			],
			"comments/commentThread/additionalActions": [
				{
					"submenu": "copilot/reviewComment/additionalActions/applyAndNext",
					"group": "inline@1",
					"when": "commentController == github-copilot-review && github.copilot.chat.review.numberOfComments > 1"
				},
				{
					"command": "github.copilot.chat.review.apply",
					"group": "inline@1",
					"when": "commentController == github-copilot-review && github.copilot.chat.review.numberOfComments == 1"
				},
				{
					"submenu": "copilot/reviewComment/additionalActions/discardAndNext",
					"group": "inline@2",
					"when": "commentController == github-copilot-review && github.copilot.chat.review.numberOfComments > 1"
				},
				{
					"submenu": "copilot/reviewComment/additionalActions/discard",
					"group": "inline@2",
					"when": "commentController == github-copilot-review && github.copilot.chat.review.numberOfComments == 1"
				}
			],
			"copilot/reviewComment/additionalActions/applyAndNext": [
				{
					"command": "github.copilot.chat.review.applyAndNext",
					"group": "inline@1",
					"when": "commentController == github-copilot-review"
				},
				{
					"command": "github.copilot.chat.review.apply",
					"group": "inline@2",
					"when": "commentController == github-copilot-review"
				}
			],
			"copilot/reviewComment/additionalActions/discardAndNext": [
				{
					"command": "github.copilot.chat.review.discardAndNext",
					"group": "inline@1",
					"when": "commentController == github-copilot-review"
				},
				{
					"command": "github.copilot.chat.review.discard",
					"group": "inline@2",
					"when": "commentController == github-copilot-review"
				},
				{
					"command": "github.copilot.chat.review.continueInInlineChat",
					"group": "inline@3",
					"when": "commentController == github-copilot-review"
				}
			],
			"copilot/reviewComment/additionalActions/discard": [
				{
					"command": "github.copilot.chat.review.discard",
					"group": "inline@2",
					"when": "commentController == github-copilot-review"
				},
				{
					"command": "github.copilot.chat.review.continueInInlineChat",
					"group": "inline@3",
					"when": "commentController == github-copilot-review"
				}
			],
			"comments/commentThread/title": [
				{
					"command": "github.copilot.chat.review.previous",
					"group": "inline@1",
					"when": "commentController == github-copilot-review"
				},
				{
					"command": "github.copilot.chat.review.next",
					"group": "inline@2",
					"when": "commentController == github-copilot-review"
				},
				{
					"command": "github.copilot.chat.review.continueInChat",
					"group": "inline@3",
					"when": "commentController == github-copilot-review"
				},
				{
					"command": "github.copilot.chat.review.discardAll",
					"group": "inline@4",
					"when": "commentController == github-copilot-review"
				}
			],
			"scm/title": [
				{
					"command": "github.copilot.chat.review.changes",
					"group": "navigation",
					"when": "config.github.copilot.chat.reviewAgent.enabled && github.copilot.chat.reviewDiff.enabled && scmProvider == git && scmProviderRootUri in github.copilot.chat.reviewDiff.enabledRootUris"
				}
			],
			"scm/resourceGroup/context": [
				{
					"command": "github.copilot.chat.review.stagedChanges",
					"when": "config.github.copilot.chat.reviewAgent.enabled && github.copilot.chat.reviewDiff.enabled && scmProvider == git && scmResourceGroup == index",
					"group": "inline@-3"
				},
				{
					"command": "github.copilot.chat.review.unstagedChanges",
					"when": "config.github.copilot.chat.reviewAgent.enabled && github.copilot.chat.reviewDiff.enabled && scmProvider == git && scmResourceGroup == workingTree",
					"group": "inline@-3"
				}
			],
			"scm/resourceState/context": [
				{
					"command": "github.copilot.git.resolveMergeConflicts",
					"when": "scmProvider == git && scmResourceGroup == merge && git.activeResourceHasMergeConflicts",
					"group": "z_chat@1"
				},
				{
					"command": "github.copilot.chat.review.stagedFileChange",
					"group": "3_copilot",
					"when": "config.github.copilot.chat.reviewAgent.enabled && github.copilot.chat.reviewDiff.enabled && scmProvider == git && scmResourceGroup == index"
				},
				{
					"command": "github.copilot.chat.review.unstagedFileChange",
					"group": "3_copilot",
					"when": "config.github.copilot.chat.reviewAgent.enabled && github.copilot.chat.reviewDiff.enabled && scmProvider == git && scmResourceGroup == workingTree"
				}
			],
			"scm/inputBox": [
				{
					"command": "github.copilot.git.generateCommitMessage",
					"when": "scmProvider == git"
				}
			],
			"testing/message/context": [
				{
					"command": "github.copilot.tests.fixTestFailure",
					"when": "testing.testItemHasUri",
					"group": "inline@1"
				}
			],
			"issue/reporter": [
				{
					"command": "github.copilot.report"
				}
			],
			"github.copilot.chat.debug.filter": [
				{
					"command": "github.copilot.chat.debug.showElements",
					"when": "github.copilot.chat.debug.elementsHidden",
					"group": "commands@0"
				},
				{
					"command": "github.copilot.chat.debug.hideElements",
					"when": "!github.copilot.chat.debug.elementsHidden",
					"group": "commands@0"
				},
				{
					"command": "github.copilot.chat.debug.showTools",
					"when": "github.copilot.chat.debug.toolsHidden",
					"group": "commands@1"
				},
				{
					"command": "github.copilot.chat.debug.hideTools",
					"when": "!github.copilot.chat.debug.toolsHidden",
					"group": "commands@1"
				},
				{
					"command": "github.copilot.chat.debug.showNesRequests",
					"when": "github.copilot.chat.debug.nesRequestsHidden",
					"group": "commands@2"
				},
				{
					"command": "github.copilot.chat.debug.hideNesRequests",
					"when": "!github.copilot.chat.debug.nesRequestsHidden",
					"group": "commands@2"
				}
			],
			"notebook/toolbar": [
				{
					"command": "github.copilot.chat.notebook.enableFollowCellExecution",
					"when": "config.github.copilot.chat.notebook.followCellExecution.enabled && !github.copilot.notebookFollowInSessionEnabled && github.copilot.notebookAgentModeUsage && config.notebook.globalToolbar",
					"group": "navigation/execute@15"
				},
				{
					"command": "github.copilot.chat.notebook.disableFollowCellExecution",
					"when": "config.github.copilot.chat.notebook.followCellExecution.enabled && github.copilot.notebookFollowInSessionEnabled && github.copilot.notebookAgentModeUsage && config.notebook.globalToolbar",
					"group": "navigation/execute@15"
				}
			],
			"editor/content": [
				{
					"command": "github.copilot.git.resolveMergeConflicts",
					"group": "z_chat@1",
					"when": "config.git.enabled && !git.missing && !isInDiffEditor && !isMergeEditor && resource in git.mergeChanges && git.activeResourceHasMergeConflicts"
				}
			],
			"chat/chatSessions": [
				{
					"command": "github.copilot.cli.sessions.resumeInTerminal",
					"when": "chatSessionType == copilotcli",
					"group": "inline@1"
				},
				{
					"command": "github.copilot.cli.sessions.delete",
					"when": "chatSessionType == copilotcli",
					"group": "inline@2"
				},
				{
					"command": "github.copilot.cli.sessions.newTerminalSession",
					"when": "view == workbench.view.chat.sessions.copilotcli",
					"group": "submenu"
				},
				{
					"command": "github.copilot.cli.sessions.refresh",
					"when": "view == workbench.view.chat.sessions.copilotcli",
					"group": "navigation@1"
				},
				{
					"command": "github.copilot.cloud.sessions.openInBrowser",
					"when": "chatSessionType == copilot-cloud-agent",
					"group": "navigation@10"
				},
				{
					"command": "github.copilot.cloud.sessions.proxy.closeChatSessionPullRequest",
					"when": "chatSessionType == copilot-cloud-agent",
					"group": "context"
				},
				{
					"command": "github.copilot.cli.sessions.delete",
					"when": "chatSessionType == copilotcli && config.chat.agentSessionsViewLocation == 'single-view'",
					"group": "context"
				}
			]
		},
		"icons": {
			"copilot-logo": {
				"description": "%github.copilot.icon%",
				"default": {
					"fontPath": "assets/copilot.woff",
					"fontCharacter": "\\0041"
				}
			},
			"copilot-warning": {
				"description": "%github.copilot.icon%",
				"default": {
					"fontPath": "assets/copilot.woff",
					"fontCharacter": "\\0042"
				}
			},
			"copilot-notconnected": {
				"description": "%github.copilot.icon%",
				"default": {
					"fontPath": "assets/copilot.woff",
					"fontCharacter": "\\0043"
				}
			}
		},
		"iconFonts": [
			{
				"id": "copilot-font",
				"src": [
					{
						"path": "assets/copilot.woff",
						"format": "woff"
					}
				]
			}
		],
		"terminalQuickFixes": [
			{
				"id": "copilot-chat.fixWithCopilot",
				"commandLineMatcher": ".+",
				"commandExitResult": "error",
				"outputMatcher": {
					"anchor": "bottom",
					"length": 1,
					"lineMatcher": ".+",
					"offset": 0
				},
				"kind": "explain"
			},
			{
				"id": "copilot-chat.generateCommitMessage",
				"commandLineMatcher": "git add .+",
				"commandExitResult": "success",
				"kind": "explain",
				"outputMatcher": {
					"anchor": "bottom",
					"length": 1,
					"lineMatcher": ".+",
					"offset": 0
				}
			},
			{
				"id": "copilot-chat.terminalToDebugging",
				"commandLineMatcher": ".+",
				"kind": "explain",
				"commandExitResult": "error",
				"outputMatcher": {
					"anchor": "bottom",
					"length": 1,
					"lineMatcher": "",
					"offset": 0
				}
			},
			{
				"id": "copilot-chat.terminalToDebuggingSuccess",
				"commandLineMatcher": ".+",
				"kind": "explain",
				"commandExitResult": "success",
				"outputMatcher": {
					"anchor": "bottom",
					"length": 1,
					"lineMatcher": "",
					"offset": 0
				}
			}
		],
		"languages": [
			{
				"id": "ignore",
				"filenamePatterns": [
					".copilotignore"
				],
				"aliases": []
			},
			{
				"id": "markdown",
				"extensions": [
					".copilotmd"
				]
			}
		],
		"views": {
			"copilot-chat": [
				{
					"id": "copilot-chat",
					"name": "Chat Debug",
					"icon": "assets/debug-icon.svg",
					"when": "github.copilot.chat.showLogView"
				}
			],
			"context-inspector": [
				{
					"id": "context-inspector",
					"name": "Language Context Inspector",
					"icon": "$(inspect)",
					"when": "github.copilot.chat.showContextInspectorView"
				}
			],
			"agentSessions": [
				{
					"id": "codex-placeholder",
					"name": "OpenAI Codex",
					"when": "github.copilot.chat.codex.showPlaceholder",
					"icon": "$(file)"
				},
				{
					"id": "copilot-agents-placeholder",
					"name": "GitHub Copilot Agents",
					"when": "chatEntitlementSignedOut || !chatIsEnabled",
					"icon": "$(copilot)"
				}
			]
		},
		"viewsContainers": {
			"activitybar": [
				{
					"id": "copilot-chat",
					"title": "Chat Debug",
					"icon": "assets/debug-icon.svg"
				},
				{
					"id": "context-inspector",
					"title": "Language Context Inspector",
					"icon": "$(inspect)"
				}
			]
		},
		"configurationDefaults": {
			"workbench.editorAssociations": {
				"*.copilotmd": "vscode.markdown.preview.editor"
			}
		},
		"keybindings": [
			{
				"command": "github.copilot.chat.rerunWithCopilotDebug",
				"key": "ctrl+alt+.",
				"mac": "cmd+alt+.",
				"when": "github.copilot-chat.activated && terminalShellIntegrationEnabled && terminalFocus && !terminalAltBufferActive"
			}
		],
		"walkthroughs": [
			{
				"id": "copilotWelcome",
				"title": "%github.copilot.walkthrough.title%",
				"description": "%github.copilot.walkthrough.description%",
				"when": "!isWeb",
				"steps": [
					{
						"id": "copilot.setup.signIn",
						"title": "%github.copilot.walkthrough.setup.signIn.title%",
						"description": "%github.copilot.walkthrough.setup.signIn.description%",
						"when": "chatEntitlementSignedOut && !view.workbench.panel.chat.view.copilot.visible && !github.copilot-chat.activated && !github.copilot.offline && !github.copilot.interactiveSession.individual.disabled && !github.copilot.interactiveSession.individual.expired && !github.copilot.interactiveSession.enterprise.disabled && !github.copilot.interactiveSession.contactSupport",
						"media": {
							"video": {
								"dark": "https://vscodewalkthroughs.z1.web.core.windows.net/v0.26/workspace.mp4",
								"light": "https://vscodewalkthroughs.z1.web.core.windows.net/v0.26/workspace-light.mp4",
								"hc": "https://vscodewalkthroughs.z1.web.core.windows.net/v0.26/workspace-hc.mp4",
								"hcLight": "https://vscodewalkthroughs.z1.web.core.windows.net/v0.26/workspace-hclight.mp4"
							},
							"altText": "%github.copilot.walkthrough.panelChat.media.altText%"
						}
					},
					{
						"id": "copilot.setup.signInNoAction",
						"title": "%github.copilot.walkthrough.setup.signIn.title%",
						"description": "%github.copilot.walkthrough.setup.noAction.description%",
						"when": "chatEntitlementSignedOut && view.workbench.panel.chat.view.copilot.visible && !github.copilot-chat.activated && !github.copilot.offline && !github.copilot.interactiveSession.individual.disabled && !github.copilot.interactiveSession.individual.expired && !github.copilot.interactiveSession.enterprise.disabled && !github.copilot.interactiveSession.contactSupport",
						"media": {
							"video": {
								"dark": "https://vscodewalkthroughs.z1.web.core.windows.net/v0.26/workspace.mp4",
								"light": "https://vscodewalkthroughs.z1.web.core.windows.net/v0.26/workspace-light.mp4",
								"hc": "https://vscodewalkthroughs.z1.web.core.windows.net/v0.26/workspace-hc.mp4",
								"hcLight": "https://vscodewalkthroughs.z1.web.core.windows.net/v0.26/workspace-hclight.mp4"
							},
							"altText": "%github.copilot.walkthrough.panelChat.media.altText%"
						}
					},
					{
						"id": "copilot.setup.signUp",
						"title": "%github.copilot.walkthrough.setup.signUp.title%",
						"description": "%github.copilot.walkthrough.setup.signUp.description%",
						"when": "chatPlanCanSignUp && !view.workbench.panel.chat.view.copilot.visible && !github.copilot-chat.activated && !github.copilot.offline && (github.copilot.interactiveSession.individual.disabled || github.copilot.interactiveSession.individual.expired) && !github.copilot.interactiveSession.enterprise.disabled && !github.copilot.interactiveSession.contactSupport",
						"media": {
							"video": {
								"dark": "https://vscodewalkthroughs.z1.web.core.windows.net/v0.26/workspace.mp4",
								"light": "https://vscodewalkthroughs.z1.web.core.windows.net/v0.26/workspace-light.mp4",
								"hc": "https://vscodewalkthroughs.z1.web.core.windows.net/v0.26/workspace-hc.mp4",
								"hcLight": "https://vscodewalkthroughs.z1.web.core.windows.net/v0.26/workspace-hclight.mp4"
							},
							"altText": "%github.copilot.walkthrough.panelChat.media.altText%"
						}
					},
					{
						"id": "copilot.setup.signUpNoAction",
						"title": "%github.copilot.walkthrough.setup.signUp.title%",
						"description": "%github.copilot.walkthrough.setup.noAction.description%",
						"when": "chatPlanCanSignUp && view.workbench.panel.chat.view.copilot.visible && !github.copilot-chat.activated && !github.copilot.offline && (github.copilot.interactiveSession.individual.disabled || github.copilot.interactiveSession.individual.expired) && !github.copilot.interactiveSession.enterprise.disabled && !github.copilot.interactiveSession.contactSupport",
						"media": {
							"video": {
								"dark": "https://vscodewalkthroughs.z1.web.core.windows.net/v0.26/workspace.mp4",
								"light": "https://vscodewalkthroughs.z1.web.core.windows.net/v0.26/workspace-light.mp4",
								"hc": "https://vscodewalkthroughs.z1.web.core.windows.net/v0.26/workspace-hc.mp4",
								"hcLight": "https://vscodewalkthroughs.z1.web.core.windows.net/v0.26/workspace-hclight.mp4"
							},
							"altText": "%github.copilot.walkthrough.panelChat.media.altText%"
						}
					},
					{
						"id": "copilot.panelChat",
						"title": "%github.copilot.walkthrough.panelChat.title%",
						"description": "%github.copilot.walkthrough.panelChat.description%",
						"when": "!chatEntitlementSignedOut || chatIsEnabled ",
						"media": {
							"video": {
								"dark": "https://vscodewalkthroughs.z1.web.core.windows.net/v0.26/workspace.mp4",
								"light": "https://vscodewalkthroughs.z1.web.core.windows.net/v0.26/workspace-light.mp4",
								"hc": "https://vscodewalkthroughs.z1.web.core.windows.net/v0.26/workspace-hc.mp4",
								"hcLight": "https://vscodewalkthroughs.z1.web.core.windows.net/v0.26/workspace-hclight.mp4"
							},
							"altText": "%github.copilot.walkthrough.panelChat.media.altText%"
						}
					},
					{
						"id": "copilot.edits",
						"title": "%github.copilot.walkthrough.edits.title%",
						"description": "%github.copilot.walkthrough.edits.description%",
						"when": "!chatEntitlementSignedOut || chatIsEnabled ",
						"media": {
							"video": {
								"dark": "https://vscodewalkthroughs.z1.web.core.windows.net/v0.26/edits.mp4",
								"light": "https://vscodewalkthroughs.z1.web.core.windows.net/v0.26/edits-light.mp4",
								"hc": "https://vscodewalkthroughs.z1.web.core.windows.net/v0.26/edits-hc.mp4",
								"hcLight": "https://vscodewalkthroughs.z1.web.core.windows.net/v0.26/edits-hclight.mp4"
							},
							"altText": "%github.copilot.walkthrough.edits.media.altText%"
						}
					},
					{
						"id": "copilot.firstSuggest",
						"title": "%github.copilot.walkthrough.firstSuggest.title%",
						"description": "%github.copilot.walkthrough.firstSuggest.description%",
						"when": "!chatEntitlementSignedOut || chatIsEnabled ",
						"media": {
							"video": {
								"dark": "https://vscodewalkthroughs.z1.web.core.windows.net/v0.26/ghost-text.mp4",
								"light": "https://vscodewalkthroughs.z1.web.core.windows.net/v0.26/ghost-text-light.mp4",
								"hc": "https://vscodewalkthroughs.z1.web.core.windows.net/v0.26/ghost-text-hc.mp4",
								"hcLight": "https://vscodewalkthroughs.z1.web.core.windows.net/v0.26/ghost-text-hclight.mp4"
							},
							"altText": "%github.copilot.walkthrough.firstSuggest.media.altText%"
						}
					},
					{
						"id": "copilot.inlineChatNotMac",
						"title": "%github.copilot.walkthrough.inlineChatNotMac.title%",
						"description": "%github.copilot.walkthrough.inlineChatNotMac.description%",
						"when": "!isMac && (!chatEntitlementSignedOut || chatIsEnabled )",
						"media": {
							"video": {
								"dark": "https://vscodewalkthroughs.z1.web.core.windows.net/v0.26/inline.mp4",
								"light": "https://vscodewalkthroughs.z1.web.core.windows.net/v0.26/inline-light.mp4",
								"hc": "https://vscodewalkthroughs.z1.web.core.windows.net/v0.26/inline-hc.mp4",
								"hcLight": "https://vscodewalkthroughs.z1.web.core.windows.net/v0.26/inline-hclight.mp4"
							},
							"altText": "%github.copilot.walkthrough.inlineChatNotMac.media.altText%"
						}
					},
					{
						"id": "copilot.inlineChatMac",
						"title": "%github.copilot.walkthrough.inlineChatMac.title%",
						"description": "%github.copilot.walkthrough.inlineChatMac.description%",
						"when": "isMac && (!chatEntitlementSignedOut || chatIsEnabled )",
						"media": {
							"video": {
								"dark": "https://vscodewalkthroughs.z1.web.core.windows.net/v0.26/inline.mp4",
								"light": "https://vscodewalkthroughs.z1.web.core.windows.net/v0.26/inline-light.mp4",
								"hc": "https://vscodewalkthroughs.z1.web.core.windows.net/v0.26/inline-hc.mp4",
								"hcLight": "https://vscodewalkthroughs.z1.web.core.windows.net/v0.26/inline-hclight.mp4"
							},
							"altText": "%github.copilot.walkthrough.inlineChatMac.media.altText%"
						}
					},
					{
						"id": "copilot.sparkle",
						"title": "%github.copilot.walkthrough.sparkle.title%",
						"description": "%github.copilot.walkthrough.sparkle.description%",
						"when": "!chatEntitlementSignedOut || chatIsEnabled",
						"media": {
							"video": {
								"dark": "https://vscodewalkthroughs.z1.web.core.windows.net/v0.26/git-commit.mp4",
								"light": "https://vscodewalkthroughs.z1.web.core.windows.net/v0.26/git-commit-light.mp4",
								"hc": "https://vscodewalkthroughs.z1.web.core.windows.net/v0.26/git-commit-hc.mp4",
								"hcLight": "https://vscodewalkthroughs.z1.web.core.windows.net/v0.26/git-commit-hclight.mp4"
							},
							"altText": "%github.copilot.walkthrough.sparkle.media.altText%"
						}
					}
				]
			}
		],
		"jsonValidation": [
			{
				"fileMatch": "settings.json",
				"url": "ccsettings://root/schema.json"
			}
		],
		"typescriptServerPlugins": [
			{
				"name": "@vscode/copilot-typescript-server-plugin",
				"enableForWorkspaceTypeScriptVersions": true
			}
		],
		"chatSessions": [
			{
				"type": "claude-code",
				"name": "claude",
				"displayName": "Claude Code CLI Agent",
				"icon": "$(sparkle)",
				"welcomeTitle": "Claude Code Agent",
				"welcomeMessage": "Run local background tasks",
				"inputPlaceholder": "Describe your task, type `#` for adding context",
				"order": 3,
				"description": "The Claude Code Agent works on your local machine",
				"when": "config.github.copilot.chat.advanced.claudeCode.enabled",
				"canDelegate": false,
				"capabilities": {
					"supportsFileAttachments": true
				},
				"commands": [
					{
						"name": "init",
						"description": "Initialize a new CLAUDE.md file with codebase documentation"
					},
					{
						"name": "compact",
						"description": "Clear conversation history but keep a summary in context. Optional: /compact [instructions for summarization]"
					},
					{
						"name": "pr-comments",
						"description": "Get comments from a GitHub pull request"
					},
					{
						"name": "review",
						"description": "Review a pull request"
					},
					{
						"name": "security-review",
						"description": "Complete a security review of the pending changes on the current branch"
					}
				]
			},
			{
				"type": "copilotcli",
				"name": "cli",
				"displayName": "Background Agent",
				"icon": "$(collection)",
				"welcomeTitle": "Background Agent",
				"welcomeMessage": "Run tasks in the background",
				"inputPlaceholder": "Describe your task, type `#` for adding context",
				"order": 2,
				"description": "Delegate tasks to a background agent.",
				"capabilities": {
					"supportsFileAttachments": true,
					"supportsProblemAttachments": true,
					"supportsToolAttachments": false
				},
				"commands": [
					{
						"name": "delegate",
						"description": "Delegate chat session to cloud agent and create associated PR"
					}
				]
			},
			{
				"type": "copilot-cloud-agent",
				"alternativeIds": [
					"copilot-swe-agent"
				],
				"name": "cloud",
				"displayName": "Cloud Agent",
				"icon": {
					"light": "assets/copilot-cloud.svg",
					"dark": "assets/copilot-cloud-dark.svg"
				},
				"welcomeTitle": "Cloud Agent",
				"welcomeMessage": "Delegate tasks to the cloud",
				"inputPlaceholder": "Describe your task, type `#` for adding context",
				"order": 1,
				"description": "Delegate tasks to the GitHub Copilot Cloud Agent. The agent works asynchronously in the cloud to implement changes, iterates via chat, and can create or update pull requests as needed.",
				"capabilities": {
					"supportsFileAttachments": true
				}
			}
		],
		"debuggers": [
			{
				"type": "vscode-chat-replay",
				"label": "vscode-chat-replay",
				"languages": [
					"json"
				],
				"when": "resourceFilename === 'benchRun.chatReplay.json'",
				"configurationAttributes": {
					"launch": {
						"properties": {
							"program": {
								"type": "string",
								"description": "Chat replay file to debug (parse for headers)",
								"default": "${file}"
							},
							"stopOnEntry": {
								"type": "boolean",
								"default": true,
								"description": "Break immediately to step through manually."
							}
						},
						"required": [
							"program"
						]
					}
				}
			}
		],
		"chatAgents": [
			{
				"name": "Plan",
				"path": "./assets/agents/Plan.agent.md",
				"description": "Researches a task to create multi-step plans"
			}
		],
		"chatPromptFiles": [
			{
				"name": "savePrompt",
				"path": "./assets/prompts/savePrompt.prompt.md",
				"description": "Generalize the current discussion into a reusable prompt and save it as a file"
			}
		]
	},
	"extensionPack": [
		"GitHub.copilot"
	],
	"prettier": {
		"useTabs": true,
		"tabWidth": 4,
		"singleQuote": true
	},
	"scripts": {
		"postinstall": "tsx ./script/postinstall.ts",
		"prepare": "husky",
		"vscode-dts:dev": "node node_modules/@vscode/dts/index.js dev && mv vscode.proposed.*.ts src/extension",
		"vscode-dts:main": "node node_modules/@vscode/dts/index.js main && mv vscode.d.ts src/extension",
		"build": "tsx .esbuild.ts",
		"compile": "tsx .esbuild.ts --dev",
		"watch": "npm-run-all -p watch:*",
		"watch:esbuild": "tsx .esbuild.ts --watch --dev",
		"watch:tsc-extension": "tsc --noEmit --watch --project tsconfig.json",
		"watch:tsc-extension-web": "tsc --noEmit --watch --project tsconfig.worker.json",
		"watch:tsc-simulation-workbench": "tsc --noEmit --watch --project test/simulation/workbench/tsconfig.json",
		"typecheck": "tsc --noEmit --project tsconfig.json && tsc --noEmit --project test/simulation/workbench/tsconfig.json && tsc --noEmit --project tsconfig.worker.json && tsc --noEmit --project src/extension/completions-core/vscode-node/extension/src/copilotPanel/webView/tsconfig.json",
		"lint": "eslint . --max-warnings=0",
		"lint-staged": "eslint --max-warnings=0",
		"tsfmt": "npx tsfmt -r --verify",
		"test": "npm-run-all test:*",
		"test:extension": "vscode-test",
		"test:sanity": "vscode-test --sanity",
		"test:unit": "vitest --run --pool=forks",
		"vitest": "vitest",
		"bench": "vitest bench",
		"get_env": "tsx script/setup/getEnv.mts",
		"get_token": "tsx script/setup/getToken.mts",
		"prettier": "prettier --list-different --write --cache .",
		"simulate": "node dist/simulationMain.js",
		"simulate-require-cache": "node dist/simulationMain.js --require-cache",
		"simulate-ci": "node dist/simulationMain.js --ci --require-cache",
		"simulate-update-baseline": "node dist/simulationMain.js --update-baseline",
		"simulate-gc": "node dist/simulationMain.js --require-cache --gc",
		"setup": "npm run get_env && npm run get_token",
		"setup:dotnet": "run-script-os",
		"setup:dotnet:darwin:linux": "curl -O https://raw.githubusercontent.com/dotnet/install-scripts/main/src/dotnet-install.sh && chmod u+x dotnet-install.sh && ./dotnet-install.sh --channel 10.0 && rm dotnet-install.sh",
		"setup:dotnet:win32": "powershell.exe -NoProfile -ExecutionPolicy Bypass -Command \"Invoke-WebRequest -Uri https://raw.githubusercontent.com/dotnet/install-scripts/main/src/dotnet-install.ps1 -OutFile dotnet-install.ps1; ./dotnet-install.ps1 -channel 10.0; Remove-Item dotnet-install.ps1\"",
		"analyze-edits": "tsx script/analyzeEdits.ts",
		"extract-chat-lib": "tsx script/build/extractChatLib.ts",
		"create_venv": "tsx script/setup/createVenv.mts",
		"package": "vsce package",
		"web": "vscode-test-web --headless --extensionDevelopmentPath=. .",
		"test:prompt": "mocha \"src/extension/completions-core/vscode-node/prompt/**/test/**/*.test.{ts,tsx}\"",
		"test:completions-core": "tsx src/extension/completions-core/vscode-node/extension/test/runTest.ts"
	},
	"devDependencies": {
		"@azure/identity": "4.9.1",
		"@azure/keyvault-secrets": "^4.10.0",
		"@azure/msal-node": "^3.6.3",
		"@c4312/scip": "^0.1.0",
		"@fluentui/react-components": "^9.66.6",
		"@fluentui/react-icons": "^2.0.305",
		"@hediet/node-reload": "^0.8.0",
		"@keyv/sqlite": "^4.0.5",
		"@octokit/types": "^14.1.0",
		"@parcel/watcher": "^2.5.1",
		"@stylistic/eslint-plugin": "^3.0.1",
		"@types/eslint": "^9.0.0",
		"@types/google-protobuf": "^3.15.12",
		"@types/js-yaml": "^4.0.9",
		"@types/markdown-it": "^14.0.0",
		"@types/minimist": "^1.2.5",
		"@types/mocha": "^10.0.10",
		"@types/node": "^22.16.3",
		"@types/picomatch": "^4.0.0",
		"@types/react": "17.0.44",
		"@types/react-dom": "^18.2.17",
		"@types/sinon": "^17.0.4",
		"@types/source-map-support": "^0.5.10",
		"@types/tar": "^6.1.13",
		"@types/vinyl": "^2.0.12",
		"@types/vscode": "^1.102.0",
		"@types/vscode-webview": "^1.57.4",
		"@types/yargs": "^17.0.24",
		"@typescript-eslint/eslint-plugin": "^8.35.0",
		"@typescript-eslint/parser": "^8.32.0",
		"@typescript-eslint/typescript-estree": "^8.26.1",
		"@vitest/coverage-v8": "^3.2.4",
		"@vitest/snapshot": "^1.5.0",
		"@vscode/debugadapter": "^1.68.0",
		"@vscode/debugprotocol": "^1.68.0",
		"@vscode/dts": "^0.4.1",
		"@vscode/lsif-language-service": "^0.1.0-pre.4",
		"@vscode/test-cli": "^0.0.11",
		"@vscode/test-electron": "^2.5.2",
		"@vscode/test-web": "^0.0.71",
		"@vscode/vsce": "3.6.0",
		"copyfiles": "^2.4.1",
		"csv-parse": "^6.0.0",
		"dotenv": "^17.2.0",
		"electron": "^37.2.1",
		"esbuild": "^0.25.6",
		"eslint": "^9.30.0",
		"eslint-import-resolver-typescript": "^4.4.4",
		"eslint-plugin-header": "^3.1.1",
		"eslint-plugin-import": "^2.32.0",
		"eslint-plugin-jsdoc": "^51.3.4",
		"eslint-plugin-no-only-tests": "^3.3.0",
		"fastq": "^1.19.1",
		"glob": "^11.1.0",
		"husky": "^9.1.7",
		"js-yaml": "^4.1.1",
		"keyv": "^5.3.2",
		"lint-staged": "15.2.9",
		"minimist": "^1.2.8",
		"mobx": "^6.13.7",
		"mobx-react-lite": "^4.1.0",
		"mocha": "^11.7.1",
		"mocha-junit-reporter": "^2.2.1",
		"mocha-multi-reporters": "^1.5.1",
		"monaco-editor": "0.44.0",
		"npm-run-all": "^4.1.5",
		"open": "^10.1.2",
		"openai": "^6.7.0",
		"outdent": "^0.8.0",
		"picomatch": "^4.0.2",
		"playwright": "^1.56.1",
		"prettier": "^3.6.2",
		"react": "^17.0.2",
		"react-dom": "17.0.2",
		"rimraf": "^6.0.1",
		"run-script-os": "^1.1.6",
		"shiki": "~1.15.0",
		"sinon": "^21.0.0",
		"source-map-support": "^0.5.21",
		"tar": "^7.4.3",
		"ts-dedent": "^2.2.0",
		"tsx": "^4.20.3",
		"typescript": "^5.8.3",
		"typescript-eslint": "^8.36.0",
		"typescript-formatter": "github:jrieken/typescript-formatter#497efb26bc40b5fa59a350e6eab17bce650a7e4b",
		"vite-plugin-top-level-await": "^1.5.0",
		"vite-plugin-wasm": "^3.5.0",
		"vitest": "^3.0.5",
		"vscode-languageserver-protocol": "^3.17.5",
		"vscode-languageserver-textdocument": "^1.0.12",
		"vscode-languageserver-types": "^3.17.5",
		"yaml": "^2.8.0",
		"yargs": "^17.7.2"
	},
	"dependencies": {
		"@anthropic-ai/claude-code": "^1.0.120",
		"@anthropic-ai/sdk": "^0.68.0",
		"@github/copilot": "^0.0.362",
		"@google/genai": "^1.22.0",
		"@humanwhocodes/gitignore-to-minimatch": "1.0.2",
		"@microsoft/tiktokenizer": "^1.0.10",
		"@sinclair/typebox": "^0.34.41",
		"@vscode/copilot-api": "^0.2.4",
		"@vscode/extension-telemetry": "^1.2.0",
		"@vscode/l10n": "^0.0.18",
		"@vscode/prompt-tsx": "^0.4.0-alpha.5",
		"@vscode/tree-sitter-wasm": "0.0.5-php.2",
		"@vscode/webview-ui-toolkit": "^1.3.1",
		"@xterm/headless": "^5.5.0",
		"ajv": "^8.17.1",
		"applicationinsights": "^2.9.7",
		"diff": "^8.0.2",
		"dompurify": "^3.3.0",
		"ignore": "^7.0.5",
		"isbinaryfile": "^5.0.4",
		"jsonc-parser": "^3.3.1",
		"lru-cache": "^11.1.0",
		"markdown-it": "^14.1.0",
		"minimatch": "^10.0.3",
		"undici": "^7.11.0",
		"vscode-tas-client": "^0.1.84",
		"web-tree-sitter": "^0.23.0"
	},
	"overrides": {
		"@aminya/node-gyp-build": "npm:node-gyp-build@4.8.1",
		"string_decoder": "npm:string_decoder@1.2.0",
		"node-gyp": "npm:node-gyp@10.3.1"
	}
}<|MERGE_RESOLUTION|>--- conflicted
+++ resolved
@@ -1282,16 +1282,10 @@
 					"codebase",
 					"fileSearch",
 					"listDirectory",
-<<<<<<< HEAD
-					"readFile",
-					"codebase",
-=======
 					"problems",
 					"searchResults",
 					"textSearch",
 					"usages",
->>>>>>> 17c5395f
-					"searchResults",
 					"searchSubagent"
 				]
 			},
