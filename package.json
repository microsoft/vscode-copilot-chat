{
	"name": "copilot-chat",
	"displayName": "GitHub Copilot Chat",
	"description": "AI chat features powered by Copilot",
	"version": "0.29.0",
	"build": "1",
	"internalAIKey": "1058ec22-3c95-4951-8443-f26c1f325911",
	"internalLargeStorageAriaKey": "ec712b3202c5462fb6877acae7f1f9d7-c19ad55e-3e3c-4f99-984b-827f6d95bd9e-6917",
	"ariaKey": "0c6ae279ed8443289764825290e4f9e2-1a736e7c-1324-4338-be46-fc2a58ae4d14-7255",
	"buildType": "dev",
	"publisher": "GitHub",
	"homepage": "https://github.com/features/copilot?editor=vscode",
	"license": "SEE LICENSE IN LICENSE.txt",
	"repository": {
		"type": "git",
		"url": "https://github.com/microsoft/vscode-copilot-release"
	},
	"bugs": {
		"url": "https://github.com/microsoft/vscode/issues"
	},
	"qna": "https://github.com/github-community/community/discussions/categories/copilot",
	"icon": "assets/copilot.png",
	"pricing": "Trial",
	"engines": {
		"vscode": "^1.102.0-20250627",
		"npm": ">=9.0.0",
		"node": ">=22.14.0"
	},
	"categories": [
		"AI",
		"Chat",
		"Programming Languages",
		"Machine Learning"
	],
	"keywords": [
		"ai",
		"openai",
		"codex",
		"pilot",
		"snippets",
		"documentation",
		"autocomplete",
		"intellisense",
		"refactor",
		"javascript",
		"python",
		"typescript",
		"php",
		"go",
		"golang",
		"ruby",
		"c++",
		"c#",
		"java",
		"kotlin",
		"co-pilot"
	],
	"badges": [
		{
			"url": "https://img.shields.io/badge/GitHub%20Copilot-Subscription%20Required-orange",
			"href": "https://github.com/github-copilot/signup?editor=vscode",
			"description": "%github.copilot.badge.signUp%"
		},
		{
			"url": "https://img.shields.io/github/stars/github/copilot-docs?style=social",
			"href": "https://github.com/github/copilot-docs",
			"description": "%github.copilot.badge.star%"
		},
		{
			"url": "https://img.shields.io/youtube/channel/views/UC7c3Kb6jYCRj4JOHHZTxKsQ?style=social",
			"href": "https://www.youtube.com/@GitHub/search?query=copilot",
			"description": "%github.copilot.badge.youtube%"
		},
		{
			"url": "https://img.shields.io/twitter/follow/github?style=social",
			"href": "https://twitter.com/github",
			"description": "%github.copilot.badge.twitter%"
		}
	],
	"activationEvents": [
		"onStartupFinished",
		"onLanguageModelChat:copilot",
		"onUri",
		"onFileSystem:ccreq",
		"onFileSystem:ccsettings"
	],
	"main": "./dist/extension",
	"l10n": "./l10n",
	"enabledApiProposals": [
		"extensionsAny",
		"newSymbolNamesProvider",
		"interactive",
		"codeActionAI",
		"activeComment",
		"commentReveal",
		"contribCommentThreadAdditionalMenu",
		"contribCommentsViewThreadMenus",
		"documentFiltersExclusive",
		"embeddings",
		"findTextInFiles",
		"findTextInFiles2",
		"findFiles2@2",
		"textSearchProvider",
		"terminalDataWriteEvent",
		"terminalExecuteCommandEvent",
		"terminalSelection",
		"terminalQuickFixProvider",
		"mappedEditsProvider",
		"aiRelatedInformation",
		"chatParticipantAdditions",
		"chatEditing",
		"defaultChatParticipant@4",
		"contribSourceControlInputBoxMenu",
		"authLearnMore",
		"testObserver",
		"aiTextSearchProvider@2",
		"chatParticipantPrivate@9",
		"chatProvider",
		"contribDebugCreateConfiguration",
		"chatReferenceDiagnostic",
		"textSearchProvider2",
		"chatReferenceBinaryData",
		"languageModelSystem",
		"languageModelCapabilities",
		"inlineCompletionsAdditions",
		"languageModelDataPart@3",
		"chatStatusItem",
		"taskProblemMatcherStatus",
		"contribLanguageModelToolSets",
		"textDocumentChangeReason",
		"resolvers"
	],
	"contributes": {
		"languageModelTools": [
			{
				"name": "copilot_searchCodebase",
				"toolReferenceName": "codebase",
				"displayName": "%copilot.tools.searchCodebase.name%",
				"icon": "$(folder)",
				"canBeReferencedInPrompt": true,
				"userDescription": "%copilot.codebase.tool.description%",
				"modelDescription": "Run a natural language search for relevant code or documentation comments from the user's current workspace. Returns relevant code snippets from the user's current workspace if it is large, or the full contents of the workspace if it is small.",
				"tags": [
					"codesearch",
					"vscode_codesearch"
				],
				"inputSchema": {
					"type": "object",
					"properties": {
						"query": {
							"type": "string",
							"description": "The query to search the codebase for. Should contain all relevant context. Should ideally be text that might appear in the codebase, such as function names, variable names, or comments."
						}
					},
					"required": [
						"query"
					]
				}
			},
			{
				"name": "copilot_searchWorkspaceSymbols",
				"toolReferenceName": "symbols",
				"displayName": "%copilot.tools.searchWorkspaceSymbols.name%",
				"icon": "$(symbol)",
				"userDescription": "%copilot.workspaceSymbols.tool.description%",
				"modelDescription": "Search the user's workspace for code symbols using language services. Use this tool when the user is looking for a specific symbol in their workspace.",
				"tags": [
					"vscode_codesearch"
				],
				"inputSchema": {
					"type": "object",
					"properties": {
						"symbolName": {
							"type": "string",
							"description": "The symbol to search for, such as a function name, class name, or variable name."
						}
					},
					"required": [
						"symbolName"
					]
				}
			},
			{
				"name": "copilot_listCodeUsages",
				"toolReferenceName": "usages",
				"displayName": "%copilot.tools.listCodeUsages.name%",
				"icon": "$(references)",
				"canBeReferencedInPrompt": true,
				"userDescription": "%copilot.listCodeUsages.tool.description%",
				"modelDescription": "Request to list all usages (references, definitions, implementations etc) of a function, class, method, variable etc. Use this tool when \n1. Looking for a sample implementation of an interface or class\n2. Checking how a function is used throughout the codebase.\n3. Including and updating all usages when changing a function, method, or constructor",
				"tags": [
					"vscode_codesearch"
				],
				"inputSchema": {
					"type": "object",
					"properties": {
						"symbolName": {
							"type": "string",
							"description": "The name of the symbol, such as a function name, class name, method name, variable name, etc."
						},
						"filePaths": {
							"type": "array",
							"description": "One or more file paths which likely contain the definition of the symbol. For instance the file which declares a class or function. This is optional but will speed up the invocation of this tool and improve the quality of its output.",
							"items": {
								"type": "string"
							}
						}
					},
					"required": [
						"symbolName"
					]
				}
			},
			{
				"name": "copilot_getVSCodeAPI",
				"toolReferenceName": "vscodeAPI",
				"displayName": "%copilot.tools.getVSCodeAPI.name%",
				"icon": "$(references)",
				"userDescription": "%copilot.vscode.tool.description%",
				"modelDescription": "Get relevant VS Code API references to answer questions about VS Code extension development. Use this tool when the user asks about VS Code APIs, capabilities, or best practices related to developing VS Code extensions. Use it in all VS Code extension development workspaces.",
				"inputSchema": {
					"type": "object",
					"properties": {
						"query": {
							"type": "string",
							"description": "The query to search vscode documentation for. Should contain all relevant context."
						}
					},
					"required": [
						"query"
					]
				},
				"tags": [],
				"canBeReferencedInPrompt": true
			},
			{
				"displayName": "%copilot.tools.think.name%",
				"name": "copilot_think",
				"tags": [],
				"when": "config.github.copilot.chat.agent.thinkingTool",
				"modelDescription": "Use this tool to think deeply about the user's request and organize your thoughts. This tool helps improve response quality by allowing the model to consider the request carefully, brainstorm solutions, and plan complex tasks. It's particularly useful for:\n\n1. Exploring repository issues and brainstorming bug fixes\n2. Analyzing test results and planning fixes\n3. Planning complex refactoring approaches\n4. Designing new features and architecture\n5. Organizing debugging hypotheses\n\nThe tool logs your thought process for transparency but doesn't execute any code or make changes.",
				"inputSchema": {
					"type": "object",
					"properties": {
						"thoughts": {
							"type": "string",
							"description": "Your thoughts about the current task or problem. This should be a clear, structured explanation of your reasoning, analysis, or planning process."
						}
					},
					"required": [
						"thoughts"
					]
				}
			},
			{
				"name": "copilot_findFiles",
				"toolReferenceName": "fileSearch",
				"displayName": "%copilot.tools.findFiles.name%",
				"modelDescription": "Search for files in the workspace by glob pattern. This only returns the paths of matching files. Use this tool when you know the exact filename pattern of the files you're searching for. Glob patterns match from the root of the workspace folder. Examples:\n- **/*.{js,ts} to match all js/ts files in the workspace.\n- src/** to match all files under the top-level src folder.\n- **/foo/**/*.js to match all js files under any foo folder in the workspace.",
				"tags": [
					"vscode_codesearch"
				],
				"inputSchema": {
					"type": "object",
					"properties": {
						"query": {
							"type": "string",
							"description": "Search for files with names or paths matching this glob pattern."
						},
						"maxResults": {
							"type": "number",
							"description": "The maximum number of results to return. Do not use this unless necessary, it can slow things down. By default, only some matches are returned. If you use this and don't see what you're looking for, you can try again with a more specific query or a larger maxResults."
						}
					},
					"required": [
						"query"
					]
				}
			},
			{
				"name": "copilot_findTextInFiles",
				"toolReferenceName": "textSearch",
				"displayName": "%copilot.tools.findTextInFiles.name%",
				"modelDescription": "Do a fast text search in the workspace. Use this tool when you want to search with an exact string or regex. If you are not sure what words will appear in the workspace, prefer using regex patterns with alternation (|) or character classes to search for multiple potential words at once instead of making separate searches. For example, use 'function|method|procedure' to look for all of those words at once. Use includePattern to search within files matching a specific pattern, or in a specific file, using a relative path. Use this tool when you want to see an overview of a particular file, instead of using read_file many times to look for code within a file.",
				"tags": [
					"vscode_codesearch"
				],
				"inputSchema": {
					"type": "object",
					"properties": {
						"query": {
							"type": "string",
							"description": "The pattern to search for in files in the workspace. Use regex with alternation (e.g., 'word1|word2|word3') or character classes to find multiple potential words in a single search. Be sure to set the isRegexp property properly to declare whether it's a regex or plain text pattern. Is case-insensitive."
						},
						"isRegexp": {
							"type": "boolean",
							"description": "Whether the pattern is a regex."
						},
						"includePattern": {
							"type": "string",
							"description": "Search files matching this glob pattern. Will be applied to the relative path of files within the workspace. To search recursively inside a folder, use a proper glob pattern like \"src/folder/**\". Do not use | in includePattern."
						},
						"maxResults": {
							"type": "number",
							"description": "The maximum number of results to return. Do not use this unless necessary, it can slow things down. By default, only some matches are returned. If you use this and don't see what you're looking for, you can try again with a more specific query or a larger maxResults."
						}
					},
					"required": [
						"query",
						"isRegexp"
					]
				}
			},
			{
				"name": "copilot_applyPatch",
				"displayName": "%copilot.tools.applyPatch.name%",
				"toolReferenceName": "applyPatch",
				"userDescription": "%copilot.tools.applyPatch.description%",
				"modelDescription": "Edit text files. Do not use this tool to edit Jupyter notebooks. `apply_patch` allows you to execute a diff/patch against a text file, but the format of the diff specification is unique to this task, so pay careful attention to these instructions. To use the `apply_patch` command, you should pass a message of the following structure as \"input\":\n\n*** Begin Patch\n[YOUR_PATCH]\n*** End Patch\n\nWhere [YOUR_PATCH] is the actual content of your patch, specified in the following V4A diff format.\n\n*** [ACTION] File: [/absolute/path/to/file] -> ACTION can be one of Add, Update, or Delete.\nAn example of a message that you might pass as \"input\" to this function, in order to apply a patch, is shown below.\n\n*** Begin Patch\n*** Update File: /Users/someone/pygorithm/searching/binary_search.py\n@@class BaseClass\n@@    def search():\n-        pass\n+        raise NotImplementedError()\n\n@@class Subclass\n@@    def search():\n-        pass\n+        raise NotImplementedError()\n\n*** End Patch\nDo not use line numbers in this diff format.",
				"inputSchema": {
					"type": "object",
					"properties": {
						"input": {
							"type": "string",
							"description": "The edit patch to apply."
						},
						"explanation": {
							"type": "string",
							"description": "A short description of what the tool call is aiming to achieve."
						}
					},
					"required": [
						"input",
						"explanation"
					]
				}
			},
			{
				"name": "copilot_readFile",
				"toolReferenceName": "readFile",
				"displayName": "%copilot.tools.readFile.name%",
				"modelDescription": "Read the contents of a file.\n\nYou must specify the line range you're interested in. Line numbers are 1-indexed. If the file contents returned are insufficient for your task, you may call this tool again to retrieve more content. Prefer reading larger ranges over doing many small reads.",
				"tags": [
					"vscode_codesearch"
				],
				"inputSchema": {
					"type": "object",
					"properties": {
						"filePath": {
							"description": "The absolute path of the file to read.",
							"type": "string"
						},
						"startLine": {
							"type": "number",
							"description": "The line number to start reading from, 1-based."
						},
						"endLine": {
							"type": "number",
							"description": "The inclusive line number to end reading at, 1-based."
						}
					},
					"required": [
						"filePath",
						"startLine",
						"endLine"
					]
				}
			},
			{
				"name": "copilot_listDirectory",
				"toolReferenceName": "listDirectory",
				"displayName": "%copilot.tools.listDirectory.name%",
				"modelDescription": "List the contents of a directory. Result will have the name of the child. If the name ends in /, it's a folder, otherwise a file",
				"tags": [
					"vscode_codesearch"
				],
				"inputSchema": {
					"type": "object",
					"properties": {
						"path": {
							"type": "string",
							"description": "The absolute path to the directory to list."
						}
					},
					"required": [
						"path"
					]
				}
			},
			{
				"name": "copilot_runInTerminal",
				"toolReferenceName": "runInTerminal",
				"displayName": "%copilot.tools.runInTerminal.name%",
				"modelDescription": "This tool allows you to execute shell commands in a persistent terminal session, preserving environment variables, working directory, and other context across multiple commands.\n\nCommand Execution:\n- Supports multi-line commands \n\nDirectory Management:\n- Must use absolute paths to avoid navigation issues.\n\nProgram Execution:\n- Supports Python, Node.js, and other executables.\n- Install dependencies via pip, npm, etc.\n\nBackground Processes:\n- For long-running tasks (e.g., servers), set isBackground=true.\n- Returns a terminal ID for checking status and runtime later.\n\nOutput Management:\n- Output is automatically truncated if longer than 60KB to prevent context overflow\n- Use filters like 'head', 'tail', 'grep' to limit output size\n- For pager commands, disable paging: use 'git --no-pager' or add '| cat'\n\nBest Practices:\n- Be specific with commands to avoid excessive output\n- Use targeted queries instead of broad scans\n- Consider using 'wc -l' to count before listing many items",
				"tags": [],
				"inputSchema": {
					"type": "object",
					"properties": {
						"command": {
							"type": "string",
							"description": "The command to run in the terminal."
						},
						"explanation": {
							"type": "string",
							"description": "A one-sentence description of what the command does. This will be shown to the user before the command is run."
						},
						"isBackground": {
							"type": "boolean",
							"description": "Whether the command starts a background process. If true, the command will run in the background and you will not see the output. If false, the tool call will block on the command finishing, and then you will get the output. Examples of background processes: building in watch mode, starting a server. You can check the output of a background process later on by using copilot_getTerminalOutput."
						}
					},
					"required": [
						"command",
						"explanation",
						"isBackground"
					]
				}
			},
			{
				"name": "copilot_getTerminalOutput",
				"toolReferenceName": "getTerminalOutput",
				"displayName": "%copilot.tools.getTerminalOutput.name%",
				"modelDescription": "Get the output of a terminal command previous started with copilot_runInTerminal",
				"tags": [],
				"inputSchema": {
					"type": "object",
					"properties": {
						"id": {
							"type": "string",
							"description": "The ID of the terminal command output to check."
						}
					},
					"required": [
						"id"
					]
				}
			},
			{
				"name": "copilot_getErrors",
				"displayName": "%copilot.tools.getErrors.name%",
				"toolReferenceName": "problems",
				"canBeReferencedInPrompt": true,
				"icon": "$(error)",
				"userDescription": "%copilot.tools.errors.description%",
				"modelDescription": "Get any compile or lint errors in a code file. If the user mentions errors or problems in a file, they may be referring to these. Use the tool to see the same errors that the user is seeing. Also use this tool after editing a file to validate the change.",
				"tags": [],
				"inputSchema": {
					"type": "object",
					"properties": {
						"filePaths": {
							"description": "The absolute paths to the files to check for errors.",
							"type": "array",
							"items": {
								"type": "string"
							}
						}
					},
					"required": [
						"filePaths"
					]
				}
			},
			{
				"name": "copilot_readProjectStructure",
				"displayName": "%copilot.tools.readProjectStructure.name%",
				"modelDescription": "Get a file tree representation of the workspace.",
				"tags": []
			},
			{
				"name": "copilot_getChangedFiles",
				"displayName": "%copilot.tools.getChangedFiles.name%",
				"toolReferenceName": "changes",
				"icon": "$(diff)",
				"canBeReferencedInPrompt": true,
				"userDescription": "%copilot.tools.changes.description%",
				"modelDescription": "Get git diffs of current file changes in a git repository. Don't forget that you can use copilot_runInTerminal to run git commands in a terminal as well.",
				"tags": [
					"vscode_codesearch"
				],
				"inputSchema": {
					"type": "object",
					"properties": {
						"repositoryPath": {
							"type": "string",
							"description": "The absolute path to the git repository to look for changes in. If not provided, the active git repository will be used."
						},
						"sourceControlState": {
							"type": "array",
							"items": {
								"type": "string",
								"enum": [
									"staged",
									"unstaged",
									"merge-conflicts"
								]
							},
							"description": "The kinds of git state to filter by. Allowed values are: 'staged', 'unstaged', and 'merge-conflicts'. If not provided, all states will be included."
						}
					}
				}
			},
			{
				"name": "copilot_testFailure",
				"toolReferenceName": "testFailure",
				"displayName": "%copilot.tools.testFailure.name%",
				"icon": "$(beaker)",
				"userDescription": "%copilot.testFailure.tool.description%",
				"modelDescription": "Includes test failure information in the prompt.",
				"inputSchema": {},
				"tags": [
					"vscode_editing_with_tests",
					"enable_other_tool_copilot_readFile",
					"enable_other_tool_copilot_listDirectory",
					"enable_other_tool_copilot_findFiles",
					"enable_other_tool_copilot_runTests"
				],
				"canBeReferencedInPrompt": true
			},
			{
				"name": "copilot_updateUserPreferences",
				"toolReferenceName": "updateUserPreferences",
				"displayName": "%copilot.tools.updateUserPreferences.name%",
				"modelDescription": "Update the user's preferences file with new information about the user and their coding preferences, based on the current chat history.",
				"canBeReferencedInPrompt": true,
				"tags": [],
				"inputSchema": {
					"type": "object",
					"properties": {
						"facts": {
							"type": "array",
							"items": {
								"type": "string"
							},
							"description": "An array of new user preferences to remember."
						}
					},
					"required": [
						"facts"
					]
				},
				"when": "config.github.copilot.chat.enableUserPreferences"
			},
			{
				"name": "copilot_runTests",
				"toolReferenceName": "runTests",
				"canBeReferencedInPrompt": true,
				"displayName": "%copilot.tools.runTests.name%",
				"modelDescription": "Runs unit tests in files. Use this tool if the user asks to run tests or when you want to validate changes using unit tests. When possible, always try to provide `files` paths containing the relevant unit tests in order to avoid unnecessarily long test runs.",
				"inputSchema": {
					"type": "object",
					"properties": {
						"files": {
							"type": "array",
							"items": {
								"type": "string"
							},
							"description": "Test files to run. If not provided, all test files will be run."
						}
					}
				},
				"tags": [
					"vscode_editing_with_tests",
					"enable_other_tool_copilot_readFile",
					"enable_other_tool_copilot_listDirectory",
					"enable_other_tool_copilot_findFiles",
					"enable_other_tool_copilot_runTests"
				]
			},
			{
				"name": "copilot_getTerminalSelection",
				"toolReferenceName": "terminalSelection",
				"displayName": "%github.copilot.tools.terminalSelection.name%",
				"modelDescription": "Get the user's current selection in the active terminal.",
				"userDescription": "%github.copilot.tools.terminalSelection.description%",
				"canBeReferencedInPrompt": true,
				"icon": "$(terminal)"
			},
			{
				"name": "copilot_getTerminalLastCommand",
				"toolReferenceName": "terminalLastCommand",
				"displayName": "%github.copilot.tools.terminalLastCommand.name%",
				"modelDescription": "Get the user's current selection in the active terminal.",
				"userDescription": "%github.copilot.tools.terminalLastCommand.description%",
				"canBeReferencedInPrompt": true,
				"icon": "$(terminal)"
			},
			{
				"name": "copilot_createNewWorkspace",
				"displayName": "%github.copilot.tools.createNewWorkspace.name%",
				"toolReferenceName": "newWorkspace",
				"icon": "$(new-folder)",
				"userDescription": "%github.copilot.tools.createNewWorkspace.userDescription%",
				"when": "config.github.copilot.chat.newWorkspaceCreation.enabled",
				"modelDescription": "Get steps to help the user create any project in a VS Code workspace. Use this tool to help users set up new projects, including TypeScript-based projects, Model Context Protocol (MCP) servers, VS Code extensions, Next.js projects, Vite projects, or any other project.",
				"inputSchema": {
					"type": "object",
					"properties": {
						"query": {
							"type": "string",
							"description": "The query to use to generate the new workspace. This should be a clear and concise description of the workspace the user wants to create."
						}
					},
					"required": [
						"query"
					]
				},
				"tags": [
					"enable_other_tool_install_extension",
					"enable_other_tool_get_project_setup_info"
				]
			},
			{
				"name": "copilot_createAndRunTask",
				"displayName": "%github.copilot.tools.createAndRunTask.name%",
				"toolReferenceName": "createAndRunTask",
				"canBeReferencedInPrompt": false,
				"icon": "$(json)",
				"userDescription": "%github.copilot.tools.createAndRunTask.userDescription%",
				"when": "config.github.copilot.chat.agent.runTasks",
				"modelDescription": "For a workspace, this tool will create a task based on the package.json, README.md, and project structure so that the project can be built and run.",
				"inputSchema": {
					"type": "object",
					"properties": {
						"workspaceFolder": {
							"type": "string",
							"description": "The absolute path of the workspace folder where the tasks.json file will be created."
						},
						"task": {
							"type": "object",
							"description": "The task to add to the new tasks.json file.",
							"properties": {
								"label": {
									"type": "string",
									"description": "The label of the task."
								},
								"type": {
									"type": "string",
									"description": "The type of the task. The only supported value is 'shell'.",
									"enum": [
										"shell"
									]
								},
								"command": {
									"type": "string",
									"description": "The shell command to run for the task. Use this to specify commands for building or running the application."
								},
								"args": {
									"type": "array",
									"description": "The arguments to pass to the command.",
									"items": {
										"type": "string"
									}
								},
								"isBackground": {
									"type": "boolean",
									"description": "Whether the task runs in the background without blocking the UI or other tasks. Set to true for long-running processes like watch tasks or servers that should continue executing without requiring user attention. When false, the task will block the terminal until completion."
								},
								"problemMatcher": {
									"type": "array",
									"description": "The problem matcher to use to parse task output for errors and warnings. Can be a predefined matcher like '$tsc' (TypeScript), '$eslint-stylish', '$gcc', etc., or a custom pattern defined in tasks.json. This helps VS Code display errors in the Problems panel and enables quick navigation to error locations.",
									"items": {
										"type": "string"
									}
								},
								"group": {
									"type": "string",
									"description": "The group to which the task belongs."
								}
							},
							"required": [
								"label",
								"type",
								"command"
							]
						}
					},
					"required": [
						"task",
						"workspaceFolder"
					]
				},
				"tags": [
					"enable_other_tool_copilot_getProjectSetupInfo"
				]
			},
			{
				"name": "copilot_getProjectSetupInfo",
				"displayName": "%github.copilot.tools.getProjectSetupInfo.name%",
				"when": "config.github.copilot.chat.newWorkspaceCreation.enabled",
				"toolReferenceName": "getProjectSetupInfo",
				"modelDescription": "Do not call this tool without first calling the tool to create a workspace. This tool provides a project setup information for a Visual Studio Code workspace based on a project type and programming language.",
				"inputSchema": {
					"type": "object",
					"properties": {
						"projectType": {
							"type": "string",
							"description": "The type of project to create. Supported values are: 'python-script', 'python-project', 'mcp-server', 'model-context-protocol-server', 'vscode-extension', 'next-js', 'vite' and 'other'"
						},
						"language": {
							"type": "string",
							"description": "The programming language for the project. Supported: 'javascript', 'typescript', 'python' and 'other'."
						}
					},
					"required": [
						"projectType"
					]
				},
				"tags": []
			},
			{
				"name": "copilot_installExtension",
				"displayName": "Install Extension in VS Code",
				"when": "config.github.copilot.chat.newWorkspaceCreation.enabled",
				"toolReferenceName": "installExtension",
				"modelDescription": "Install an extension in VS Code. Use this tool to install an extension in Visual Studio Code as part of a new workspace creation process only.",
				"inputSchema": {
					"type": "object",
					"properties": {
						"id": {
							"type": "string",
							"description": "The ID of the extension to install. This should be in the format <publisher>.<extension>."
						},
						"name": {
							"type": "string",
							"description": "The name of the extension to install. This should be a clear and concise description of the extension."
						}
					},
					"required": [
						"id",
						"name"
					]
				},
				"tags": []
			},
			{
				"name": "copilot_runVscodeCommand",
				"displayName": "Run VS Code Command",
				"when": "config.github.copilot.chat.newWorkspaceCreation.enabled",
				"toolReferenceName": "runVscodeCommand",
				"modelDescription": "Run a command in VS Code. Use this tool to run a command in Visual Studio Code as part of a new workspace creation process only.",
				"inputSchema": {
					"type": "object",
					"properties": {
						"commandId": {
							"type": "string",
							"description": "The ID of the command to execute. This should be in the format <command>."
						},
						"name": {
							"type": "string",
							"description": "The name of the command to execute. This should be a clear and concise description of the command."
						},
						"args": {
							"type": "array",
							"description": "The arguments to pass to the command. This should be an array of strings.",
							"items": {
								"type": "string"
							}
						}
					},
					"required": [
						"commandId",
						"name"
					]
				},
				"tags": []
			},
			{
				"name": "copilot_createNewJupyterNotebook",
				"displayName": "Create New Jupyter Notebook",
				"icon": "$(notebook)",
				"toolReferenceName": "newJupyterNotebook",
				"modelDescription": "Generates a new Jupyter Notebook (.ipynb) in VS Code. Jupyter Notebooks are interactive documents commonly used for data exploration, analysis, visualization, and combining code with narrative text. This tool should only be called when the user explicitly requests to create a new Jupyter Notebook.",
				"userDescription": "%copilot.tools.newJupyterNotebook.description%",
				"inputSchema": {
					"type": "object",
					"properties": {
						"query": {
							"type": "string",
							"description": "The query to use to generate the jupyter notebook. This should be a clear and concise description of the notebook the user wants to create."
						}
					},
					"required": [
						"query"
					]
				},
				"tags": []
			},
			{
				"name": "copilot_runVsCodeTask",
				"displayName": "runVsCodeTask",
				"toolReferenceName": "runTask",
				"modelDescription": "Runs a VS Code task.\n\n- If you see that an appropriate task exists for building or running code, prefer to use this tool to run the task instead of using the run_in_terminal tool.\n- Make sure that any appropriate build or watch task is running before trying to run tests or execute code.\n- If the user asks to run a task, use this tool to do so.",
				"inputSchema": {
					"type": "object",
					"properties": {
						"workspaceFolder": {
							"type": "string",
							"description": "The workspace folder path containing the task"
						},
						"id": {
							"type": "string",
							"description": "The task ID to run."
						}
					},
					"required": [
						"workspaceFolder",
						"id"
					]
				}
			},
			{
				"name": "copilot_insertEdit",
				"toolReferenceName": "insertEdit",
				"displayName": "%copilot.tools.insertEdit.name%",
				"modelDescription": "Insert new code into an existing file in the workspace. Use this tool once per file that needs to be modified, even if there are multiple changes for a file. Generate the \"explanation\" property first.\nThe system is very smart and can understand how to apply your edits to the files, you just need to provide minimal hints.\nAvoid repeating existing code, instead use comments to represent regions of unchanged code. Be as concise as possible. For example:\n// ...existing code...\n{ changed code }\n// ...existing code...\n{ changed code }\n// ...existing code...\n\nHere is an example of how you should use format an edit to an existing Person class:\nclass Person {\n\t// ...existing code...\n\tage: number;\n\t// ...existing code...\n\tgetAge() {\n\treturn this.age;\n\t}\n}",
				"tags": [],
				"inputSchema": {
					"type": "object",
					"properties": {
						"explanation": {
							"type": "string",
							"description": "A short explanation of the edit being made."
						},
						"filePath": {
							"type": "string",
							"description": "An absolute path to the file to edit."
						},
						"code": {
							"type": "string",
							"description": "The code change to apply to the file.\nThe system is very smart and can understand how to apply your edits to the files, you just need to provide minimal hints.\nAvoid repeating existing code, instead use comments to represent regions of unchanged code. Be as concise as possible. For example:\n// ...existing code...\n{ changed code }\n// ...existing code...\n{ changed code }\n// ...existing code...\n\nHere is an example of how you should use format an edit to an existing Person class:\nclass Person {\n\t// ...existing code...\n\tage: number;\n\t// ...existing code...\n\tgetAge() {\n\t\treturn this.age;\n\t}\n}"
						}
					},
					"required": [
						"explanation",
						"filePath",
						"code"
					]
				}
			},
			{
				"name": "copilot_createFile",
				"toolReferenceName": "createFile",
				"displayName": "%copilot.tools.createFile.name%",
				"modelDescription": "This is a tool for creating a new file in the workspace. The file will be created with the specified content. The directory will be created if it does not already exist. Never use this tool to edit a file that already exists.",
				"tags": [],
				"inputSchema": {
					"type": "object",
					"properties": {
						"filePath": {
							"type": "string",
							"description": "The absolute path to the file to create."
						},
						"content": {
							"type": "string",
							"description": "The content to write to the file."
						}
					},
					"required": [
						"filePath",
						"content"
					]
				}
			},
			{
				"name": "copilot_createDirectory",
				"toolReferenceName": "createDirectory",
				"displayName": "%copilot.tools.createDirectory.name%",
				"modelDescription": "Create a new directory structure in the workspace. Will recursively create all directories in the path, like mkdir -p. You do not need to use this tool before using create_file, that tool will automatically create the needed directories.",
				"tags": [],
				"inputSchema": {
					"type": "object",
					"properties": {
						"dirPath": {
							"type": "string",
							"description": "The absolute path to the directory to create."
						}
					},
					"required": [
						"dirPath"
					]
				}
			},
			{
				"name": "copilot_openSimpleBrowser",
				"displayName": "%copilot.tools.openSimpleBrowser.name%",
				"modelDescription": "Preview a website or open a URL in the editor's Simple Browser. Useful for quickly viewing locally hosted websites, demos, or resources without leaving the coding environment.",
				"userDescription": "%copilot.tools.openSimpleBrowser.description%",
				"toolReferenceName": "openSimpleBrowser",
				"canBeReferencedInPrompt": true,
				"tags": [],
				"inputSchema": {
					"type": "object",
					"properties": {
						"url": {
							"type": "string",
							"description": "The website URL to preview or open in the Simple Browser inside the editor."
						}
					},
					"required": [
						"url"
					]
				}
			},
			{
				"name": "copilot_replaceString",
				"toolReferenceName": "replaceString",
				"displayName": "%copilot.tools.replaceString.name%",
				"modelDescription": "This is a tool for making edits in an existing file in the workspace. For moving or renaming files, use run in terminal tool with the 'mv' command instead. For larger edits, split them into smaller edits and call the edit tool multiple times to ensure accuracy. Before editing, always ensure you have the context to understand the file's contents and context. To edit a file, provide: 1) filePath (absolute path), 2) oldString (must exactly match, including whitespace and indentation, uniquely identifying a single occurrence), and 3) newString (replacement text). Each use of this tool replaces exactly ONE occurrence of oldString. CRITICAL REQUIREMENTS: ensure oldString uniquely identifies the change by including at least 3-5 lines of context both before and after the target text, preserving whitespace and indentation exactly. Never use ...existing code... comments in the oldString or newString. Edits must result in valid, idiomatic code and not leave the file broken!",
				"when": "!config.github.copilot.chat.disableReplaceTool",
				"inputSchema": {
					"type": "object",
					"properties": {
						"filePath": {
							"type": "string",
							"description": "An absolute path to the file to edit."
						},
						"oldString": {
							"type": "string",
							"description": "The string to be replaced in the file. Never use ...existing code... comments in the oldString."
						},
						"newString": {
							"type": "string",
							"description": "The replacement string. Can be empty to delete oldString."
						}
					},
					"required": [
						"filePath",
						"oldString",
						"newString"
					]
				}
			},
			{
				"name": "copilot_editNotebook",
				"toolReferenceName": "editNotebook",
				"displayName": "%copilot.tools.editNotebook.name%",
				"modelDescription": "This is a tool for editing an existing Notebook file in the workspace. Generate the \"explanation\" property first.\nThe system is very smart and can understand how to apply your edits to the notebooks.\nWhen updating the content of an existing cell, ensure newCode includes at least 3-5 lines of context both before and after the new changes, preserving whitespace and indentation exactly.",
				"tags": [],
				"inputSchema": {
					"type": "object",
					"properties": {
						"filePath": {
							"type": "string",
							"description": "An absolute path to the notebook file to edit, or the URI of a untitled, not yet named, file, such as `untitled:Untitled-1."
						},
						"explanation": {
							"type": "string",
							"description": "A one-sentence description of edit operation. This will be shown to the user before the tool is run."
						},
						"cellId": {
							"type": "string",
							"description": "Id of the cell that needs to be deleted or edited. Use the value `TOP`, `BOTTOM` when inserting a cell at the top or bottom of the notebook, else provide the id of the cell after which a new cell is to be inserted. Remember, if a cellId is provided and editType=insert, then a cell will be inserted after the cell with the provided cellId."
						},
						"newCode": {
							"anyOf": [
								{
									"type": "string",
									"description": "The code for the new or existing cell to be edited. Code should not be wrapped within <VSCode.Cell> tags"
								},
								{
									"type": "array",
									"items": {
										"type": "string",
										"description": "The code for the new or existing cell to be edited. Code should not be wrapped within <VSCode.Cell> tags"
									}
								}
							]
						},
						"language": {
							"type": "string",
							"description": "The language of the cell. `markdown`, `python`, `javascript`, `julia`, etc."
						},
						"editType": {
							"type": "string",
							"enum": [
								"insert",
								"delete",
								"edit"
							],
							"description": "The operation peformed on the cell, whether `insert`, `delete` or `edit`.\nUse the `editType` field to specify the operation: `insert` to add a new cell, `edit` to modify an existing cell's content, and `delete` to remove a cell."
						}
					},
					"required": [
						"filePath",
						"explanation",
						"editType"
					]
				}
			},
			{
				"name": "copilot_runNotebookCell",
				"displayName": "%copilot.tools.runNotebookCell.name%",
				"toolReferenceName": "runCell",
				"icon": "$(play)",
				"modelDescription": "This is a tool for running a code cell in a notebook file directly in the notebook editor. The output from the execution will be returned. Code cells should be run as they are added or edited when working through a problem to bring the kernel state up to date and ensure the code executes successfully. Code cells are ready to run and don't require any pre-processing. If asked to run the first cell in a notebook, you should run the first code cell since markdown cells cannot be executed. NOTE: Avoid executing Markdown cells or providing Markdown cell IDs, as Markdown cells cannot be  executed.",
				"userDescription": "%copilot.tools.runNotebookCell.description%",
				"tags": [
					"enable_other_tool_copilot_getNotebookSummary"
				],
				"inputSchema": {
					"type": "object",
					"properties": {
						"filePath": {
							"type": "string",
							"description": "An absolute path to the notebook file with the cell to run, or the URI of a untitled, not yet named, file, such as `untitled:Untitled-1.ipynb"
						},
						"reason": {
							"type": "string",
							"description": "An optional explanation of why the cell is being run. This will be shown to the user before the tool is run and is not necessary if it's self-explanatory."
						},
						"cellId": {
							"type": "string",
							"description": "The ID for the code cell to execute. Avoid providing markdown cell IDs as nothing will be executed."
						},
						"continueOnError": {
							"type": "boolean",
							"description": "Whether or not execution should continue for remaining cells if an error is encountered. Default to false unless instructed otherwise."
						}
					},
					"required": [
						"filePath",
						"cellId"
					]
				}
			},
			{
				"name": "copilot_getNotebookSummary",
				"toolReferenceName": "getNotebookSummary",
				"displayName": "Get the structure of a notebook",
				"modelDescription": "This is a tool returns the list of the Notebook cells along with the id, cell types, language, execution information and output mime types for each cell. This is useful to get Cell Ids when executing a notebook or determine what cells have been executed and what order, or what cells have outputs. Requery this tool if the contents of the notebook change.",
				"tags": [],
				"inputSchema": {
					"type": "object",
					"properties": {
						"filePath": {
							"type": "string",
							"description": "An absolute path to the notebook file with the cell to run, or the URI of a untitled, not yet named, file, such as `untitled:Untitled-1.ipynb"
						}
					},
					"required": [
						"filePath"
					]
				}
			},
			{
				"name": "copilot_readNotebookCellOutput",
				"displayName": "%copilot.tools.getNotebookCellOutput.name%",
				"toolReferenceName": "readCellOutput",
				"canBeReferencedInPrompt": true,
				"icon": "$(notebook-render-output)",
				"modelDescription": "This tool will retrieve the output for a notebook cell from its most recent execution or restored from disk. The cell may have output even when it has not been run in the current kernel session. This tool has a higher token limit for output length than the runNotebookCell tool.",
				"userDescription": "%copilot.tools.getNotebookCellOutput.description%",
				"when": "userHasOpenedNotebook",
				"tags": [],
				"inputSchema": {
					"type": "object",
					"properties": {
						"filePath": {
							"type": "string",
							"description": "An absolute path to the notebook file with the cell to run, or the URI of a untitled, not yet named, file, such as `untitled:Untitled-1.ipynb"
						},
						"cellId": {
							"type": "string",
							"description": "The ID of the cell for which output should be retrieved."
						}
					},
					"required": [
						"filePath",
						"cellId"
					]
				}
			},
			{
				"name": "copilot_fetchWebPage",
				"displayName": "%copilot.tools.fetchWebPage.name%",
				"toolReferenceName": "fetch",
				"when": "!isWeb",
				"canBeReferencedInPrompt": true,
				"icon": "$(globe)",
				"userDescription": "%copilot.tools.fetchWebPage.description%",
				"modelDescription": "Fetches the main content from a web page. This tool is useful for summarizing or analyzing the content of a webpage. You should use this tool when you think the user is looking for information from a specific webpage.",
				"tags": [],
				"inputSchema": {
					"type": "object",
					"properties": {
						"urls": {
							"type": "array",
							"items": {
								"type": "string"
							},
							"description": "An array of URLs to fetch content from."
						},
						"query": {
							"type": "string",
							"description": "The query to search for in the web page's content. This should be a clear and concise description of the content you want to find."
						}
					},
					"required": [
						"urls",
						"query"
					]
				}
			},
			{
				"name": "copilot_findTestFiles",
				"displayName": "%copilot.tools.findTestFiles.name%",
				"icon": "$(beaker)",
				"canBeReferencedInPrompt": true,
				"toolReferenceName": "findTestFiles",
				"userDescription": "%copilot.tools.findTestFiles.description%",
				"modelDescription": "For a source code file, find the file that contains the tests. For a test file find the file that contains the code under test.",
				"tags": [],
				"inputSchema": {
					"type": "object",
					"properties": {
						"filePaths": {
							"type": "array",
							"items": {
								"type": "string"
							}
						}
					},
					"required": [
						"filePaths"
					]
				}
			},
			{
				"name": "copilot_getDocInfo",
				"displayName": "%copilot.tools.getDocInfo.name%",
				"icon": "$(beaker)",
				"canBeReferencedInPrompt": false,
				"toolReferenceName": "docInfo",
				"userDescription": "%copilot.tools.getDocInfo.description%",
				"modelDescription": "Find information about how to document it a symbol like a class or function. This tool is useful for generating documentation comments for code symbols. You should use this tool when you think the user is looking for information about how to document a specific code symbol.",
				"tags": [],
				"inputSchema": {
					"type": "object",
					"properties": {
						"filePaths": {
							"type": "array",
							"items": {
								"type": "string"
							},
							"description": "The file paths for which documentation information is needed."
						}
					},
					"required": [
						"filePaths"
					]
				}
			},
			{
				"name": "copilot_getSearchResults",
				"toolReferenceName": "searchResults",
				"displayName": "%github.copilot.tools.searchResults.name%",
				"icon": "$(search)",
				"userDescription": "%github.copilot.tools.searchResults.description%",
				"modelDescription": "The results from the search view",
				"canBeReferencedInPrompt": true
			},
			{
				"name": "copilot_githubRepo",
				"toolReferenceName": "githubRepo",
				"displayName": "%github.copilot.tools.githubRepo.name%",
				"modelDescription": "Searches a GitHub repository for relevant source code snippets. Only use this tool if the user is very clearly asking for code snippets from a specific GitHub repository. Do not use this tool for Github repos that the user has open in their workspace.",
				"userDescription": "%github.copilot.tools.githubRepo.userDescription%",
				"icon": "$(repo)",
				"canBeReferencedInPrompt": true,
				"inputSchema": {
					"type": "object",
					"properties": {
						"repo": {
							"type": "string",
							"description": "The name of the Github repository to search for code in. Should must be formatted as '<owner>/<repo>'."
						},
						"query": {
							"type": "string",
							"description": "The query to search for repo. Should contain all relevant context."
						}
					},
					"required": [
						"repo",
						"query"
					]
				}
			}
		],
		"languageModelToolSets": [
			{
				"name": "editFiles",
				"description": "%copilot.toolSet.editing.description%",
				"icon": "$(pencil)",
				"tools": [
					"insertEdit",
					"replaceString",
					"applyPatch",
					"createFile",
					"createDirectory",
					"editNotebook",
					"newJupyterNotebook"
				]
			},
			{
				"name": "runNotebooks",
				"description": "%copilot.toolSet.runNotebook.description%",
				"icon": "$(notebook)",
				"tools": [
					"runCell",
					"getNotebookSummary",
					"readCellOutput"
				]
			},
			{
				"name": "runCommands",
				"description": "%copilot.toolSet.runCommand.description%",
				"icon": "$(terminal)",
				"tools": [
					"runInTerminal",
					"getTerminalOutput"
				]
			},
			{
				"name": "search",
				"description": "%copilot.toolSet.search.description%",
				"icon": "$(search)",
				"tools": [
					"fileSearch",
					"textSearch",
					"listDirectory",
					"readCellOutput",
					"readFile"
				]
			},
			{
				"name": "new",
				"description": "%copilot.toolSet.new.description%",
				"icon": "$(new-folder)",
				"tools": [
					"newWorkspace",
					"runVscodeCommand",
					"getProjectSetupInfo",
					"installExtension"
				]
			},
			{
				"name": "runTasks",
				"description": "%copilot.toolSet.runTasks.description%",
				"tools": [
					"createAndRunTask",
					"runTask"
				]
			}
		],
		"chatParticipants": [
			{
				"id": "github.copilot.default",
				"name": "GitHubCopilot",
				"fullName": "GitHub Copilot",
				"description": "%copilot.description%",
				"isDefault": true,
				"locations": [
					"panel"
				],
				"modes": [
					"ask"
				],
				"disambiguation": [
					{
						"category": "generate_code_sample",
						"description": "The user wants to generate code snippets without referencing the contents of the current workspace. This category does not include generating entire projects.",
						"examples": [
							"Write an example of computing a SHA256 hash."
						]
					},
					{
						"category": "add_feature_to_file",
						"description": "The user wants to change code in a file that is provided in their request, without referencing the contents of the current workspace. This category does not include generating entire projects.",
						"examples": [
							"Add a refresh button to the table widget."
						]
					},
					{
						"category": "question_about_specific_files",
						"description": "The user has a question about a specific file or code snippet that they have provided as part of their query, and the question does not require additional workspace context to answer.",
						"examples": [
							"What does this file do?"
						]
					}
				]
			},
			{
				"id": "github.copilot.editingSession",
				"name": "GitHubCopilot",
				"fullName": "GitHub Copilot",
				"description": "%copilot.edits.description%",
				"isDefault": true,
				"locations": [
					"panel"
				],
				"modes": [
					"edit"
				],
				"when": "!config.chat.edits2.enabled"
			},
			{
				"id": "github.copilot.editingSessionEditor",
				"name": "GitHubCopilot",
				"fullName": "GitHub Copilot",
				"description": "%copilot.edits.description%",
				"isDefault": true,
				"when": "config.inlineChat.enableV2 || config.github.copilot.chat.advanced.inlineChat2",
				"locations": [
					"editor",
					"notebook"
				],
				"commands": [
					{
						"name": "fix",
						"description": "%copilot.workspace.fix.description%",
						"when": "config.inlineChat.enableV2 || config.github.copilot.chat.advanced.inlineChat2",
						"disambiguation": [
							{
								"category": "fix",
								"description": "Propose a fix for the problems in the selected code",
								"examples": [
									"There is a problem in this code. Rewrite the code to show it with the bug fixed."
								]
							}
						]
					},
					{
						"name": "tests",
						"description": "%copilot.workspace.tests.description%",
						"when": "config.inlineChat.enableV2 || config.github.copilot.chat.advanced.inlineChat2",
						"disambiguation": [
							{
								"category": "tests",
								"description": "Help writing tests for the selected code",
								"examples": [
									"Help me write tests for the selected code."
								]
							}
						]
					},
					{
						"name": "doc",
						"description": "%copilot.workspace.doc.description%",
						"when": "config.inlineChat.enableV2 || config.github.copilot.chat.advanced.inlineChat2",
						"disambiguation": [
							{
								"category": "doc",
								"description": "Add documentation comment for this symbol",
								"examples": [
									"Add jsdoc to this method"
								]
							}
						]
					}
				]
			},
			{
				"id": "github.copilot.editingSession2",
				"name": "GitHubCopilot",
				"fullName": "GitHub Copilot",
				"description": "%copilot.edits.description%",
				"isDefault": true,
				"locations": [
					"panel"
				],
				"modes": [
					"edit"
				],
				"when": "config.chat.edits2.enabled"
			},
			{
				"id": "github.copilot.editsAgent",
				"name": "agent",
				"fullName": "GitHub Copilot",
				"description": "%copilot.agent.description%",
				"locations": [
					"panel"
				],
				"modes": [
					"agent"
				],
				"isDefault": true,
				"isAgent": true,
				"when": "config.chat.agent.enabled",
				"commands": [
					{
						"name": "list"
					},
					{
						"name": "error",
						"when": "github.copilot.chat.debug"
					}
				]
			},
			{
				"id": "github.copilot.editor",
				"name": "Copilot",
				"fullName": "GitHub Copilot",
				"description": "%copilot.description%",
				"isDefault": true,
				"locations": [
					"editor"
				],
				"when": "!config.inlineChat.enableV2 && !config.github.copilot.chat.advanced.inlineChat2",
				"disambiguation": [
					{
						"category": "unknown",
						"description": "Intent of this command is unclear or is not related to information technologies",
						"examples": [
							"Add a dog to this comment."
						]
					}
				],
				"commands": [
					{
						"name": "generate",
						"description": "%copilot.workspace.generate.description%",
						"disambiguation": [
							{
								"category": "generate",
								"description": "Generate new code",
								"examples": [
									"Add a function that returns the sum of two numbers"
								]
							}
						]
					},
					{
						"name": "edit",
						"description": "%copilot.workspace.edit.inline.description%",
						"disambiguation": [
							{
								"category": "edit",
								"description": "Make changes to existing code",
								"examples": [
									"Change this method to use async/await"
								]
							}
						]
					},
					{
						"name": "doc",
						"description": "%copilot.workspace.doc.description%",
						"disambiguation": [
							{
								"category": "doc",
								"description": "Add documentation comment for this symbol",
								"examples": [
									"Add jsdoc to this method"
								]
							}
						]
					},
					{
						"name": "fix",
						"description": "%copilot.workspace.fix.description%",
						"disambiguation": [
							{
								"category": "fix",
								"description": "Propose a fix for the problems in the selected code",
								"examples": [
									"There is a problem in this code. Rewrite the code to show it with the bug fixed."
								]
							}
						]
					},
					{
						"name": "explain",
						"description": "%copilot.workspace.explain.description%",
						"disambiguation": [
							{
								"category": "explain",
								"description": "Explain how the code in your active editor works",
								"examples": [
									"Write an explanation for the code above as paragraphs of text."
								]
							}
						]
					},
					{
						"name": "review",
						"description": "%copilot.workspace.review.description%",
						"when": "github.copilot.advanced.review.intent"
					},
					{
						"name": "tests",
						"description": "%copilot.workspace.tests.description%",
						"disambiguation": [
							{
								"category": "tests",
								"description": "Generate unit tests for the selected code. The user does not want to fix their existing tests.",
								"examples": [
									"Write a set of detailed unit test functions for the code above."
								]
							}
						]
					}
				]
			},
			{
				"id": "github.copilot.notebook",
				"name": "GitHubCopilot",
				"fullName": "GitHub Copilot",
				"description": "%copilot.description%",
				"isDefault": true,
				"locations": [
					"notebook"
				],
				"when": "!config.inlineChat.enableV2 && !config.github.copilot.chat.advanced.inlineChat2",
				"commands": [
					{
						"name": "fix",
						"description": "%copilot.workspace.fix.description%"
					},
					{
						"name": "explain",
						"description": "%copilot.workspace.explain.description%"
					}
				]
			},
			{
				"id": "github.copilot.workspace",
				"name": "workspace",
				"fullName": "Workspace",
				"description": "%copilot.workspace.description%",
				"sampleRequest": "%copilot.workspace.sampleRequest%",
				"locations": [
					"panel"
				],
				"disambiguation": [
					{
						"category": "workspace_project_questions",
						"description": "The user wants to learn about or update the code or files in their current workspace. Questions in this category may be about understanding what the whole workspace does or locating the implementation of some code. This does not include generating or updating tests.",
						"examples": [
							"What does this project do?"
						]
					},
					{
						"category": "find_code_in_workspace",
						"description": "The user wants to locate the implementation of some functionality in their current workspace.",
						"examples": [
							"Where is the tree widget implemented?"
						]
					},
					{
						"category": "generate_with_workspace_context",
						"description": "The user wants to generate code based on multiple files in the workspace and did not specify which files to reference.",
						"examples": [
							"Create a README for this project."
						]
					}
				],
				"commands": [
					{
						"name": "explain",
						"description": "%copilot.workspace.explain.description%"
					},
					{
						"name": "review",
						"description": "%copilot.workspace.review.description%",
						"when": "github.copilot.advanced.review.intent"
					},
					{
						"name": "tests",
						"description": "%copilot.workspace.tests.description%",
						"disambiguation": [
							{
								"category": "create_tests",
								"description": "The user wants to generate unit tests.",
								"examples": [
									"Generate tests for my selection using pytest."
								]
							}
						]
					},
					{
						"name": "fix",
						"description": "%copilot.workspace.fix.description%",
						"sampleRequest": "%copilot.workspace.fix.sampleRequest%"
					},
					{
						"name": "new",
						"description": "%copilot.workspace.new.description%",
						"sampleRequest": "%copilot.workspace.new.sampleRequest%",
						"isSticky": true,
						"disambiguation": [
							{
								"category": "create_new_workspace_or_extension",
								"description": "The user wants to create a complete Visual Studio Code workspace from scratch, such as a new application or a Visual Studio Code extension. Use this category only if the question relates to generating or creating new workspaces in Visual Studio Code. Do not use this category for updating existing code or generating sample code snippets",
								"examples": [
									"Scaffold a Node server.",
									"Create a sample project which uses the fileSystemProvider API.",
									"react application"
								]
							}
						]
					},
					{
						"name": "newNotebook",
						"description": "%copilot.workspace.newNotebook.description%",
						"sampleRequest": "%copilot.workspace.newNotebook.sampleRequest%",
						"disambiguation": [
							{
								"category": "create_jupyter_notebook",
								"description": "The user wants to create a new Jupyter notebook in Visual Studio Code.",
								"examples": [
									"Create a notebook to analyze this CSV file."
								]
							}
						]
					},
					{
						"name": "semanticSearch",
						"description": "%copilot.workspace.semanticSearch.description%",
						"sampleRequest": "%copilot.workspace.semanticSearch.sampleRequest%",
						"when": "config.github.copilot.semanticSearch.enabled"
					},
					{
						"name": "setupTests",
						"description": "%copilot.vscode.setupTests.description%",
						"sampleRequest": "%copilot.vscode.setupTests.sampleRequest%",
						"when": "config.github.copilot.chat.setupTests.enabled",
						"disambiguation": [
							{
								"category": "set_up_tests",
								"description": "The user wants to configure project test setup, framework, or test runner. The user does not want to fix their existing tests.",
								"examples": [
									"Set up tests for this project."
								]
							}
						]
					}
				]
			},
			{
				"id": "github.copilot.vscode",
				"name": "vscode",
				"fullName": "VS Code",
				"description": "%copilot.vscode.description%",
				"sampleRequest": "%copilot.vscode.sampleRequest%",
				"locations": [
					"panel"
				],
				"disambiguation": [
					{
						"category": "vscode_configuration_questions",
						"description": "The user wants to learn about, use, or configure the Visual Studio Code. Use this category if the users question is specifically about commands, settings, keybindings, extensions and other features available in Visual Studio Code. Do not use this category to answer questions about generating code or creating new projects including Visual Studio Code extensions.",
						"examples": [
							"Switch to light mode.",
							"Keyboard shortcut to toggle terminal visibility.",
							"Settings to enable minimap.",
							"Whats new in the latest release?"
						]
					},
					{
						"category": "configure_python_environment",
						"description": "The user wants to set up their Python environment.",
						"examples": [
							"Create a virtual environment for my project."
						]
					}
				],
				"commands": [
					{
						"name": "search",
						"description": "%copilot.vscode.search.description%",
						"sampleRequest": "%copilot.vscode.search.sampleRequest%"
					},
					{
						"name": "startDebugging",
						"description": "%copilot.vscode.startDebugging.description%",
						"sampleRequest": "%copilot.vscode.startDebugging.sampleRequest%",
						"when": "config.github.copilot.chat.startDebugging.enabled"
					}
				]
			},
			{
				"id": "github.copilot.terminal",
				"name": "terminal",
				"fullName": "Terminal",
				"description": "%copilot.terminal.description%",
				"sampleRequest": "%copilot.terminal.sampleRequest%",
				"isDefault": true,
				"locations": [
					"terminal"
				],
				"commands": [
					{
						"name": "explain",
						"description": "%copilot.terminal.explain.description%",
						"sampleRequest": "%copilot.terminal.explain.sampleRequest%"
					}
				]
			},
			{
				"id": "github.copilot.terminalPanel",
				"name": "terminal",
				"fullName": "Terminal",
				"description": "%copilot.terminalPanel.description%",
				"sampleRequest": "%copilot.terminal.sampleRequest%",
				"locations": [
					"panel"
				],
				"commands": [
					{
						"name": "explain",
						"description": "%copilot.terminal.explain.description%",
						"sampleRequest": "%copilot.terminal.explain.sampleRequest%",
						"disambiguation": [
							{
								"category": "terminal_state_questions",
								"description": "The user wants to learn about specific state such as the selection, command, or failed command in the integrated terminal in Visual Studio Code.",
								"examples": [
									"Why did the latest terminal command fail?"
								]
							}
						]
					}
				]
			}
		],
		"languageModels": [
			{
				"vendor": "copilot"
			},
			{
				"vendor": "copilot-byok"
			}
		],
		"interactiveSession": [
			{
				"label": "GitHub Copilot",
				"id": "copilot",
				"icon": "",
				"when": "!github.copilot.interactiveSession.disabled"
			}
		],
		"viewsWelcome": [
			{
				"view": "debug",
				"when": "github.copilot-chat.activated",
				"contents": "%github.copilot.viewsWelcome.debug%"
			}
		],
		"chatViewsWelcome": [
			{
				"icon": "$(copilot-large)",
				"title": "Ask Copilot",
				"content": "%github.copilot.viewsWelcome.signIn%",
				"when": "!github.copilot-chat.activated && !github.copilot.offline && !github.copilot.interactiveSession.individual.expired && !github.copilot.interactiveSession.enterprise.disabled && !github.copilot.interactiveSession.contactSupport && !github.copilot.interactiveSession.chatDisabled && !github.copilot.interactiveSession.switchToReleaseChannel"
			},
			{
				"icon": "$(copilot-large)",
				"title": "Ask Copilot",
				"content": "%github.copilot.viewsWelcome.individual.expired%",
				"when": "github.copilot.interactiveSession.individual.expired"
			},
			{
				"icon": "$(copilot-large)",
				"title": "Ask Copilot",
				"content": "%github.copilot.viewsWelcome.enterprise%",
				"when": "github.copilot.interactiveSession.enterprise.disabled"
			},
			{
				"icon": "$(copilot-large)",
				"title": "Ask Copilot",
				"content": "%github.copilot.viewsWelcome.offline%",
				"when": "github.copilot.offline"
			},
			{
				"icon": "$(copilot-large)",
				"title": "Ask Copilot",
				"content": "%github.copilot.viewsWelcome.contactSupport%",
				"when": "github.copilot.interactiveSession.contactSupport"
			},
			{
				"icon": "$(copilot-large)",
				"title": "Ask Copilot",
				"content": "%github.copilot.viewsWelcome.chatDisabled%",
				"when": "github.copilot.interactiveSession.chatDisabled"
			},
			{
				"icon": "$(copilot-large)",
				"title": "Ask Copilot",
				"content": "%github.copilot.viewsWelcome.switchToReleaseChannel%",
				"when": "github.copilot.interactiveSession.switchToReleaseChannel"
			}
		],
		"commands": [
			{
				"command": "github.copilot.chat.explain",
				"title": "%github.copilot.command.explainThis%",
				"enablement": "!github.copilot.interactiveSession.disabled",
				"category": "GitHub Copilot"
			},
			{
				"command": "github.copilot.chat.explain.palette",
				"title": "%github.copilot.command.explainThis%",
				"enablement": "!github.copilot.interactiveSession.disabled && !editorReadonly",
				"category": "GitHub Copilot"
			},
			{
				"command": "github.copilot.chat.review",
				"title": "%github.copilot.command.reviewAndComment%",
				"enablement": "github.copilot.chat.reviewSelection.enabled && !github.copilot.interactiveSession.disabled",
				"category": "GitHub Copilot"
			},
			{
				"command": "github.copilot.chat.review.apply",
				"title": "%github.copilot.command.applyReviewSuggestion%",
				"icon": "$(sparkle)",
				"enablement": "commentThread =~ /hasSuggestion/",
				"category": "GitHub Copilot"
			},
			{
				"command": "github.copilot.chat.review.applyAndNext",
				"title": "%github.copilot.command.applyReviewSuggestionAndNext%",
				"icon": "$(sparkle)",
				"enablement": "commentThread =~ /hasSuggestion/",
				"category": "GitHub Copilot"
			},
			{
				"command": "github.copilot.chat.review.discard",
				"title": "%github.copilot.command.discardReviewSuggestion%",
				"icon": "$(close)",
				"category": "GitHub Copilot"
			},
			{
				"command": "github.copilot.chat.review.discardAndNext",
				"title": "%github.copilot.command.discardReviewSuggestionAndNext%",
				"icon": "$(close)",
				"category": "GitHub Copilot"
			},
			{
				"command": "github.copilot.chat.review.discardAll",
				"title": "%github.copilot.command.discardAllReviewSuggestion%",
				"icon": "$(close-all)",
				"category": "GitHub Copilot"
			},
			{
				"command": "github.copilot.chat.review.stagedChanges",
				"title": "%github.copilot.command.reviewStagedChanges%",
				"icon": "$(code-review)",
				"enablement": "github.copilot.chat.reviewDiff.enabled && !github.copilot.interactiveSession.disabled",
				"category": "GitHub Copilot"
			},
			{
				"command": "github.copilot.chat.review.unstagedChanges",
				"title": "%github.copilot.command.reviewUnstagedChanges%",
				"icon": "$(code-review)",
				"enablement": "github.copilot.chat.reviewDiff.enabled && !github.copilot.interactiveSession.disabled",
				"category": "GitHub Copilot"
			},
			{
				"command": "github.copilot.chat.review.changes",
				"title": "%github.copilot.command.reviewChanges%",
				"icon": "$(code-review)",
				"enablement": "github.copilot.chat.reviewDiff.enabled && !github.copilot.interactiveSession.disabled",
				"category": "GitHub Copilot"
			},
			{
				"command": "github.copilot.chat.review.changes.cancel",
				"title": "%github.copilot.command.reviewChanges.cancel%",
				"icon": "$(stop-circle)",
				"category": "GitHub Copilot"
			},
			{
				"command": "github.copilot.chat.review.previous",
				"title": "%github.copilot.command.gotoPreviousReviewSuggestion%",
				"icon": "$(arrow-up)",
				"category": "GitHub Copilot"
			},
			{
				"command": "github.copilot.chat.review.next",
				"title": "%github.copilot.command.gotoNextReviewSuggestion%",
				"icon": "$(arrow-down)",
				"category": "GitHub Copilot"
			},
			{
				"command": "github.copilot.chat.review.continueInInlineChat",
				"title": "%github.copilot.command.continueReviewInInlineChat%",
				"icon": "$(comment-discussion)",
				"category": "GitHub Copilot"
			},
			{
				"command": "github.copilot.chat.review.continueInChat",
				"title": "%github.copilot.command.continueReviewInChat%",
				"icon": "$(comment-discussion)",
				"category": "GitHub Copilot"
			},
			{
				"command": "github.copilot.chat.review.markHelpful",
				"title": "%github.copilot.command.helpfulReviewSuggestion%",
				"icon": "$(thumbsup)",
				"enablement": "!(commentThread =~ /markedAsHelpful/)",
				"category": "GitHub Copilot"
			},
			{
				"command": "github.copilot.chat.openUserPreferences",
				"title": "%github.copilot.command.openUserPreferences%",
				"category": "GitHub Copilot",
				"enablement": "config.github.copilot.chat.enableUserPreferences"
			},
			{
				"command": "github.copilot.chat.review.markUnhelpful",
				"title": "%github.copilot.command.unhelpfulReviewSuggestion%",
				"icon": "$(thumbsdown)",
				"enablement": "!(commentThread =~ /markedAsUnhelpful/)",
				"category": "GitHub Copilot"
			},
			{
				"command": "github.copilot.chat.generate",
				"title": "%github.copilot.command.generateThis%",
				"icon": "$(sparkle)",
				"enablement": "!github.copilot.interactiveSession.disabled && !editorReadonly",
				"category": "GitHub Copilot"
			},
			{
				"command": "github.copilot.chat.generateDocs",
				"title": "%github.copilot.command.generateDocs%",
				"enablement": "!github.copilot.interactiveSession.disabled && !editorReadonly",
				"category": "GitHub Copilot"
			},
			{
				"command": "github.copilot.chat.generateTests",
				"title": "%github.copilot.command.generateTests%",
				"enablement": "!github.copilot.interactiveSession.disabled && !editorReadonly",
				"category": "GitHub Copilot"
			},
			{
				"command": "github.copilot.chat.fix",
				"title": "%github.copilot.command.fixThis%",
				"enablement": "!github.copilot.interactiveSession.disabled && !editorReadonly",
				"category": "GitHub Copilot"
			},
			{
				"command": "github.copilot.interactiveSession.feedback",
				"title": "%github.copilot.command.sendChatFeedback%",
				"enablement": "github.copilot-chat.activated && !github.copilot.interactiveSession.disabled",
				"icon": "$(feedback)",
				"category": "GitHub Copilot"
			},
			{
				"command": "github.copilot.debug.workbenchState",
				"title": "%github.copilot.command.logWorkbenchState%",
				"category": "Developer"
			},
			{
				"command": "github.copilot.debug.showChatLogView",
				"title": "%github.copilot.command.showChatLogView%",
				"category": "Developer"
			},
			{
				"command": "github.copilot.terminal.explainTerminalSelection",
				"title": "%github.copilot.command.explainTerminalSelection%",
				"category": "GitHub Copilot"
			},
			{
				"command": "github.copilot.terminal.explainTerminalSelectionContextMenu",
				"title": "%github.copilot.command.explainTerminalSelectionContextMenu%",
				"category": "GitHub Copilot"
			},
			{
				"command": "github.copilot.terminal.explainTerminalLastCommand",
				"title": "%github.copilot.command.explainTerminalLastCommand%",
				"category": "GitHub Copilot"
			},
			{
				"command": "github.copilot.terminal.attachTerminalSelection",
				"title": "%github.copilot.command.attachTerminalSelection%",
				"category": "GitHub Copilot"
			},
			{
				"command": "github.copilot.git.generateCommitMessage",
				"title": "%github.copilot.git.generateCommitMessage%",
				"icon": "$(sparkle)",
				"enablement": "!github.copilot.interactiveSession.disabled",
				"category": "GitHub Copilot"
			},
			{
				"command": "github.copilot.devcontainer.generateDevContainerConfig",
				"title": "%github.copilot.devcontainer.generateDevContainerConfig%",
				"category": "GitHub Copilot"
			},
			{
				"command": "github.copilot.tests.fixTestFailure",
				"icon": "$(sparkle)",
				"title": "%github.copilot.command.fixTestFailure%",
				"category": "GitHub Copilot"
			},
			{
				"command": "github.copilot.tests.fixTestFailure.fromInline",
				"icon": "$(sparkle)",
				"title": "%github.copilot.command.fixTestFailure%"
			},
			{
				"command": "github.copilot.chat.attachSelection",
				"title": "%github.copilot.chat.attachSelection%",
				"icon": "$(comment-discussion)",
				"category": "GitHub Copilot"
			},
			{
				"command": "github.copilot.debug.collectDiagnostics",
				"title": "%github.copilot.command.collectDiagnostics%",
				"category": "Developer"
			},
			{
				"command": "github.copilot.debug.generateSTest",
				"title": "%github.copilot.command.generateSTest%",
				"enablement": "github.copilot.debugReportFeedback",
				"category": "GitHub Copilot Developer"
			},
			{
				"command": "github.copilot.debug.generateConfiguration",
				"title": "%github.copilot.command.generateConfiguration%",
				"category": "GitHub Copilot",
				"enablement": "config.github.copilot.chat.startDebugging.enabled",
				"tags": [
					"experimental"
				]
			},
			{
				"command": "github.copilot.open.walkthrough",
				"title": "%github.copilot.command.openWalkthrough%",
				"category": "GitHub Copilot"
			},
			{
				"command": "github.copilot.debug.generateInlineEditTests",
				"title": "Generate Inline Edit Tests",
				"category": "GitHub Copilot",
				"enablement": "resourceScheme == 'ccreq'"
			},
			{
				"command": "github.copilot.buildLocalWorkspaceIndex",
				"title": "%github.copilot.command.buildLocalWorkspaceIndex%",
				"category": "GitHub Copilot",
				"enablement": "github.copilot-chat.activated"
			},
			{
				"command": "github.copilot.buildRemoteWorkspaceIndex",
				"title": "%github.copilot.command.buildRemoteWorkspaceIndex%",
				"category": "GitHub Copilot",
				"enablement": "github.copilot-chat.activated"
			},
			{
				"command": "github.copilot.report",
				"title": "Report Issue",
				"category": "GitHub Copilot"
			},
			{
				"command": "github.copilot.chat.rerunWithCopilotDebug",
				"title": "%github.copilot.command.rerunWithCopilotDebug%",
				"category": "GitHub Copilot"
			},
			{
				"command": "github.copilot.chat.startCopilotDebugCommand",
				"title": "Start Copilot Debug"
			},
			{
				"command": "github.copilot.chat.clearTemporalContext",
				"title": "Clear Temporal Context",
				"category": "GitHub Copilot (Developer)"
			},
			{
				"command": "github.copilot.search.markHelpful",
				"title": "Helpful",
				"icon": "$(thumbsup)",
				"enablement": "!github.copilot.search.feedback.sent"
			},
			{
				"command": "github.copilot.search.markUnhelpful",
				"title": "Unhelpful",
				"icon": "$(thumbsdown)",
				"enablement": "!github.copilot.search.feedback.sent"
			},
			{
				"command": "github.copilot.search.feedback",
				"title": "Feedback",
				"icon": "$(feedback)",
				"enablement": "!github.copilot.search.feedback.sent"
			},
			{
				"command": "github.copilot.chat.manageModels",
				"title": "Manage Models...",
				"icon": "$(settings-gear)",
				"category": "GitHub Copilot",
				"enablement": "github.copilot.byokEnabled"
			},
			{
				"command": "github.copilot.chat.debug.showElements",
				"title": "Show Rendered Elements"
			},
			{
				"command": "github.copilot.chat.debug.hideElements",
				"title": "Hide Rendered Elements"
			},
			{
				"command": "github.copilot.chat.debug.showTools",
				"title": "Show Tools"
			},
			{
				"command": "github.copilot.chat.debug.hideTools",
				"title": "Hide Tools"
			},
			{
				"command": "github.copilot.chat.debug.exportLogItem",
				"title": "Export as...",
				"icon": "$(export)"
			},
			{
				"command": "github.copilot.chat.debug.exportPromptArchive",
				"title": "Export All as Archive...",
				"icon": "$(archive)"
			},
			{
				"command": "github.copilot.debug.collectWorkspaceIndexDiagnostics",
				"title": "%github.copilot.command.collectWorkspaceIndexDiagnostics%",
				"category": "Developer"
			},
			{
				"command": "github.copilot.chat.mcp.setup.check",
				"title": "MCP Check: is supported"
			},
			{
				"command": "github.copilot.chat.mcp.setup.validatePackage",
				"title": "MCP Check: validate package"
			},
			{
				"command": "github.copilot.chat.mcp.setup.flow",
				"title": "MCP Check: do prompts"
			},
			{
				"command": "github.copilot.chat.generateAltText",
				"title": "Generate/Refine Alt Text"
			},
			{
				"command": "github.copilot.chat.notebook.enableFollowCellExecution",
				"title": "Enable Follow Cell Execution from Chat",
				"shortTitle": "Follow",
				"icon": "$(pinned)"
			},
			{
				"command": "github.copilot.chat.notebook.disableFollowCellExecution",
				"title": "Disable Follow Cell Execution from Chat",
				"shortTitle": "Unfollow",
				"icon": "$(pinned-dirty)"
			}
		],
		"configuration": [
			{
				"title": "GitHub Copilot Chat",
				"id": "stable",
				"properties": {
					"github.copilot.chat.codeGeneration.useInstructionFiles": {
						"type": "boolean",
						"default": true,
						"markdownDescription": "%github.copilot.config.codeGeneration.useInstructionFiles%"
					},
					"github.copilot.editor.enableCodeActions": {
						"type": "boolean",
						"default": true,
						"description": "%github.copilot.config.enableCodeActions%"
					},
					"github.copilot.renameSuggestions.triggerAutomatically": {
						"type": "boolean",
						"default": true,
						"description": "%github.copilot.config.renameSuggestions.triggerAutomatically%"
					},
					"github.copilot.chat.localeOverride": {
						"type": "string",
						"enum": [
							"auto",
							"en",
							"fr",
							"it",
							"de",
							"es",
							"ru",
							"zh-CN",
							"zh-TW",
							"ja",
							"ko",
							"cs",
							"pt-br",
							"tr",
							"pl"
						],
						"enumDescriptions": [
							"Use VS Code's configured display language",
							"English",
							"français",
							"italiano",
							"Deutsch",
							"español",
							"русский",
							"中文(简体)",
							"中文(繁體)",
							"日本語",
							"한국어",
							"čeština",
							"português",
							"Türkçe",
							"polski"
						],
						"default": "auto",
						"markdownDescription": "%github.copilot.config.localeOverride%"
					},
					"github.copilot.chat.terminalChatLocation": {
						"type": "string",
						"default": "chatView",
						"markdownDescription": "%github.copilot.config.terminalChatLocation%",
						"markdownEnumDescriptions": [
							"%github.copilot.config.terminalChatLocation.chatView%",
							"%github.copilot.config.terminalChatLocation.quickChat%",
							"%github.copilot.config.terminalChatLocation.terminal%"
						],
						"enum": [
							"chatView",
							"quickChat",
							"terminal"
						]
					},
					"github.copilot.chat.scopeSelection": {
						"type": "boolean",
						"default": false,
						"markdownDescription": "%github.copilot.config.scopeSelection%"
					},
					"github.copilot.chat.useProjectTemplates": {
						"type": "boolean",
						"default": true,
						"markdownDescription": "%github.copilot.config.useProjectTemplates%"
					},
					"github.copilot.chat.agent.runTasks": {
						"type": "boolean",
						"default": true,
						"description": "%github.copilot.config.agent.runTasks%"
					},
					"github.copilot.nextEditSuggestions.enabled": {
						"type": "boolean",
						"default": false,
						"tags": [
							"nextEditSuggestions",
							"onExp"
						],
						"markdownDescription": "%github.copilot.nextEditSuggestions.enabled%",
						"scope": "language-overridable"
					},
					"github.copilot.nextEditSuggestions.fixes": {
						"type": "boolean",
						"default": true,
						"tags": [
							"nextEditSuggestions",
							"onExp"
						],
						"markdownDescription": "%github.copilot.nextEditSuggestions.fixes%",
						"scope": "language-overridable"
					},
					"github.copilot.chat.agent.autoFix": {
						"type": "boolean",
						"default": true,
						"description": "%github.copilot.config.autoFix%"
					}
				}
			},
			{
				"title": "Preview",
				"id": "preview",
				"properties": {
					"github.copilot.chat.startDebugging.enabled": {
						"type": "boolean",
						"default": true,
						"markdownDescription": "%github.copilot.config.startDebugging.enabled%",
						"tags": [
							"preview"
						]
					},
					"github.copilot.chat.reviewSelection.enabled": {
						"type": "boolean",
						"default": true,
						"description": "%github.copilot.config.reviewSelection.enabled%",
						"tags": [
							"preview"
						]
					},
					"github.copilot.chat.reviewSelection.instructions": {
						"type": "array",
						"items": {
							"oneOf": [
								{
									"type": "object",
									"markdownDescription": "%github.copilot.config.reviewSelection.instruction.file%",
									"properties": {
										"file": {
											"type": "string",
											"examples": [
												".copilot-review-instructions.md"
											]
										},
										"language": {
											"type": "string"
										}
									},
									"examples": [
										{
											"file": ".copilot-review-instructions.md"
										}
									],
									"required": [
										"file"
									]
								},
								{
									"type": "object",
									"markdownDescription": "%github.copilot.config.reviewSelection.instruction.text%",
									"properties": {
										"text": {
											"type": "string",
											"examples": [
												"Use underscore for field names."
											]
										},
										"language": {
											"type": "string"
										}
									},
									"required": [
										"text"
									],
									"examples": [
										{
											"text": "Use underscore for field names."
										},
										{
											"text": "Resolve all TODO tasks."
										}
									]
								}
							]
						},
						"default": [],
						"markdownDescription": "%github.copilot.config.reviewSelection.instructions%",
						"examples": [
							[
								{
									"file": ".copilot-review-instructions.md"
								},
								{
									"text": "Resolve all TODO tasks."
								}
							]
						],
						"tags": [
							"preview"
						]
					},
					"github.copilot.chat.copilotDebugCommand.enabled": {
						"type": "boolean",
						"default": true,
						"tags": [
							"preview"
						],
						"description": "%github.copilot.chat.copilotDebugCommand.enabled%"
					},
					"github.copilot.chat.codesearch.enabled": {
						"type": "boolean",
						"default": false,
						"tags": [
							"preview"
						],
						"markdownDescription": "%github.copilot.config.codesearch.enabled%"
					},
					"github.copilot.chat.edits.codesearch.enabled": {
						"type": "boolean",
						"default": false,
						"tags": [
							"preview"
						],
						"markdownDeprecationMessage": "%github.copilot.config.edits.codesearch.enabled%"
					},
					"github.copilot.chat.byok.ollamaEndpoint": {
						"type": "string",
						"default": "http://localhost:11434",
						"tags": [
							"preview"
						],
						"markdownDescription": "%github.copilot.config.byok.ollamaEndpoint%"
					}
				}
			},
			{
				"title": "Experimental",
				"id": "experimental",
				"properties": {
					"github.copilot.chat.agent.thinkingTool": {
						"type": "boolean",
						"default": false,
						"tags": [
							"experimental"
						],
						"markdownDescription": "%github.copilot.config.agent.thinkingTool%"
					},
					"github.copilot.chat.edits.suggestRelatedFilesFromGitHistory": {
						"type": "boolean",
						"default": true,
						"tags": [
							"experimental"
						],
						"markdownDescription": "%github.copilot.config.edits.suggestRelatedFilesFromGitHistory%"
					},
					"github.copilot.chat.edits.suggestRelatedFilesForTests": {
						"type": "boolean",
						"default": true,
						"tags": [
							"experimental"
						],
						"markdownDescription": "%github.copilot.chat.edits.suggestRelatedFilesForTests%"
					},
					"github.copilot.chat.codeGeneration.instructions": {
						"markdownDeprecationMessage": "%github.copilot.config.codeGeneration.instructions.deprecated%",
						"type": "array",
						"items": {
							"oneOf": [
								{
									"type": "object",
									"markdownDescription": "%github.copilot.config.codeGeneration.instruction.file%",
									"properties": {
										"file": {
											"type": "string",
											"examples": [
												".copilot-codeGeneration-instructions.md"
											]
										},
										"language": {
											"type": "string"
										}
									},
									"examples": [
										{
											"file": ".copilot-codeGeneration-instructions.md"
										}
									],
									"required": [
										"file"
									]
								},
								{
									"type": "object",
									"markdownDescription": "%github.copilot.config.codeGeneration.instruction.text%",
									"properties": {
										"text": {
											"type": "string",
											"examples": [
												"Use underscore for field names."
											]
										},
										"language": {
											"type": "string"
										}
									},
									"required": [
										"text"
									],
									"examples": [
										{
											"text": "Use underscore for field names."
										},
										{
											"text": "Always add a comment: 'Generated by Copilot'."
										}
									]
								}
							]
						},
						"default": [],
						"markdownDescription": "%github.copilot.config.codeGeneration.instructions%",
						"examples": [
							[
								{
									"file": ".copilot-codeGeneration-instructions.md"
								},
								{
									"text": "Always add a comment: 'Generated by Copilot'."
								}
							]
						],
						"tags": [
							"experimental"
						]
					},
					"github.copilot.chat.testGeneration.instructions": {
						"markdownDeprecationMessage": "%github.copilot.config.testGeneration.instructions.deprecated%",
						"type": "array",
						"items": {
							"oneOf": [
								{
									"type": "object",
									"markdownDescription": "%github.copilot.config.experimental.testGeneration.instruction.file%",
									"properties": {
										"file": {
											"type": "string",
											"examples": [
												".copilot-test-instructions.md"
											]
										},
										"language": {
											"type": "string"
										}
									},
									"examples": [
										{
											"file": ".copilot-test-instructions.md"
										}
									],
									"required": [
										"file"
									]
								},
								{
									"type": "object",
									"markdownDescription": "%github.copilot.config.experimental.testGeneration.instruction.text%",
									"properties": {
										"text": {
											"type": "string",
											"examples": [
												"Use suite and test instead of describe and it."
											]
										},
										"language": {
											"type": "string"
										}
									},
									"required": [
										"text"
									],
									"examples": [
										{
											"text": "Always try uniting related tests in a suite."
										}
									]
								}
							]
						},
						"default": [],
						"markdownDescription": "%github.copilot.config.testGeneration.instructions%",
						"examples": [
							[
								{
									"file": ".copilot-test-instructions.md"
								},
								{
									"text": "Always try uniting related tests in a suite."
								}
							]
						],
						"tags": [
							"experimental"
						]
					},
					"github.copilot.chat.commitMessageGeneration.instructions": {
						"type": "array",
						"items": {
							"oneOf": [
								{
									"type": "object",
									"markdownDescription": "%github.copilot.config.commitMessageGeneration.instruction.file%",
									"properties": {
										"file": {
											"type": "string",
											"examples": [
												".copilot-commit-message-instructions.md"
											]
										}
									},
									"examples": [
										{
											"file": ".copilot-commit-message-instructions.md"
										}
									],
									"required": [
										"file"
									]
								},
								{
									"type": "object",
									"markdownDescription": "%github.copilot.config.commitMessageGeneration.instruction.text%",
									"properties": {
										"text": {
											"type": "string",
											"examples": [
												"Use conventional commit message format."
											]
										}
									},
									"required": [
										"text"
									],
									"examples": [
										{
											"text": "Use conventional commit message format."
										}
									]
								}
							]
						},
						"default": [],
						"markdownDescription": "%github.copilot.config.commitMessageGeneration.instructions%",
						"examples": [
							[
								{
									"file": ".copilot-commit-message-instructions.md"
								},
								{
									"text": "Use conventional commit message format."
								}
							]
						],
						"tags": [
							"experimental"
						]
					},
					"github.copilot.chat.pullRequestDescriptionGeneration.instructions": {
						"type": "array",
						"items": {
							"oneOf": [
								{
									"type": "object",
									"markdownDescription": "%github.copilot.config.pullRequestDescriptionGeneration.instruction.file%",
									"properties": {
										"file": {
											"type": "string",
											"examples": [
												".copilot-pull-request-description-instructions.md"
											]
										}
									},
									"examples": [
										{
											"file": ".copilot-pull-request-description-instructions.md"
										}
									],
									"required": [
										"file"
									]
								},
								{
									"type": "object",
									"markdownDescription": "%github.copilot.config.pullRequestDescriptionGeneration.instruction.text%",
									"properties": {
										"text": {
											"type": "string",
											"examples": [
												"Include every commit message in the pull request description."
											]
										}
									},
									"required": [
										"text"
									],
									"examples": [
										{
											"text": "Include every commit message in the pull request description."
										}
									]
								}
							]
						},
						"default": [],
						"markdownDescription": "%github.copilot.config.pullRequestDescriptionGeneration.instructions%",
						"examples": [
							[
								{
									"file": ".copilot-pull-request-description-instructions.md"
								},
								{
									"text": "Use conventional commit message format."
								}
							]
						],
						"tags": [
							"experimental"
						]
					},
					"github.copilot.chat.generateTests.codeLens": {
						"type": "boolean",
						"default": false,
						"description": "%github.copilot.config.generateTests.codeLens%",
						"tags": [
							"experimental"
						]
					},
					"github.copilot.chat.edits.temporalContext.enabled": {
						"type": "boolean",
						"default": false,
						"description": "%github.copilot.chat.edits.temporalContext.enabled%",
						"tags": [
							"experimental",
							"onExp"
						]
					},
					"github.copilot.chat.editor.temporalContext.enabled": {
						"type": "boolean",
						"default": false,
						"description": "%github.copilot.chat.editor.temporalContext.enabled%",
						"tags": [
							"experimental",
							"onExp"
						]
					},
					"github.copilot.chat.setupTests.enabled": {
						"type": "boolean",
						"default": true,
						"markdownDescription": "%github.copilot.config.setupTests.enabled%",
						"tags": [
							"experimental"
						]
					},
					"github.copilot.chat.completionContext.typescript.mode": {
						"type": "string",
						"scope": "resource",
						"default": "off",
						"enum": [
							"off",
							"sidecar",
							"on"
						],
						"tags": [
							"experimental"
						],
						"markdownDescription": "%github.copilot.chat.completionContext.typescript.mode%"
					},
					"github.copilot.chat.languageContext.typescript.enabled": {
						"type": "boolean",
						"default": false,
						"scope": "resource",
						"tags": [
							"experimental",
							"onExP"
						],
						"markdownDescription": "%github.copilot.chat.languageContext.typescript.enabled%"
					},
					"github.copilot.chat.languageContext.typescript.cacheTimeout": {
						"type": "number",
						"default": 500,
						"scope": "resource",
						"tags": [
							"experimental",
							"onExP"
						],
						"markdownDescription": "%github.copilot.chat.languageContext.typescript.cacheTimeout%"
					},
					"github.copilot.chat.languageContext.fix.typescript.enabled": {
						"type": "boolean",
						"default": false,
						"scope": "resource",
						"tags": [
							"experimental",
							"onExP"
						],
						"markdownDescription": "%github.copilot.chat.languageContext.fix.typescript.enabled%"
					},
					"github.copilot.chat.languageContext.inline.typescript.enabled": {
						"type": "boolean",
						"default": false,
						"scope": "resource",
						"tags": [
							"experimental",
							"onExP"
						],
						"markdownDescription": "%github.copilot.chat.languageContext.inline.typescript.enabled%"
					},
					"github.copilot.chat.newWorkspaceCreation.enabled": {
						"type": "boolean",
						"default": true,
						"tags": [
							"experimental"
						],
						"description": "%github.copilot.config.newWorkspaceCreation.enabled%"
					},
					"github.copilot.chat.agent.currentEditorContext.enabled": {
						"type": "boolean",
						"default": true,
						"tags": [
							"experimental"
						],
						"description": "%github.copilot.config.agent.currentEditorContext.enabled%"
					},
					"github.copilot.chat.agent.terminal.allowList": {
						"type": "object",
						"default": {
							"echo": true,
<<<<<<< HEAD
							"cd": true,
							"ls": true,
							"cat": true,
							"pwd": true,
							"Write-Host": true,
							"Set-Location": true,
							"Get-ChildItem": true,
							"Get-Content": true,
							"Get-Location": true
=======
							"Write-Host": true,
							"ls": true,
							"Get-ChildItem": true,
							"cat": true,
							"Get-Content": true,
							"pwd": true,
							"Get-Location": true,
							"cd": true,
							"Set-Location": true
>>>>>>> f044e960
						},
						"additionalProperties": {
							"type": "boolean",
							"enum": [true, false],
							"enumDescriptions": ["%github.copilot.config.agent.terminal.allowList.value.true%", "%github.copilot.config.agent.terminal.allowList.value.false%"],
							"description": "%github.copilot.config.agent.terminal.allowList.key%"
						},
						"tags": [
							"experimental"
						],
						"markdownDescription": "%github.copilot.config.agent.terminal.allowList%"
					},
					"github.copilot.chat.agent.terminal.denyList": {
						"type": "object",
						"default": {
							"rm": true,
							"rmdir": true,
							"del": true,
<<<<<<< HEAD
=======
							"Remove-Item": true,
>>>>>>> f044e960
							"kill": true,
							"curl": true,
							"wget": true,
							"eval": true,
							"chmod": true,
<<<<<<< HEAD
							"chown": true,
							"Remove-Item": true
=======
							"chown": true
>>>>>>> f044e960
						},
						"additionalProperties": {
							"type": "boolean",
							"enum": [
								true,
								false
							],
							"enumDescriptions": ["%github.copilot.config.agent.terminal.denyList.value.true%", "%github.copilot.config.agent.terminal.denyList.value.false%"],
							"description": "%github.copilot.config.agent.terminal.denyList.key%"
						},
						"tags": [
							"experimental"
						],
						"markdownDescription": "%github.copilot.config.agent.terminal.denyList%"
					},
					"github.copilot.chat.edits.newNotebook.enabled": {
						"type": "boolean",
						"default": true,
						"tags": [
							"experimental",
							"onExp"
						],
						"description": "%github.copilot.config.editsNewNotebook.enabled%"
					},
					"github.copilot.chat.notebook.followCellExecution.enabled": {
						"type": "boolean",
						"default": false,
						"tags": [
							"experimental"
						],
						"description": "%github.copilot.config.notebook.followCellExecution%"
					},
					"github.copilot.chat.summarizeAgentConversationHistory.enabled": {
						"type": "boolean",
						"default": true,
						"tags": [
							"experimental",
							"onExp"
						],
						"description": "%github.copilot.config.summarizeAgentConversationHistory.enabled%"
					}
				}
			}
		],
		"submenus": [
			{
				"id": "copilot/reviewComment/additionalActions/applyAndNext",
				"label": "%github.copilot.submenu.reviewComment.applyAndNext.label%"
			},
			{
				"id": "copilot/reviewComment/additionalActions/discardAndNext",
				"label": "%github.copilot.submenu.reviewComment.discardAndNext.label%"
			},
			{
				"id": "copilot/reviewComment/additionalActions/discard",
				"label": "%github.copilot.submenu.reviewComment.discard.label%"
			},
			{
				"id": "github.copilot.chat.debug.filter",
				"label": "Filter",
				"icon": "$(filter)"
			}
		],
		"menus": {
			"chat/modelPicker": [
				{
					"command": "github.copilot.chat.manageModels",
					"when": "github.copilot.byokEnabled"
				}
			],
			"editor/title": [
				{
					"command": "github.copilot.debug.generateInlineEditTests",
					"when": "resourceScheme == 'ccreq'"
				},
				{
					"command": "github.copilot.chat.notebook.enableFollowCellExecution",
					"when": "config.github.copilot.chat.notebook.followCellExecution.enabled && !github.copilot.notebookFollowInSessionEnabled && github.copilot.notebookAgentModeUsage && !config.notebook.globalToolbar",
					"group": "navigation@10"
				},
				{
					"command": "github.copilot.chat.notebook.disableFollowCellExecution",
					"when": "config.github.copilot.chat.notebook.followCellExecution.enabled && github.copilot.notebookFollowInSessionEnabled && github.copilot.notebookAgentModeUsage && !config.notebook.globalToolbar",
					"group": "navigation@10"
				}
			],
			"editor/context/chat": [
				{
					"command": "github.copilot.chat.explain",
					"when": "!github.copilot.interactiveSession.disabled",
					"group": "copilotAction@1"
				},
				{
					"command": "github.copilot.chat.fix",
					"when": "!github.copilot.interactiveSession.disabled && !editorReadonly",
					"group": "copilotAction@2"
				},
				{
					"command": "github.copilot.chat.review",
					"when": "github.copilot.chat.reviewSelection.enabled && !github.copilot.interactiveSession.disabled && resourceScheme != 'vscode-chat-code-block'",
					"group": "copilotAction@3"
				},
				{
					"command": "github.copilot.chat.generateDocs",
					"when": "!github.copilot.interactiveSession.disabled && !editorReadonly",
					"group": "copilotAction@4"
				},
				{
					"command": "github.copilot.chat.generateTests",
					"when": "!github.copilot.interactiveSession.disabled && !editorReadonly",
					"group": "copilotAction@5"
				}
			],
			"terminal/context/chat": [
				{
					"command": "github.copilot.terminal.explainTerminalSelectionContextMenu",
					"group": "copilotAction@1"
				},
				{
					"command": "github.copilot.terminal.attachTerminalSelection",
					"group": "zEditContext@1"
				}
			],
			"testing/item/result": [
				{
					"command": "github.copilot.tests.fixTestFailure.fromInline",
					"when": "testResultState == failed && !testResultOutdated",
					"group": "inline@2"
				}
			],
			"testing/item/context": [
				{
					"command": "github.copilot.tests.fixTestFailure.fromInline",
					"when": "testResultState == failed && !testResultOutdated",
					"group": "inline@2"
				}
			],
			"commandPalette": [
				{
					"command": "github.copilot.interactiveSession.feedback",
					"when": "github.copilot-chat.activated && !github.copilot.interactiveSession.disabled"
				},
				{
					"command": "github.copilot.debug.workbenchState",
					"when": "true"
				},
				{
					"command": "github.copilot.chat.rerunWithCopilotDebug",
					"when": "false"
				},
				{
					"command": "github.copilot.chat.startCopilotDebugCommand",
					"when": "false"
				},
				{
					"command": "github.copilot.terminal.explainTerminalSelectionContextMenu",
					"when": "false"
				},
				{
					"command": "github.copilot.git.generateCommitMessage",
					"when": "false"
				},
				{
					"command": "github.copilot.chat.explain",
					"when": "false"
				},
				{
					"command": "github.copilot.chat.review",
					"when": "!github.copilot.interactiveSession.disabled"
				},
				{
					"command": "github.copilot.chat.review.apply",
					"when": "false"
				},
				{
					"command": "github.copilot.chat.review.applyAndNext",
					"when": "false"
				},
				{
					"command": "github.copilot.chat.review.discard",
					"when": "false"
				},
				{
					"command": "github.copilot.chat.review.discardAndNext",
					"when": "false"
				},
				{
					"command": "github.copilot.chat.review.discardAll",
					"when": "false"
				},
				{
					"command": "github.copilot.chat.review.stagedChanges",
					"when": "false"
				},
				{
					"command": "github.copilot.chat.review.unstagedChanges",
					"when": "false"
				},
				{
					"command": "github.copilot.chat.review.changes",
					"when": "false"
				},
				{
					"command": "github.copilot.chat.review.changes.cancel",
					"when": "false"
				},
				{
					"command": "github.copilot.chat.review.previous",
					"when": "false"
				},
				{
					"command": "github.copilot.chat.review.next",
					"when": "false"
				},
				{
					"command": "github.copilot.chat.review.continueInInlineChat",
					"when": "false"
				},
				{
					"command": "github.copilot.chat.review.continueInChat",
					"when": "false"
				},
				{
					"command": "github.copilot.chat.review.markHelpful",
					"when": "false"
				},
				{
					"command": "github.copilot.chat.review.markUnhelpful",
					"when": "false"
				},
				{
					"command": "github.copilot.devcontainer.generateDevContainerConfig",
					"when": "false"
				},
				{
					"command": "github.copilot.tests.fixTestFailure",
					"when": "false"
				},
				{
					"command": "github.copilot.tests.fixTestFailure.fromInline",
					"when": "false"
				},
				{
					"command": "github.copilot.search.markHelpful",
					"when": "false"
				},
				{
					"command": "github.copilot.search.markUnhelpful",
					"when": "false"
				},
				{
					"command": "github.copilot.search.feedback",
					"when": "false"
				},
				{
					"command": "github.copilot.chat.debug.showElements",
					"when": "false"
				},
				{
					"command": "github.copilot.chat.debug.hideElements",
					"when": "false"
				},
				{
					"command": "github.copilot.chat.debug.showTools",
					"when": "false"
				},
				{
					"command": "github.copilot.chat.debug.hideTools",
					"when": "false"
				},
				{
					"command": "github.copilot.chat.debug.exportLogItem",
					"when": "false"
				},
				{
					"command": "github.copilot.chat.debug.exportPromptArchive",
					"when": "false"
				},
				{
					"command": "github.copilot.chat.mcp.setup.check",
					"when": "false"
				},
				{
					"command": "github.copilot.chat.mcp.setup.validatePackage",
					"when": "false"
				},
				{
					"command": "github.copilot.chat.mcp.setup.flow",
					"when": "false"
				}
			],
			"view/title": [
				{
					"submenu": "github.copilot.chat.debug.filter",
					"when": "view == copilot-chat",
					"group": "navigation"
				}
			],
			"view/item/context": [
				{
					"command": "github.copilot.chat.debug.exportLogItem",
					"when": "view == copilot-chat && (viewItem == toolcall || viewItem == request)",
					"group": "export@1"
				},
				{
					"command": "github.copilot.chat.debug.exportPromptArchive",
					"when": "view == copilot-chat && viewItem == chatprompt",
					"group": "export@2"
				}
			],
			"searchPanel/aiResults/commands": [
				{
					"command": "github.copilot.search.markHelpful",
					"group": "inline@0",
					"when": "aiResultsTitle && aiResultsRequested"
				},
				{
					"command": "github.copilot.search.markUnhelpful",
					"group": "inline@1",
					"when": "aiResultsTitle && aiResultsRequested"
				},
				{
					"command": "github.copilot.search.feedback",
					"group": "inline@2",
					"when": "aiResultsTitle && aiResultsRequested && github.copilot.debugReportFeedback"
				}
			],
			"comments/comment/title": [
				{
					"command": "github.copilot.chat.review.markHelpful",
					"group": "inline@0",
					"when": "commentController == github-copilot-review"
				},
				{
					"command": "github.copilot.chat.review.markUnhelpful",
					"group": "inline@1",
					"when": "commentController == github-copilot-review"
				}
			],
			"commentsView/commentThread/context": [
				{
					"command": "github.copilot.chat.review.apply",
					"group": "context@1",
					"when": "commentController == github-copilot-review"
				},
				{
					"command": "github.copilot.chat.review.discard",
					"group": "context@2",
					"when": "commentController == github-copilot-review"
				},
				{
					"command": "github.copilot.chat.review.discardAll",
					"group": "context@3",
					"when": "commentController == github-copilot-review"
				}
			],
			"comments/commentThread/additionalActions": [
				{
					"submenu": "copilot/reviewComment/additionalActions/applyAndNext",
					"group": "inline@1",
					"when": "commentController == github-copilot-review && github.copilot.chat.review.numberOfComments > 1"
				},
				{
					"command": "github.copilot.chat.review.apply",
					"group": "inline@1",
					"when": "commentController == github-copilot-review && github.copilot.chat.review.numberOfComments == 1"
				},
				{
					"submenu": "copilot/reviewComment/additionalActions/discardAndNext",
					"group": "inline@2",
					"when": "commentController == github-copilot-review && github.copilot.chat.review.numberOfComments > 1"
				},
				{
					"submenu": "copilot/reviewComment/additionalActions/discard",
					"group": "inline@2",
					"when": "commentController == github-copilot-review && github.copilot.chat.review.numberOfComments == 1"
				}
			],
			"copilot/reviewComment/additionalActions/applyAndNext": [
				{
					"command": "github.copilot.chat.review.applyAndNext",
					"group": "inline@1",
					"when": "commentController == github-copilot-review"
				},
				{
					"command": "github.copilot.chat.review.apply",
					"group": "inline@2",
					"when": "commentController == github-copilot-review"
				}
			],
			"copilot/reviewComment/additionalActions/discardAndNext": [
				{
					"command": "github.copilot.chat.review.discardAndNext",
					"group": "inline@1",
					"when": "commentController == github-copilot-review"
				},
				{
					"command": "github.copilot.chat.review.discard",
					"group": "inline@2",
					"when": "commentController == github-copilot-review"
				},
				{
					"command": "github.copilot.chat.review.continueInInlineChat",
					"group": "inline@3",
					"when": "commentController == github-copilot-review"
				}
			],
			"copilot/reviewComment/additionalActions/discard": [
				{
					"command": "github.copilot.chat.review.discard",
					"group": "inline@2",
					"when": "commentController == github-copilot-review"
				},
				{
					"command": "github.copilot.chat.review.continueInInlineChat",
					"group": "inline@3",
					"when": "commentController == github-copilot-review"
				}
			],
			"comments/commentThread/title": [
				{
					"command": "github.copilot.chat.review.previous",
					"group": "inline@1",
					"when": "commentController == github-copilot-review"
				},
				{
					"command": "github.copilot.chat.review.next",
					"group": "inline@2",
					"when": "commentController == github-copilot-review"
				},
				{
					"command": "github.copilot.chat.review.continueInChat",
					"group": "inline@3",
					"when": "commentController == github-copilot-review"
				},
				{
					"command": "github.copilot.chat.review.discardAll",
					"group": "inline@4",
					"when": "commentController == github-copilot-review"
				}
			],
			"scm/title": [
				{
					"command": "github.copilot.chat.review.changes",
					"group": "navigation",
					"when": "github.copilot.chat.reviewDiff.enabled && !github.copilot.chat.review.sourceControlProgress && scmProvider == git && scmProviderRootUri in github.copilot.chat.reviewDiff.enabledRootUris"
				},
				{
					"command": "github.copilot.chat.review.changes.cancel",
					"group": "navigation",
					"when": "github.copilot.chat.reviewDiff.enabled && github.copilot.chat.review.sourceControlProgress && scmProvider == git && scmProviderRootUri in github.copilot.chat.reviewDiff.enabledRootUris"
				}
			],
			"scm/inputBox": [
				{
					"command": "github.copilot.git.generateCommitMessage",
					"when": "scmProvider == git"
				}
			],
			"testing/message/context": [
				{
					"command": "github.copilot.tests.fixTestFailure",
					"when": "testing.testItemHasUri",
					"group": "inline@1"
				}
			],
			"debug/createConfiguration": [
				{
					"command": "github.copilot.debug.generateConfiguration",
					"group": "z_commands",
					"when": "config.github.copilot.chat.startDebugging.enabled"
				}
			],
			"issue/reporter": [
				{
					"command": "github.copilot.report"
				}
			],
			"github.copilot.chat.debug.filter": [
				{
					"command": "github.copilot.chat.debug.showElements",
					"when": "github.copilot.chat.debug.elementsHidden",
					"group": "commands@0"
				},
				{
					"command": "github.copilot.chat.debug.hideElements",
					"when": "!github.copilot.chat.debug.elementsHidden",
					"group": "commands@0"
				},
				{
					"command": "github.copilot.chat.debug.showTools",
					"when": "github.copilot.chat.debug.toolsHidden",
					"group": "commands@1"
				},
				{
					"command": "github.copilot.chat.debug.hideTools",
					"when": "!github.copilot.chat.debug.toolsHidden",
					"group": "commands@1"
				}
			],
			"notebook/toolbar": [
				{
					"command": "github.copilot.chat.notebook.enableFollowCellExecution",
					"when": "config.github.copilot.chat.notebook.followCellExecution.enabled && !github.copilot.notebookFollowInSessionEnabled && github.copilot.notebookAgentModeUsage && config.notebook.globalToolbar",
					"group": "navigation/execute@15"
				},
				{
					"command": "github.copilot.chat.notebook.disableFollowCellExecution",
					"when": "config.github.copilot.chat.notebook.followCellExecution.enabled && github.copilot.notebookFollowInSessionEnabled && github.copilot.notebookAgentModeUsage && config.notebook.globalToolbar",
					"group": "navigation/execute@15"
				}
			]
		},
		"icons": {
			"copilot-logo": {
				"description": "%github.copilot.icon%",
				"default": {
					"fontPath": "assets/copilot.woff",
					"fontCharacter": "\\0041"
				}
			},
			"copilot-warning": {
				"description": "%github.copilot.icon%",
				"default": {
					"fontPath": "assets/copilot.woff",
					"fontCharacter": "\\0042"
				}
			},
			"copilot-notconnected": {
				"description": "%github.copilot.icon%",
				"default": {
					"fontPath": "assets/copilot.woff",
					"fontCharacter": "\\0043"
				}
			}
		},
		"iconFonts": [
			{
				"id": "copilot-font",
				"src": [
					{
						"path": "assets/copilot.woff",
						"format": "woff"
					}
				]
			}
		],
		"terminalQuickFixes": [
			{
				"id": "copilot-chat.fixWithCopilot",
				"commandLineMatcher": ".+",
				"commandExitResult": "error",
				"outputMatcher": {
					"anchor": "bottom",
					"length": 1,
					"lineMatcher": ".+",
					"offset": 0
				},
				"kind": "explain"
			},
			{
				"id": "copilot-chat.generateCommitMessage",
				"commandLineMatcher": "git add .+",
				"commandExitResult": "success",
				"kind": "explain",
				"outputMatcher": {
					"anchor": "bottom",
					"length": 1,
					"lineMatcher": ".+",
					"offset": 0
				}
			},
			{
				"id": "copilot-chat.terminalToDebugging",
				"commandLineMatcher": ".+",
				"kind": "explain",
				"commandExitResult": "error",
				"outputMatcher": {
					"anchor": "bottom",
					"length": 1,
					"lineMatcher": "",
					"offset": 0
				}
			},
			{
				"id": "copilot-chat.terminalToDebuggingSuccess",
				"commandLineMatcher": ".+",
				"kind": "explain",
				"commandExitResult": "success",
				"outputMatcher": {
					"anchor": "bottom",
					"length": 1,
					"lineMatcher": "",
					"offset": 0
				}
			}
		],
		"languages": [
			{
				"id": "ignore",
				"filenamePatterns": [
					".copilotignore"
				],
				"aliases": []
			},
			{
				"id": "markdown",
				"extensions": [
					".copilotmd"
				]
			}
		],
		"views": {
			"copilot-chat": [
				{
					"id": "copilot-chat",
					"name": "Copilot Chat Debug",
					"icon": "assets/debug-icon.svg",
					"when": "github.copilot.chat.showLogView"
				}
			]
		},
		"viewsContainers": {
			"activitybar": [
				{
					"id": "copilot-chat",
					"title": "Copilot Chat Debug",
					"icon": "assets/debug-icon.svg"
				}
			]
		},
		"configurationDefaults": {
			"workbench.editorAssociations": {
				"*.copilotmd": "vscode.markdown.preview.editor"
			}
		},
		"keybindings": [
			{
				"command": "github.copilot.chat.rerunWithCopilotDebug",
				"key": "ctrl+alt+.",
				"mac": "cmd+alt+.",
				"when": "github.copilot-chat.activated && terminalShellIntegrationEnabled && terminalFocus && !terminalAltBufferActive"
			}
		],
		"walkthroughs": [
			{
				"id": "copilotWelcome",
				"title": "%github.copilot.walkthrough.title%",
				"description": "%github.copilot.walkthrough.description%",
				"when": "!isWeb",
				"steps": [
					{
						"id": "copilot.setup.signIn",
						"title": "%github.copilot.walkthrough.setup.signIn.title%",
						"description": "%github.copilot.walkthrough.setup.signIn.description%",
						"when": "chatEntitlementSignedOut && !view.workbench.panel.chat.view.copilot.visible && !github.copilot-chat.activated && !github.copilot.offline && !github.copilot.interactiveSession.individual.disabled && !github.copilot.interactiveSession.individual.expired && !github.copilot.interactiveSession.enterprise.disabled && !github.copilot.interactiveSession.contactSupport",
						"media": {
							"video": {
								"dark": "https://vscodewalkthroughs.z1.web.core.windows.net/v0.26/workspace.mp4",
								"light": "https://vscodewalkthroughs.z1.web.core.windows.net/v0.26/workspace-light.mp4",
								"hc": "https://vscodewalkthroughs.z1.web.core.windows.net/v0.26/workspace-hc.mp4",
								"hcLight": "https://vscodewalkthroughs.z1.web.core.windows.net/v0.26/workspace-hclight.mp4"
							},
							"altText": "%github.copilot.walkthrough.panelChat.media.altText%"
						}
					},
					{
						"id": "copilot.setup.signInNoAction",
						"title": "%github.copilot.walkthrough.setup.signIn.title%",
						"description": "%github.copilot.walkthrough.setup.noAction.description%",
						"when": "chatEntitlementSignedOut && view.workbench.panel.chat.view.copilot.visible && !github.copilot-chat.activated && !github.copilot.offline && !github.copilot.interactiveSession.individual.disabled && !github.copilot.interactiveSession.individual.expired && !github.copilot.interactiveSession.enterprise.disabled && !github.copilot.interactiveSession.contactSupport",
						"media": {
							"video": {
								"dark": "https://vscodewalkthroughs.z1.web.core.windows.net/v0.26/workspace.mp4",
								"light": "https://vscodewalkthroughs.z1.web.core.windows.net/v0.26/workspace-light.mp4",
								"hc": "https://vscodewalkthroughs.z1.web.core.windows.net/v0.26/workspace-hc.mp4",
								"hcLight": "https://vscodewalkthroughs.z1.web.core.windows.net/v0.26/workspace-hclight.mp4"
							},
							"altText": "%github.copilot.walkthrough.panelChat.media.altText%"
						}
					},
					{
						"id": "copilot.setup.signUp",
						"title": "%github.copilot.walkthrough.setup.signUp.title%",
						"description": "%github.copilot.walkthrough.setup.signUp.description%",
						"when": "chatPlanCanSignUp && !view.workbench.panel.chat.view.copilot.visible && !github.copilot-chat.activated && !github.copilot.offline && (github.copilot.interactiveSession.individual.disabled || github.copilot.interactiveSession.individual.expired) && !github.copilot.interactiveSession.enterprise.disabled && !github.copilot.interactiveSession.contactSupport",
						"media": {
							"video": {
								"dark": "https://vscodewalkthroughs.z1.web.core.windows.net/v0.26/workspace.mp4",
								"light": "https://vscodewalkthroughs.z1.web.core.windows.net/v0.26/workspace-light.mp4",
								"hc": "https://vscodewalkthroughs.z1.web.core.windows.net/v0.26/workspace-hc.mp4",
								"hcLight": "https://vscodewalkthroughs.z1.web.core.windows.net/v0.26/workspace-hclight.mp4"
							},
							"altText": "%github.copilot.walkthrough.panelChat.media.altText%"
						}
					},
					{
						"id": "copilot.setup.signUpNoAction",
						"title": "%github.copilot.walkthrough.setup.signUp.title%",
						"description": "%github.copilot.walkthrough.setup.noAction.description%",
						"when": "chatPlanCanSignUp && view.workbench.panel.chat.view.copilot.visible && !github.copilot-chat.activated && !github.copilot.offline && (github.copilot.interactiveSession.individual.disabled || github.copilot.interactiveSession.individual.expired) && !github.copilot.interactiveSession.enterprise.disabled && !github.copilot.interactiveSession.contactSupport",
						"media": {
							"video": {
								"dark": "https://vscodewalkthroughs.z1.web.core.windows.net/v0.26/workspace.mp4",
								"light": "https://vscodewalkthroughs.z1.web.core.windows.net/v0.26/workspace-light.mp4",
								"hc": "https://vscodewalkthroughs.z1.web.core.windows.net/v0.26/workspace-hc.mp4",
								"hcLight": "https://vscodewalkthroughs.z1.web.core.windows.net/v0.26/workspace-hclight.mp4"
							},
							"altText": "%github.copilot.walkthrough.panelChat.media.altText%"
						}
					},
					{
						"id": "copilot.panelChat",
						"title": "%github.copilot.walkthrough.panelChat.title%",
						"description": "%github.copilot.walkthrough.panelChat.description%",
						"when": "!chatEntitlementSignedOut || chatIsEnabled ",
						"media": {
							"video": {
								"dark": "https://vscodewalkthroughs.z1.web.core.windows.net/v0.26/workspace.mp4",
								"light": "https://vscodewalkthroughs.z1.web.core.windows.net/v0.26/workspace-light.mp4",
								"hc": "https://vscodewalkthroughs.z1.web.core.windows.net/v0.26/workspace-hc.mp4",
								"hcLight": "https://vscodewalkthroughs.z1.web.core.windows.net/v0.26/workspace-hclight.mp4"
							},
							"altText": "%github.copilot.walkthrough.panelChat.media.altText%"
						}
					},
					{
						"id": "copilot.edits",
						"title": "%github.copilot.walkthrough.edits.title%",
						"description": "%github.copilot.walkthrough.edits.description%",
						"when": "!chatEntitlementSignedOut || chatIsEnabled ",
						"media": {
							"video": {
								"dark": "https://vscodewalkthroughs.z1.web.core.windows.net/v0.26/edits.mp4",
								"light": "https://vscodewalkthroughs.z1.web.core.windows.net/v0.26/edits-light.mp4",
								"hc": "https://vscodewalkthroughs.z1.web.core.windows.net/v0.26/edits-hc.mp4",
								"hcLight": "https://vscodewalkthroughs.z1.web.core.windows.net/v0.26/edits-hclight.mp4"
							},
							"altText": "%github.copilot.walkthrough.edits.media.altText%"
						}
					},
					{
						"id": "copilot.firstSuggest",
						"title": "%github.copilot.walkthrough.firstSuggest.title%",
						"description": "%github.copilot.walkthrough.firstSuggest.description%",
						"when": "!chatEntitlementSignedOut || chatIsEnabled ",
						"media": {
							"video": {
								"dark": "https://vscodewalkthroughs.z1.web.core.windows.net/v0.26/ghost-text.mp4",
								"light": "https://vscodewalkthroughs.z1.web.core.windows.net/v0.26/ghost-text-light.mp4",
								"hc": "https://vscodewalkthroughs.z1.web.core.windows.net/v0.26/ghost-text-hc.mp4",
								"hcLight": "https://vscodewalkthroughs.z1.web.core.windows.net/v0.26/ghost-text-hclight.mp4"
							},
							"altText": "%github.copilot.walkthrough.firstSuggest.media.altText%"
						}
					},
					{
						"id": "copilot.inlineChatNotMac",
						"title": "%github.copilot.walkthrough.inlineChatNotMac.title%",
						"description": "%github.copilot.walkthrough.inlineChatNotMac.description%",
						"when": "!isMac && (!chatEntitlementSignedOut || chatIsEnabled )",
						"media": {
							"video": {
								"dark": "https://vscodewalkthroughs.z1.web.core.windows.net/v0.26/inline.mp4",
								"light": "https://vscodewalkthroughs.z1.web.core.windows.net/v0.26/inline-light.mp4",
								"hc": "https://vscodewalkthroughs.z1.web.core.windows.net/v0.26/inline-hc.mp4",
								"hcLight": "https://vscodewalkthroughs.z1.web.core.windows.net/v0.26/inline-hclight.mp4"
							},
							"altText": "%github.copilot.walkthrough.inlineChatNotMac.media.altText%"
						}
					},
					{
						"id": "copilot.inlineChatMac",
						"title": "%github.copilot.walkthrough.inlineChatMac.title%",
						"description": "%github.copilot.walkthrough.inlineChatMac.description%",
						"when": "isMac && (!chatEntitlementSignedOut || chatIsEnabled )",
						"media": {
							"video": {
								"dark": "https://vscodewalkthroughs.z1.web.core.windows.net/v0.26/inline.mp4",
								"light": "https://vscodewalkthroughs.z1.web.core.windows.net/v0.26/inline-light.mp4",
								"hc": "https://vscodewalkthroughs.z1.web.core.windows.net/v0.26/inline-hc.mp4",
								"hcLight": "https://vscodewalkthroughs.z1.web.core.windows.net/v0.26/inline-hclight.mp4"
							},
							"altText": "%github.copilot.walkthrough.inlineChatMac.media.altText%"
						}
					},
					{
						"id": "copilot.sparkle",
						"title": "%github.copilot.walkthrough.sparkle.title%",
						"description": "%github.copilot.walkthrough.sparkle.description%",
						"when": "!chatEntitlementSignedOut || chatIsEnabled",
						"media": {
							"video": {
								"dark": "https://vscodewalkthroughs.z1.web.core.windows.net/v0.26/git-commit.mp4",
								"light": "https://vscodewalkthroughs.z1.web.core.windows.net/v0.26/git-commit-light.mp4",
								"hc": "https://vscodewalkthroughs.z1.web.core.windows.net/v0.26/git-commit-hc.mp4",
								"hcLight": "https://vscodewalkthroughs.z1.web.core.windows.net/v0.26/git-commit-hclight.mp4"
							},
							"altText": "%github.copilot.walkthrough.sparkle.media.altText%"
						}
					}
				]
			}
		],
		"jsonValidation": [
			{
				"fileMatch": "settings.json",
				"url": "ccsettings://root/schema.json"
			}
		],
		"typescriptServerPlugins": [
			{
				"name": "@vscode/copilot-typescript-server-plugin",
				"enableForWorkspaceTypeScriptVersions": true
			}
		]
	},
	"extensionPack": [
		"GitHub.copilot"
	],
	"prettier": {
		"useTabs": true,
		"tabWidth": 4,
		"singleQuote": true
	},
	"scripts": {
		"postinstall": "tsx ./script/postinstall.ts",
		"prepare": "tsx ./script/prepare.ts",
		"husky:install": "husky install",
		"vscode-dts:dev": "node node_modules/@vscode/dts/index.js dev && mv vscode.proposed.*.ts src/extension",
		"vscode-dts:main": "node node_modules/@vscode/dts/index.js main && mv vscode.d.ts src/extension",
		"build": "tsx .esbuild.ts",
		"compile": "tsx .esbuild.ts --dev",
		"watch": "npm-run-all -p watch:*",
		"watch:esbuild": "tsx .esbuild.ts --watch --dev",
		"watch:tsc-extension": "tsc --noEmit --watch --project tsconfig.json",
		"watch:tsc-extension-web": "tsc --noEmit --watch --project tsconfig.worker.json",
		"watch:tsc-simulation-workbench": "tsc --noEmit --watch --project test/simulation/workbench/tsconfig.json",
		"typecheck": "tsc --noEmit --project tsconfig.json && tsc --noEmit --project test/simulation/workbench/tsconfig.json && tsc --noEmit --project tsconfig.worker.json",
		"lint": "eslint . --max-warnings=0 --ext ts --ext tsx",
		"lint-staged": "eslint --max-warnings=0 --ext ts --ext tsx",
		"tsfmt": "npx tsfmt -r --verify",
		"test": "npm-run-all test:*",
		"test:extension": "vscode-test",
		"test:sanity": "vscode-test --sanity",
		"test:unit": "vitest --run --pool=forks",
		"vitest": "vitest",
		"bench": "vitest bench",
		"get_env": "tsx script/setup/getEnv.mts",
		"get_token": "tsx script/setup/getToken.mts",
		"prettier": "prettier --list-different --write --cache .",
		"simulate": "node dist/simulationMain.js",
		"simulate-require-cache": "node dist/simulationMain.js --require-cache",
		"simulate-ci": "node dist/simulationMain.js --ci --require-cache",
		"simulate-update-baseline": "node dist/simulationMain.js --update-baseline",
		"simulate-gc": "node dist/simulationMain.js --require-cache --gc",
		"setup": "npm run get_env && npm run get_token",
		"setup:dotnet": "run-script-os",
		"setup:dotnet:darwin:linux": "curl -O https://raw.githubusercontent.com/dotnet/install-scripts/main/src/dotnet-install.sh && chmod u+x dotnet-install.sh && ./dotnet-install.sh --version latest --quality GA --channel STS && rm dotnet-install.sh",
		"setup:dotnet:win32": "Invoke-WebRequest -Uri https://raw.githubusercontent.com/dotnet/install-scripts/main/src/dotnet-install.ps1 && chmod u+x dotnet-install.ps1 && ./dotnet-install.ps1 --version latest --quality GA --channel STS && rm dotnet-install.ps1",
		"create_venv": "tsx script/setup/createVenv.mts",
		"package": "vsce package",
		"web": "vscode-test-web --headless --extensionDevelopmentPath=. ."
	},
	"devDependencies": {
		"@azure/identity": "4.9.1",
		"@azure/keyvault-secrets": "^4.10.0",
		"@azure/msal-node": "^3.6.1",
		"@c4312/scip": "^0.1.0",
		"@fluentui/react-components": "^9.66.3",
		"@fluentui/react-icons": "^2.0.304",
		"@hediet/node-reload": "^0.8.0",
		"@keyv/sqlite": "^4.0.5",
		"@nteract/messaging": "^7.0.20",
		"@parcel/watcher": "^2.5.1",
		"@stylistic/eslint-plugin": "^3.0.1",
		"@types/eslint": "8.44.8",
		"@types/google-protobuf": "^3.15.12",
		"@types/markdown-it": "^14.0.0",
		"@types/minimist": "^1.2.5",
		"@types/mocha": "^10.0.10",
		"@types/node": "^22.15.33",
		"@types/picomatch": "^4.0.0",
		"@types/react": "17.0.44",
		"@types/react-dom": "^18.2.17",
		"@types/sinon": "^17.0.4",
		"@types/source-map-support": "^0.5.10",
		"@types/tar": "^6.1.13",
		"@types/vinyl": "^2.0.12",
		"@types/vscode": "^1.96.0",
		"@typescript-eslint/eslint-plugin": "^8.35.0",
		"@typescript-eslint/parser": "^8.32.0",
		"@typescript-eslint/typescript-estree": "^8.26.1",
		"@vitest/coverage-v8": "^3.2.4",
		"@vitest/snapshot": "^1.5.0",
		"@vscode/dts": "^0.4.1",
		"@vscode/lsif-language-service": "^0.1.0-pre.4",
		"@vscode/test-cli": "^0.0.11",
		"@vscode/test-electron": "^2.5.2",
		"@vscode/test-web": "^0.0.70",
		"@vscode/vsce": "3.6.0",
		"@vscode/zeromq": "0.2.7",
		"csv-parse": "^5.6.0",
		"dotenv": "^16.5.0",
		"electron": "^37.0.0",
		"esbuild": "^0.25.5",
		"eslint": "^8.55.0",
		"eslint-import-resolver-typescript": "^4.4.4",
		"eslint-plugin-header": "^3.1.1",
		"eslint-plugin-import": "^2.32.0",
		"eslint-plugin-jsdoc": "^51.2.3",
		"eslint-plugin-local": "^1.0.0",
		"eslint-plugin-no-only-tests": "^3.3.0",
		"fastq": "^1.19.1",
		"glob": "^11.0.3",
		"husky": "^9.1.7",
		"keyv": "^5.3.2",
		"lint-staged": "15.2.9",
		"minimist": "^1.2.8",
		"mobx": "^6.13.7",
		"mobx-react-lite": "^4.1.0",
		"mocha": "^11.7.1",
		"monaco-editor": "0.44.0",
		"npm-run-all": "^4.1.5",
		"open": "^10.1.2",
		"outdent": "^0.8.0",
		"picomatch": "^4.0.2",
		"playwright": "^1.53.1",
		"prettier": "^3.6.1",
		"react": "^17.0.2",
		"react-dom": "17.0.2",
		"run-script-os": "^1.1.6",
		"sinon": "^21.0.0",
		"source-map-support": "^0.5.21",
		"tar": "^7.4.3",
		"ts-dedent": "^2.2.0",
		"tsx": "^4.20.3",
		"typescript": "^5.8.3",
		"typescript-formatter": "github:jrieken/typescript-formatter#497efb26bc40b5fa59a350e6eab17bce650a7e4b",
		"vite-plugin-top-level-await": "^1.5.0",
		"vite-plugin-wasm": "^3.4.1",
		"vitest": "^3.0.5",
		"yaml": "^2.8.0",
		"zeromq": "github:rebornix/zeromq.js#a19e8e373b3abc677f91b936d3f00d49b1b61792"
	},
	"dependencies": {
		"@anthropic-ai/sdk": "^0.55.0",
		"@humanwhocodes/gitignore-to-minimatch": "1.0.2",
		"@microsoft/tiktokenizer": "^1.0.10",
		"@roamhq/mac-ca": "^1.0.7",
		"@vscode/copilot-api": "^0.1.1",
		"@vscode/extension-telemetry": "^1.0.0",
		"@vscode/l10n": "^0.0.18",
		"@vscode/prompt-tsx": "^0.4.0-alpha.5",
		"@vscode/tree-sitter-wasm": "^0.0.5",
		"@xterm/headless": "^5.5.0",
		"ajv": "^8.17.1",
		"applicationinsights": "^2.9.7",
		"ignore": "^7.0.5",
		"isbinaryfile": "^5.0.4",
		"jsonc-parser": "^3.3.1",
		"lru-cache": "^11.1.0",
		"markdown-it": "^14.1.0",
		"minimatch": "^10.0.3",
		"undici": "^7.10.0",
		"vscode-languageserver-textdocument": "^1.0.12",
		"vscode-tas-client": "^0.1.84",
		"web-tree-sitter": "^0.23.0"
	},
	"overrides": {
		"@aminya/node-gyp-build": "npm:node-gyp-build@4.8.1",
		"string_decoder": "npm:string_decoder@1.2.0",
		"node-gyp": "npm:node-gyp@10.3.1"
	}
}<|MERGE_RESOLUTION|>--- conflicted
+++ resolved
@@ -2793,7 +2793,6 @@
 						"type": "object",
 						"default": {
 							"echo": true,
-<<<<<<< HEAD
 							"cd": true,
 							"ls": true,
 							"cat": true,
@@ -2803,17 +2802,6 @@
 							"Get-ChildItem": true,
 							"Get-Content": true,
 							"Get-Location": true
-=======
-							"Write-Host": true,
-							"ls": true,
-							"Get-ChildItem": true,
-							"cat": true,
-							"Get-Content": true,
-							"pwd": true,
-							"Get-Location": true,
-							"cd": true,
-							"Set-Location": true
->>>>>>> f044e960
 						},
 						"additionalProperties": {
 							"type": "boolean",
@@ -2832,21 +2820,13 @@
 							"rm": true,
 							"rmdir": true,
 							"del": true,
-<<<<<<< HEAD
-=======
-							"Remove-Item": true,
->>>>>>> f044e960
 							"kill": true,
 							"curl": true,
 							"wget": true,
 							"eval": true,
 							"chmod": true,
-<<<<<<< HEAD
 							"chown": true,
 							"Remove-Item": true
-=======
-							"chown": true
->>>>>>> f044e960
 						},
 						"additionalProperties": {
 							"type": "boolean",
