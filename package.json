--- conflicted
+++ resolved
@@ -4307,12 +4307,8 @@
 	"dependencies": {
 		"@anthropic-ai/claude-code": "^1.0.120",
 		"@anthropic-ai/sdk": "^0.63.0",
-<<<<<<< HEAD
 		"@github/copilot": "^0.0.342",
-=======
-		"@github/copilot": "^0.0.338",
 		"@google/genai": "^1.22.0",
->>>>>>> 2656f02c
 		"@humanwhocodes/gitignore-to-minimatch": "1.0.2",
 		"@microsoft/tiktokenizer": "^1.0.10",
 		"@vscode/copilot-api": "^0.1.10",
