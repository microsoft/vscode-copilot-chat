{
	"name": "copilot-chat",
	"displayName": "GitHub Copilot Chat",
	"description": "AI chat features powered by Copilot",
	"version": "0.33.0",
	"build": "1",
	"internalAIKey": "1058ec22-3c95-4951-8443-f26c1f325911",
	"completionsCore": "7519e22ce2a8df77db12353a61e41f0db4c4f506",
	"completionsCoreVersion": "1.378.1798",
	"internalLargeStorageAriaKey": "ec712b3202c5462fb6877acae7f1f9d7-c19ad55e-3e3c-4f99-984b-827f6d95bd9e-6917",
	"ariaKey": "0c6ae279ed8443289764825290e4f9e2-1a736e7c-1324-4338-be46-fc2a58ae4d14-7255",
	"buildType": "dev",
	"publisher": "GitHub",
	"homepage": "https://github.com/features/copilot?editor=vscode",
	"license": "SEE LICENSE IN LICENSE.txt",
	"repository": {
		"type": "git",
		"url": "https://github.com/microsoft/vscode-copilot-chat"
	},
	"bugs": {
		"url": "https://github.com/microsoft/vscode/issues"
	},
	"qna": "https://github.com/github-community/community/discussions/categories/copilot",
	"icon": "assets/copilot.png",
	"pricing": "Trial",
	"engines": {
		"vscode": "^1.106.0",
		"npm": ">=9.0.0",
		"node": ">=22.14.0"
	},
	"categories": [
		"AI",
		"Chat",
		"Programming Languages",
		"Machine Learning"
	],
	"keywords": [
		"ai",
		"openai",
		"codex",
		"pilot",
		"snippets",
		"documentation",
		"autocomplete",
		"intellisense",
		"refactor",
		"javascript",
		"python",
		"typescript",
		"php",
		"go",
		"golang",
		"ruby",
		"c++",
		"c#",
		"java",
		"kotlin",
		"co-pilot"
	],
	"badges": [
		{
			"url": "https://img.shields.io/badge/GitHub%20Copilot-Subscription%20Required-orange",
			"href": "https://github.com/github-copilot/signup?editor=vscode",
			"description": "%github.copilot.badge.signUp%"
		},
		{
			"url": "https://img.shields.io/github/stars/github/copilot-docs?style=social",
			"href": "https://github.com/github/copilot-docs",
			"description": "%github.copilot.badge.star%"
		},
		{
			"url": "https://img.shields.io/youtube/channel/views/UC7c3Kb6jYCRj4JOHHZTxKsQ?style=social",
			"href": "https://www.youtube.com/@GitHub/search?query=copilot",
			"description": "%github.copilot.badge.youtube%"
		},
		{
			"url": "https://img.shields.io/twitter/follow/github?style=social",
			"href": "https://twitter.com/github",
			"description": "%github.copilot.badge.twitter%"
		}
	],
	"activationEvents": [
		"onStartupFinished",
		"onLanguageModelChat:copilot",
		"onUri",
		"onFileSystem:ccreq",
		"onFileSystem:ccsettings"
	],
	"main": "./dist/extension",
	"l10n": "./l10n",
	"enabledApiProposals": [
		"extensionsAny",
		"newSymbolNamesProvider",
		"interactive",
		"codeActionAI",
		"activeComment",
		"commentReveal",
		"contribCommentThreadAdditionalMenu",
		"contribCommentsViewThreadMenus",
		"documentFiltersExclusive",
		"embeddings",
		"findTextInFiles",
		"findTextInFiles2",
		"findFiles2@2",
		"textSearchProvider",
		"terminalDataWriteEvent",
		"terminalExecuteCommandEvent",
		"terminalSelection",
		"terminalQuickFixProvider",
		"mappedEditsProvider",
		"aiRelatedInformation",
		"aiSettingsSearch",
		"chatParticipantAdditions",
		"chatEditing",
		"defaultChatParticipant@4",
		"contribSourceControlInputBoxMenu",
		"authLearnMore",
		"testObserver",
		"aiTextSearchProvider@2",
		"chatParticipantPrivate@10",
		"chatProvider@4",
		"contribDebugCreateConfiguration",
		"chatReferenceDiagnostic",
		"textSearchProvider2",
		"chatReferenceBinaryData",
		"languageModelSystem",
		"languageModelCapabilities",
		"inlineCompletionsAdditions",
		"languageModelDataPart@3",
		"chatStatusItem",
		"taskProblemMatcherStatus",
		"contribLanguageModelToolSets",
		"textDocumentChangeReason",
		"resolvers",
		"taskExecutionTerminal",
		"dataChannels",
		"languageModelThinkingPart",
		"chatSessionsProvider@2",
		"devDeviceId",
		"contribEditorContentMenu"
	],
	"contributes": {
		"languageModelTools": [
			{
				"name": "copilot_searchCodebase",
				"toolReferenceName": "codebase",
				"displayName": "%copilot.tools.searchCodebase.name%",
				"icon": "$(folder)",
				"userDescription": "%copilot.codebase.tool.description%",
				"modelDescription": "Run a natural language search for relevant code or documentation comments from the user's current workspace. Returns relevant code snippets from the user's current workspace if it is large, or the full contents of the workspace if it is small.",
				"tags": [
					"codesearch",
					"vscode_codesearch"
				],
				"inputSchema": {
					"type": "object",
					"properties": {
						"query": {
							"type": "string",
							"description": "The query to search the codebase for. Should contain all relevant context. Should ideally be text that might appear in the codebase, such as function names, variable names, or comments."
						}
					},
					"required": [
						"query"
					]
				}
			},
			{
				"name": "execute_prompt",
				"toolReferenceName": "executePrompt",
				"displayName": "Execute Prompt",
				"when": "config.github.copilot.chat.executePrompt.enabled",
				"canBeReferencedInPrompt": true,
				"modelDescription": "Launch a new agent to handle complex, multi-step tasks autonomously. This tool is good at researching complex questions, searching for code, and executing multi-step tasks. When you are searching for a keyword or file and are not confident that you will find the right match in the first few tries, use this agent to perform the search for you.\n\n- When the agent is done, it will return a single message back to you. The result returned by the agent is not visible to the user. To show the user the result, you should send a text message back to the user with a concise summary of the result.\n - Each agent invocation is stateless. You will not be able to send additional messages to the agent, nor will the agent be able to communicate with you outside of its final report. Therefore, your prompt should contain a highly detailed task description for the agent to perform autonomously and you should specify exactly what information the agent should return back to you in its final and only message to you.\n - The agent's outputs should generally be trusted\n - Clearly tell the agent whether you expect it to write code or just to do research (search, file reads, web fetches, etc.), since it is not aware of the user's intent",
				"tags": [],
				"inputSchema": {
					"type": "object",
					"properties": {
						"prompt": {
							"type": "string",
							"description": "A detailed description of the task for the agent to perform"
						},
						"description": {
							"type": "string",
							"description": "A short (3-5 word) description of the task"
						}
					},
					"required": [
						"prompt",
						"description"
					]
				}
			},
			{
				"name": "copilot_searchWorkspaceSymbols",
				"toolReferenceName": "symbols",
				"displayName": "%copilot.tools.searchWorkspaceSymbols.name%",
				"icon": "$(symbol)",
				"userDescription": "%copilot.workspaceSymbols.tool.description%",
				"modelDescription": "Search the user's workspace for code symbols using language services. Use this tool when the user is looking for a specific symbol in their workspace.",
				"tags": [
					"vscode_codesearch"
				],
				"inputSchema": {
					"type": "object",
					"properties": {
						"symbolName": {
							"type": "string",
							"description": "The symbol to search for, such as a function name, class name, or variable name."
						}
					},
					"required": [
						"symbolName"
					]
				}
			},
			{
				"name": "copilot_listCodeUsages",
				"toolReferenceName": "usages",
				"displayName": "%copilot.tools.listCodeUsages.name%",
				"icon": "$(references)",
				"canBeReferencedInPrompt": true,
				"userDescription": "%copilot.listCodeUsages.tool.description%",
				"modelDescription": "Request to list all usages (references, definitions, implementations etc) of a function, class, method, variable etc. Use this tool when \n1. Looking for a sample implementation of an interface or class\n2. Checking how a function is used throughout the codebase.\n3. Including and updating all usages when changing a function, method, or constructor",
				"tags": [
					"vscode_codesearch"
				],
				"inputSchema": {
					"type": "object",
					"properties": {
						"symbolName": {
							"type": "string",
							"description": "The name of the symbol, such as a function name, class name, method name, variable name, etc."
						},
						"filePaths": {
							"type": "array",
							"description": "One or more file paths which likely contain the definition of the symbol. For instance the file which declares a class or function. This is optional but will speed up the invocation of this tool and improve the quality of its output.",
							"items": {
								"type": "string"
							}
						}
					},
					"required": [
						"symbolName"
					]
				}
			},
			{
				"name": "copilot_getVSCodeAPI",
				"toolReferenceName": "vscodeAPI",
				"displayName": "%copilot.tools.getVSCodeAPI.name%",
				"icon": "$(references)",
				"userDescription": "%copilot.vscode.tool.description%",
				"modelDescription": "Get comprehensive VS Code API documentation and references for extension development. This tool provides authoritative documentation for VS Code's extensive API surface, including proposed APIs, contribution points, and best practices. Use this tool for understanding complex VS Code API interactions.\n\nWhen to use this tool:\n- User asks about specific VS Code APIs, interfaces, or extension capabilities\n- Need documentation for VS Code extension contribution points (commands, views, settings, etc.)\n- Questions about proposed APIs and their usage patterns\n- Understanding VS Code extension lifecycle, activation events, and packaging\n- Best practices for VS Code extension development architecture\n- API examples and code patterns for extension features\n- Troubleshooting extension-specific issues or API limitations\n\nWhen NOT to use this tool:\n- Creating simple standalone files or scripts unrelated to VS Code extensions\n- General programming questions not specific to VS Code extension development\n- Questions about using VS Code as an editor (user-facing features)\n- Non-extension related development tasks\n- File creation or editing that doesn't involve VS Code extension APIs\n\nCRITICAL usage guidelines:\n1. Always include specific API names, interfaces, or concepts in your query\n2. Mention the extension feature you're trying to implement\n3. Include context about proposed vs stable APIs when relevant\n4. Reference specific contribution points when asking about extension manifest\n5. Be specific about the VS Code version or API version when known\n\nScope: This tool is for EXTENSION DEVELOPMENT ONLY - building tools that extend VS Code itself, not for general file creation or non-extension programming tasks.",
				"inputSchema": {
					"type": "object",
					"properties": {
						"query": {
							"type": "string",
							"description": "The query to search vscode documentation for. Should contain all relevant context."
						}
					},
					"required": [
						"query"
					]
				},
				"tags": [],
				"canBeReferencedInPrompt": true
			},
			{
				"displayName": "%copilot.tools.think.name%",
				"name": "copilot_think",
				"tags": [],
				"canBeReferencedInPrompt": true,
				"toolReferenceName": "think",
				"when": "config.github.copilot.chat.agent.thinkingTool",
				"modelDescription": "Use this tool to think deeply about the user's request and organize your thoughts. This tool helps improve response quality by allowing the model to consider the request carefully, brainstorm solutions, and plan complex tasks. It's particularly useful for:\n\n1. Exploring repository issues and brainstorming bug fixes\n2. Analyzing test results and planning fixes\n3. Planning complex refactoring approaches\n4. Designing new features and architecture\n5. Organizing debugging hypotheses\n\nThe tool logs your thought process for transparency but doesn't execute any code or make changes.",
				"inputSchema": {
					"type": "object",
					"properties": {
						"thoughts": {
							"type": "string",
							"description": "Your thoughts about the current task or problem. This should be a clear, structured explanation of your reasoning, analysis, or planning process."
						}
					},
					"required": [
						"thoughts"
					]
				}
			},
			{
				"name": "copilot_findFiles",
				"toolReferenceName": "fileSearch",
				"displayName": "%copilot.tools.findFiles.name%",
				"modelDescription": "Search for files in the workspace by glob pattern. This only returns the paths of matching files. Use this tool when you know the exact filename pattern of the files you're searching for. Glob patterns match from the root of the workspace folder. Examples:\n- **/*.{js,ts} to match all js/ts files in the workspace.\n- src/** to match all files under the top-level src folder.\n- **/foo/**/*.js to match all js files under any foo folder in the workspace.",
				"tags": [
					"vscode_codesearch"
				],
				"inputSchema": {
					"type": "object",
					"properties": {
						"query": {
							"type": "string",
							"description": "Search for files with names or paths matching this glob pattern."
						},
						"maxResults": {
							"type": "number",
							"description": "The maximum number of results to return. Do not use this unless necessary, it can slow things down. By default, only some matches are returned. If you use this and don't see what you're looking for, you can try again with a more specific query or a larger maxResults."
						}
					},
					"required": [
						"query"
					]
				}
			},
			{
				"name": "copilot_findTextInFiles",
				"toolReferenceName": "textSearch",
				"displayName": "%copilot.tools.findTextInFiles.name%",
				"modelDescription": "Do a fast text search in the workspace. Use this tool when you want to search with an exact string or regex. If you are not sure what words will appear in the workspace, prefer using regex patterns with alternation (|) or character classes to search for multiple potential words at once instead of making separate searches. For example, use 'function|method|procedure' to look for all of those words at once. Use includePattern to search within files matching a specific pattern, or in a specific file, using a relative path. Use this tool when you want to see an overview of a particular file, instead of using read_file many times to look for code within a file.",
				"tags": [
					"vscode_codesearch"
				],
				"inputSchema": {
					"type": "object",
					"properties": {
						"query": {
							"type": "string",
							"description": "The pattern to search for in files in the workspace. Use regex with alternation (e.g., 'word1|word2|word3') or character classes to find multiple potential words in a single search. Be sure to set the isRegexp property properly to declare whether it's a regex or plain text pattern. Is case-insensitive."
						},
						"isRegexp": {
							"type": "boolean",
							"description": "Whether the pattern is a regex."
						},
						"includePattern": {
							"type": "string",
							"description": "Search files matching this glob pattern. Will be applied to the relative path of files within the workspace. To search recursively inside a folder, use a proper glob pattern like \"src/folder/**\". Do not use | in includePattern."
						},
						"maxResults": {
							"type": "number",
							"description": "The maximum number of results to return. Do not use this unless necessary, it can slow things down. By default, only some matches are returned. If you use this and don't see what you're looking for, you can try again with a more specific query or a larger maxResults."
						}
					},
					"required": [
						"query",
						"isRegexp"
					]
				}
			},
			{
				"name": "copilot_applyPatch",
				"displayName": "%copilot.tools.applyPatch.name%",
				"toolReferenceName": "applyPatch",
				"userDescription": "%copilot.tools.applyPatch.description%",
				"modelDescription": "Edit text files. Do not use this tool to edit Jupyter notebooks. `apply_patch` allows you to execute a diff/patch against a text file, but the format of the diff specification is unique to this task, so pay careful attention to these instructions. To use the `apply_patch` command, you should pass a message of the following structure as \"input\":\n\n*** Begin Patch\n[YOUR_PATCH]\n*** End Patch\n\nWhere [YOUR_PATCH] is the actual content of your patch, specified in the following V4A diff format.\n\n*** [ACTION] File: [/absolute/path/to/file] -> ACTION can be one of Add, Update, or Delete.\nAn example of a message that you might pass as \"input\" to this function, in order to apply a patch, is shown below.\n\n*** Begin Patch\n*** Update File: /Users/someone/pygorithm/searching/binary_search.py\n@@class BaseClass\n@@    def search():\n-        pass\n+        raise NotImplementedError()\n\n@@class Subclass\n@@    def search():\n-        pass\n+        raise NotImplementedError()\n\n*** End Patch\nDo not use line numbers in this diff format.",
				"inputSchema": {
					"type": "object",
					"properties": {
						"input": {
							"type": "string",
							"description": "The edit patch to apply."
						},
						"explanation": {
							"type": "string",
							"description": "A short description of what the tool call is aiming to achieve."
						}
					},
					"required": [
						"input",
						"explanation"
					]
				}
			},
			{
				"name": "copilot_readFile",
				"toolReferenceName": "readFile",
				"displayName": "%copilot.tools.readFile.name%",
				"modelDescription": "Read the contents of a file.\n\nYou must specify the line range you're interested in. Line numbers are 1-indexed. If the file contents returned are insufficient for your task, you may call this tool again to retrieve more content. Prefer reading larger ranges over doing many small reads.",
				"tags": [
					"vscode_codesearch"
				],
				"inputSchema": {
					"type": "object",
					"properties": {
						"filePath": {
							"description": "The absolute path of the file to read.",
							"type": "string"
						},
						"startLine": {
							"type": "number",
							"description": "The line number to start reading from, 1-based."
						},
						"endLine": {
							"type": "number",
							"description": "The inclusive line number to end reading at, 1-based."
						}
					},
					"required": [
						"filePath",
						"startLine",
						"endLine"
					]
				}
			},
			{
				"name": "copilot_listDirectory",
				"toolReferenceName": "listDirectory",
				"displayName": "%copilot.tools.listDirectory.name%",
				"modelDescription": "List the contents of a directory. Result will have the name of the child. If the name ends in /, it's a folder, otherwise a file",
				"tags": [
					"vscode_codesearch"
				],
				"inputSchema": {
					"type": "object",
					"properties": {
						"path": {
							"type": "string",
							"description": "The absolute path to the directory to list."
						}
					},
					"required": [
						"path"
					]
				}
			},
			{
				"name": "copilot_getErrors",
				"displayName": "%copilot.tools.getErrors.name%",
				"toolReferenceName": "problems",
				"canBeReferencedInPrompt": true,
				"icon": "$(error)",
				"userDescription": "%copilot.tools.errors.description%",
				"modelDescription": "Get any compile or lint errors in a specific file or across all files. If the user mentions errors or problems in a file, they may be referring to these. Use the tool to see the same errors that the user is seeing. If the user asks you to analyze all errors, or does not specify a file, use this tool to gather errors for all files. Also use this tool after editing a file to validate the change.",
				"tags": [],
				"inputSchema": {
					"type": "object",
					"properties": {
						"filePaths": {
							"description": "The absolute paths to the files to check for errors. Omit 'filePaths' when retrieving all errors.",
							"type": "array",
							"items": {
								"type": "string"
							}
						}
					}
				}
			},
			{
				"name": "copilot_readProjectStructure",
				"displayName": "%copilot.tools.readProjectStructure.name%",
				"modelDescription": "Get a file tree representation of the workspace.",
				"tags": []
			},
			{
				"name": "copilot_getChangedFiles",
				"displayName": "%copilot.tools.getChangedFiles.name%",
				"toolReferenceName": "changes",
				"icon": "$(diff)",
				"canBeReferencedInPrompt": true,
				"userDescription": "%copilot.tools.changes.description%",
				"modelDescription": "Get git diffs of current file changes in a git repository. Don't forget that you can use run_in_terminal to run git commands in a terminal as well.",
				"tags": [
					"vscode_codesearch"
				],
				"inputSchema": {
					"type": "object",
					"properties": {
						"repositoryPath": {
							"type": "string",
							"description": "The absolute path to the git repository to look for changes in. If not provided, the active git repository will be used."
						},
						"sourceControlState": {
							"type": "array",
							"items": {
								"type": "string",
								"enum": [
									"staged",
									"unstaged",
									"merge-conflicts"
								]
							},
							"description": "The kinds of git state to filter by. Allowed values are: 'staged', 'unstaged', and 'merge-conflicts'. If not provided, all states will be included."
						}
					}
				}
			},
			{
				"name": "copilot_testFailure",
				"toolReferenceName": "testFailure",
				"displayName": "%copilot.tools.testFailure.name%",
				"icon": "$(beaker)",
				"userDescription": "%copilot.testFailure.tool.description%",
				"modelDescription": "Includes test failure information in the prompt.",
				"inputSchema": {},
				"tags": [
					"vscode_editing_with_tests",
					"enable_other_tool_copilot_readFile",
					"enable_other_tool_copilot_listDirectory",
					"enable_other_tool_copilot_findFiles",
					"enable_other_tool_copilot_runTests"
				],
				"canBeReferencedInPrompt": true
			},
			{
				"name": "copilot_updateUserPreferences",
				"toolReferenceName": "updateUserPreferences",
				"displayName": "%copilot.tools.updateUserPreferences.name%",
				"modelDescription": "Update the user's preferences file with new information about the user and their coding preferences, based on the current chat history.",
				"canBeReferencedInPrompt": true,
				"tags": [],
				"inputSchema": {
					"type": "object",
					"properties": {
						"facts": {
							"type": "array",
							"items": {
								"type": "string"
							},
							"description": "An array of new user preferences to remember."
						}
					},
					"required": [
						"facts"
					]
				},
				"when": "config.github.copilot.chat.enableUserPreferences"
			},
			{
				"name": "copilot_createNewWorkspace",
				"displayName": "%github.copilot.tools.createNewWorkspace.name%",
				"toolReferenceName": "newWorkspace",
				"icon": "$(new-folder)",
				"userDescription": "%github.copilot.tools.createNewWorkspace.userDescription%",
				"when": "config.github.copilot.chat.newWorkspaceCreation.enabled",
				"modelDescription": "Get comprehensive setup steps to help the user create complete project structures in a VS Code workspace. This tool is designed for full project initialization and scaffolding, not for creating individual files.\n\nWhen to use this tool:\n- User wants to create a new complete project from scratch\n- Setting up entire project frameworks (TypeScript projects, React apps, Node.js servers, etc.)\n- Initializing Model Context Protocol (MCP) servers with full structure\n- Creating VS Code extensions with proper scaffolding\n- Setting up Next.js, Vite, or other framework-based projects\n- User asks for \"new project\", \"create a workspace\", \"set up a [framework] project\"\n- Need to establish complete development environment with dependencies, config files, and folder structure\n\nWhen NOT to use this tool:\n- Creating single files or small code snippets\n- Adding individual files to existing projects\n- Making modifications to existing codebases\n- User asks to \"create a file\" or \"add a component\"\n- Simple code examples or demonstrations\n- Debugging or fixing existing code\n\nThis tool provides complete project setup including:\n- Folder structure creation\n- Package.json and dependency management\n- Configuration files (tsconfig, eslint, etc.)\n- Initial boilerplate code\n- Development environment setup\n- Build and run instructions\n\nUse other file creation tools for individual files within existing projects.",
				"inputSchema": {
					"type": "object",
					"properties": {
						"query": {
							"type": "string",
							"description": "The query to use to generate the new workspace. This should be a clear and concise description of the workspace the user wants to create."
						}
					},
					"required": [
						"query"
					]
				},
				"tags": [
					"enable_other_tool_install_extension",
					"enable_other_tool_get_project_setup_info"
				]
			},
			{
				"name": "copilot_getProjectSetupInfo",
				"displayName": "%github.copilot.tools.getProjectSetupInfo.name%",
				"when": "config.github.copilot.chat.newWorkspaceCreation.enabled",
				"toolReferenceName": "getProjectSetupInfo",
				"modelDescription": "Do not call this tool without first calling the tool to create a workspace. This tool provides a project setup information for a Visual Studio Code workspace based on a project type and programming language.",
				"inputSchema": {
					"type": "object",
					"properties": {
						"projectType": {
							"type": "string",
							"description": "The type of project to create. Supported values are: 'python-script', 'python-project', 'mcp-server', 'model-context-protocol-server', 'vscode-extension', 'next-js', 'vite' and 'other'"
						}
					},
					"required": [
						"projectType"
					]
				},
				"tags": []
			},
			{
				"name": "copilot_installExtension",
				"displayName": "Install Extension in VS Code",
				"when": "config.github.copilot.chat.newWorkspaceCreation.enabled",
				"toolReferenceName": "installExtension",
				"modelDescription": "Install an extension in VS Code. Use this tool to install an extension in Visual Studio Code as part of a new workspace creation process only.",
				"inputSchema": {
					"type": "object",
					"properties": {
						"id": {
							"type": "string",
							"description": "The ID of the extension to install. This should be in the format <publisher>.<extension>."
						},
						"name": {
							"type": "string",
							"description": "The name of the extension to install. This should be a clear and concise description of the extension."
						}
					},
					"required": [
						"id",
						"name"
					]
				},
				"tags": []
			},
			{
				"name": "copilot_runVscodeCommand",
				"displayName": "Run VS Code Command",
				"when": "config.github.copilot.chat.newWorkspaceCreation.enabled",
				"toolReferenceName": "runVscodeCommand",
				"modelDescription": "Run a command in VS Code. Use this tool to run a command in Visual Studio Code as part of a new workspace creation process only.",
				"inputSchema": {
					"type": "object",
					"properties": {
						"commandId": {
							"type": "string",
							"description": "The ID of the command to execute. This should be in the format <command>."
						},
						"name": {
							"type": "string",
							"description": "The name of the command to execute. This should be a clear and concise description of the command."
						},
						"args": {
							"type": "array",
							"description": "The arguments to pass to the command. This should be an array of strings.",
							"items": {
								"type": "string"
							}
						}
					},
					"required": [
						"commandId",
						"name"
					]
				},
				"tags": []
			},
			{
				"name": "copilot_createNewJupyterNotebook",
				"displayName": "Create New Jupyter Notebook",
				"icon": "$(notebook)",
				"toolReferenceName": "newJupyterNotebook",
				"modelDescription": "Generates a new Jupyter Notebook (.ipynb) in VS Code. Jupyter Notebooks are interactive documents commonly used for data exploration, analysis, visualization, and combining code with narrative text. Prefer creating plain Python files or similar unless a user explicitly requests creating a new Jupyter Notebook or already has a Jupyter Notebook opened or exists in the workspace.",
				"userDescription": "%copilot.tools.newJupyterNotebook.description%",
				"inputSchema": {
					"type": "object",
					"properties": {
						"query": {
							"type": "string",
							"description": "The query to use to generate the jupyter notebook. This should be a clear and concise description of the notebook the user wants to create."
						}
					},
					"required": [
						"query"
					]
				},
				"tags": []
			},
			{
				"name": "copilot_insertEdit",
				"toolReferenceName": "insertEdit",
				"displayName": "%copilot.tools.insertEdit.name%",
				"modelDescription": "Insert new code into an existing file in the workspace. Use this tool once per file that needs to be modified, even if there are multiple changes for a file. Generate the \"explanation\" property first.\nThe system is very smart and can understand how to apply your edits to the files, you just need to provide minimal hints.\nAvoid repeating existing code, instead use comments to represent regions of unchanged code. Be as concise as possible. For example:\n// ...existing code...\n{ changed code }\n// ...existing code...\n{ changed code }\n// ...existing code...\n\nHere is an example of how you should use format an edit to an existing Person class:\nclass Person {\n\t// ...existing code...\n\tage: number;\n\t// ...existing code...\n\tgetAge() {\n\treturn this.age;\n\t}\n}",
				"tags": [],
				"inputSchema": {
					"type": "object",
					"properties": {
						"explanation": {
							"type": "string",
							"description": "A short explanation of the edit being made."
						},
						"filePath": {
							"type": "string",
							"description": "An absolute path to the file to edit."
						},
						"code": {
							"type": "string",
							"description": "The code change to apply to the file.\nThe system is very smart and can understand how to apply your edits to the files, you just need to provide minimal hints.\nAvoid repeating existing code, instead use comments to represent regions of unchanged code. Be as concise as possible. For example:\n// ...existing code...\n{ changed code }\n// ...existing code...\n{ changed code }\n// ...existing code...\n\nHere is an example of how you should use format an edit to an existing Person class:\nclass Person {\n\t// ...existing code...\n\tage: number;\n\t// ...existing code...\n\tgetAge() {\n\t\treturn this.age;\n\t}\n}"
						}
					},
					"required": [
						"explanation",
						"filePath",
						"code"
					]
				}
			},
			{
				"name": "copilot_createFile",
				"toolReferenceName": "createFile",
				"displayName": "%copilot.tools.createFile.name%",
				"userDescription": "%copilot.tools.createFile.description%",
				"modelDescription": "This is a tool for creating a new file in the workspace. The file will be created with the specified content. The directory will be created if it does not already exist. Never use this tool to edit a file that already exists.",
				"tags": [],
				"inputSchema": {
					"type": "object",
					"properties": {
						"filePath": {
							"type": "string",
							"description": "The absolute path to the file to create."
						},
						"content": {
							"type": "string",
							"description": "The content to write to the file."
						}
					},
					"required": [
						"filePath",
						"content"
					]
				}
			},
			{
				"name": "copilot_createDirectory",
				"toolReferenceName": "createDirectory",
				"displayName": "%copilot.tools.createDirectory.name%",
				"userDescription": "%copilot.tools.createDirectory.description%",
				"modelDescription": "Create a new directory structure in the workspace. Will recursively create all directories in the path, like mkdir -p. You do not need to use this tool before using create_file, that tool will automatically create the needed directories.",
				"tags": [],
				"inputSchema": {
					"type": "object",
					"properties": {
						"dirPath": {
							"type": "string",
							"description": "The absolute path to the directory to create."
						}
					},
					"required": [
						"dirPath"
					]
				}
			},
			{
				"name": "copilot_openSimpleBrowser",
				"displayName": "%copilot.tools.openSimpleBrowser.name%",
				"modelDescription": "Preview a website or open a URL in the editor's Simple Browser. Useful for quickly viewing locally hosted websites, demos, or resources without leaving the coding environment.",
				"userDescription": "%copilot.tools.openSimpleBrowser.description%",
				"toolReferenceName": "openSimpleBrowser",
				"canBeReferencedInPrompt": true,
				"tags": [],
				"inputSchema": {
					"type": "object",
					"properties": {
						"url": {
							"type": "string",
							"description": "The website URL to preview or open in the Simple Browser inside the editor. Must be either an http or https URL"
						}
					},
					"required": [
						"url"
					]
				}
			},
			{
				"name": "copilot_replaceString",
				"toolReferenceName": "replaceString",
				"displayName": "%copilot.tools.replaceString.name%",
				"modelDescription": "This is a tool for making edits in an existing file in the workspace. For moving or renaming files, use run in terminal tool with the 'mv' command instead. For larger edits, split them into smaller edits and call the edit tool multiple times to ensure accuracy. Before editing, always ensure you have the context to understand the file's contents and context. To edit a file, provide: 1) filePath (absolute path), 2) oldString (MUST be the exact literal text to replace including all whitespace, indentation, newlines, and surrounding code etc), and 3) newString (MUST be the exact literal text to replace \\`oldString\\` with (also including all whitespace, indentation, newlines, and surrounding code etc.). Ensure the resulting code is correct and idiomatic.). Each use of this tool replaces exactly ONE occurrence of oldString.\n\nCRITICAL for \\`oldString\\`: Must uniquely identify the single instance to change. Include at least 3 lines of context BEFORE and AFTER the target text, matching whitespace and indentation precisely. If this string matches multiple locations, or does not match exactly, the tool will fail. Never use 'Lines 123-456 omitted' from summarized documents or ...existing code... comments in the oldString or newString.",
				"when": "!config.github.copilot.chat.disableReplaceTool",
				"inputSchema": {
					"type": "object",
					"properties": {
						"filePath": {
							"type": "string",
							"description": "An absolute path to the file to edit."
						},
						"oldString": {
							"type": "string",
							"description": "The exact literal text to replace, preferably unescaped. For single replacements (default), include at least 3 lines of context BEFORE and AFTER the target text, matching whitespace and indentation precisely. For multiple replacements, specify expected_replacements parameter. If this string is not the exact literal text (i.e. you escaped it) or does not match exactly, the tool will fail."
						},
						"newString": {
							"type": "string",
							"description": "The exact literal text to replace `old_string` with, preferably unescaped. Provide the EXACT text. Ensure the resulting code is correct and idiomatic."
						}
					},
					"required": [
						"filePath",
						"oldString",
						"newString"
					]
				}
			},
			{
				"name": "copilot_multiReplaceString",
				"toolReferenceName": "multiReplaceString",
				"displayName": "%copilot.tools.multiReplaceString.name%",
				"modelDescription": "This tool allows you to apply multiple replace_string_in_file operations in a single call, which is more efficient than calling replace_string_in_file multiple times. It takes an array of replacement operations and applies them sequentially. Each replacement operation has the same parameters as replace_string_in_file: filePath, oldString, newString, and explanation. This tool is ideal when you need to make multiple edits across different files or multiple edits in the same file. The tool will provide a summary of successful and failed operations.",
				"when": "!config.github.copilot.chat.disableReplaceTool",
				"inputSchema": {
					"type": "object",
					"properties": {
						"explanation": {
							"type": "string",
							"description": "A brief explanation of what the multi-replace operation will accomplish."
						},
						"replacements": {
							"type": "array",
							"description": "An array of replacement operations to apply sequentially.",
							"items": {
								"type": "object",
								"properties": {
									"explanation": {
										"type": "string",
										"description": "A brief explanation of this specific replacement operation."
									},
									"filePath": {
										"type": "string",
										"description": "An absolute path to the file to edit."
									},
									"oldString": {
										"type": "string",
										"description": "The exact literal text to replace, preferably unescaped. Include at least 3 lines of context BEFORE and AFTER the target text, matching whitespace and indentation precisely. If this string is not the exact literal text or does not match exactly, this replacement will fail."
									},
									"newString": {
										"type": "string",
										"description": "The exact literal text to replace `oldString` with, preferably unescaped. Provide the EXACT text. Ensure the resulting code is correct and idiomatic."
									}
								},
								"required": [
									"explanation",
									"filePath",
									"oldString",
									"newString"
								]
							},
							"minItems": 1
						}
					},
					"required": [
						"explanation",
						"replacements"
					]
				}
			},
			{
				"name": "copilot_editNotebook",
				"toolReferenceName": "editNotebook",
				"displayName": "%copilot.tools.editNotebook.name%",
				"modelDescription": "This is a tool for editing an existing Notebook file in the workspace. Generate the \"explanation\" property first.\nThe system is very smart and can understand how to apply your edits to the notebooks.\nWhen updating the content of an existing cell, ensure newCode preserves whitespace and indentation exactly and does NOT include any code markers such as (...existing code...).",
				"tags": [
					"enable_other_tool_copilot_getNotebookSummary"
				],
				"inputSchema": {
					"type": "object",
					"properties": {
						"filePath": {
							"type": "string",
							"description": "An absolute path to the notebook file to edit, or the URI of a untitled, not yet named, file, such as `untitled:Untitled-1."
						},
						"cellId": {
							"type": "string",
							"description": "Id of the cell that needs to be deleted or edited. Use the value `TOP`, `BOTTOM` when inserting a cell at the top or bottom of the notebook, else provide the id of the cell after which a new cell is to be inserted. Remember, if a cellId is provided and editType=insert, then a cell will be inserted after the cell with the provided cellId."
						},
						"newCode": {
							"anyOf": [
								{
									"type": "string",
									"description": "The code for the new or existing cell to be edited. Code should not be wrapped within <VSCode.Cell> tags. Do NOT include code markers such as (...existing code...) to indicate existing code."
								},
								{
									"type": "array",
									"items": {
										"type": "string",
										"description": "The code for the new or existing cell to be edited. Code should not be wrapped within <VSCode.Cell> tags"
									}
								}
							]
						},
						"language": {
							"type": "string",
							"description": "The language of the cell. `markdown`, `python`, `javascript`, `julia`, etc."
						},
						"editType": {
							"type": "string",
							"enum": [
								"insert",
								"delete",
								"edit"
							],
							"description": "The operation peformed on the cell, whether `insert`, `delete` or `edit`.\nUse the `editType` field to specify the operation: `insert` to add a new cell, `edit` to modify an existing cell's content, and `delete` to remove a cell."
						}
					},
					"required": [
						"filePath",
						"editType",
						"cellId"
					]
				}
			},
			{
				"name": "copilot_runNotebookCell",
				"displayName": "%copilot.tools.runNotebookCell.name%",
				"toolReferenceName": "runCell",
				"icon": "$(play)",
				"modelDescription": "This is a tool for running a code cell in a notebook file directly in the notebook editor. The output from the execution will be returned. Code cells should be run as they are added or edited when working through a problem to bring the kernel state up to date and ensure the code executes successfully. Code cells are ready to run and don't require any pre-processing. If asked to run the first cell in a notebook, you should run the first code cell since markdown cells cannot be executed. NOTE: Avoid executing Markdown cells or providing Markdown cell IDs, as Markdown cells cannot be  executed.",
				"userDescription": "%copilot.tools.runNotebookCell.description%",
				"tags": [
					"enable_other_tool_copilot_getNotebookSummary"
				],
				"inputSchema": {
					"type": "object",
					"properties": {
						"filePath": {
							"type": "string",
							"description": "An absolute path to the notebook file with the cell to run, or the URI of a untitled, not yet named, file, such as `untitled:Untitled-1.ipynb"
						},
						"reason": {
							"type": "string",
							"description": "An optional explanation of why the cell is being run. This will be shown to the user before the tool is run and is not necessary if it's self-explanatory."
						},
						"cellId": {
							"type": "string",
							"description": "The ID for the code cell to execute. Avoid providing markdown cell IDs as nothing will be executed."
						},
						"continueOnError": {
							"type": "boolean",
							"description": "Whether or not execution should continue for remaining cells if an error is encountered. Default to false unless instructed otherwise."
						}
					},
					"required": [
						"filePath",
						"cellId"
					]
				}
			},
			{
				"name": "copilot_getNotebookSummary",
				"toolReferenceName": "getNotebookSummary",
				"displayName": "Get the structure of a notebook",
				"modelDescription": "This is a tool returns the list of the Notebook cells along with the id, cell types, line ranges, language, execution information and output mime types for each cell. This is useful to get Cell Ids when executing a notebook or determine what cells have been executed and what order, or what cells have outputs. If required to read contents of a cell use this to determine the line range of a cells, and then use read_file tool to read a specific line range. Requery this tool if the contents of the notebook change.",
				"tags": [],
				"inputSchema": {
					"type": "object",
					"properties": {
						"filePath": {
							"type": "string",
							"description": "An absolute path to the notebook file with the cell to run, or the URI of a untitled, not yet named, file, such as `untitled:Untitled-1.ipynb"
						}
					},
					"required": [
						"filePath"
					]
				}
			},
			{
				"name": "copilot_readNotebookCellOutput",
				"displayName": "%copilot.tools.getNotebookCellOutput.name%",
				"toolReferenceName": "readNotebookCellOutput",
				"icon": "$(notebook-render-output)",
				"modelDescription": "This tool will retrieve the output for a notebook cell from its most recent execution or restored from disk. The cell may have output even when it has not been run in the current kernel session. This tool has a higher token limit for output length than the runNotebookCell tool.",
				"userDescription": "%copilot.tools.getNotebookCellOutput.description%",
				"when": "userHasOpenedNotebook",
				"tags": [],
				"inputSchema": {
					"type": "object",
					"properties": {
						"filePath": {
							"type": "string",
							"description": "An absolute path to the notebook file with the cell to run, or the URI of a untitled, not yet named, file, such as `untitled:Untitled-1.ipynb"
						},
						"cellId": {
							"type": "string",
							"description": "The ID of the cell for which output should be retrieved."
						}
					},
					"required": [
						"filePath",
						"cellId"
					]
				}
			},
			{
				"name": "copilot_fetchWebPage",
				"displayName": "%copilot.tools.fetchWebPage.name%",
				"toolReferenceName": "fetch",
				"when": "!isWeb",
				"canBeReferencedInPrompt": true,
				"icon": "$(globe)",
				"userDescription": "%copilot.tools.fetchWebPage.description%",
				"modelDescription": "Fetches the main content from a web page. This tool is useful for summarizing or analyzing the content of a webpage. You should use this tool when you think the user is looking for information from a specific webpage.",
				"tags": [],
				"inputSchema": {
					"type": "object",
					"properties": {
						"urls": {
							"type": "array",
							"items": {
								"type": "string"
							},
							"description": "An array of URLs to fetch content from."
						},
						"query": {
							"type": "string",
							"description": "The query to search for in the web page's content. This should be a clear and concise description of the content you want to find."
						}
					},
					"required": [
						"urls",
						"query"
					]
				}
			},
			{
				"name": "copilot_findTestFiles",
				"displayName": "%copilot.tools.findTestFiles.name%",
				"icon": "$(beaker)",
				"canBeReferencedInPrompt": false,
				"toolReferenceName": "findTestFiles",
				"userDescription": "%copilot.tools.findTestFiles.description%",
				"modelDescription": "For a source code file, find the file that contains the tests. For a test file find the file that contains the code under test.",
				"tags": [],
				"inputSchema": {
					"type": "object",
					"properties": {
						"filePaths": {
							"type": "array",
							"items": {
								"type": "string"
							}
						}
					},
					"required": [
						"filePaths"
					]
				}
			},
			{
				"name": "copilot_getDocInfo",
				"displayName": "%copilot.tools.getDocInfo.name%",
				"icon": "$(beaker)",
				"canBeReferencedInPrompt": false,
				"toolReferenceName": "docInfo",
				"userDescription": "%copilot.tools.getDocInfo.description%",
				"modelDescription": "Find information about how to document it a symbol like a class or function. This tool is useful for generating documentation comments for code symbols. You should use this tool when you think the user is looking for information about how to document a specific code symbol.",
				"tags": [],
				"inputSchema": {
					"type": "object",
					"properties": {
						"filePaths": {
							"type": "array",
							"items": {
								"type": "string"
							},
							"description": "The file paths for which documentation information is needed."
						}
					},
					"required": [
						"filePaths"
					]
				}
			},
			{
				"name": "copilot_getSearchResults",
				"toolReferenceName": "searchResults",
				"displayName": "%github.copilot.tools.searchResults.name%",
				"icon": "$(search)",
				"userDescription": "%github.copilot.tools.searchResults.description%",
				"modelDescription": "The results from the search view"
			},
			{
				"name": "copilot_githubRepo",
				"toolReferenceName": "githubRepo",
				"displayName": "%github.copilot.tools.githubRepo.name%",
				"modelDescription": "Searches a GitHub repository for relevant source code snippets. Only use this tool if the user is very clearly asking for code snippets from a specific GitHub repository. Do not use this tool for Github repos that the user has open in their workspace.",
				"userDescription": "%github.copilot.tools.githubRepo.userDescription%",
				"icon": "$(repo)",
				"canBeReferencedInPrompt": true,
				"inputSchema": {
					"type": "object",
					"properties": {
						"repo": {
							"type": "string",
							"description": "The name of the Github repository to search for code in. Should must be formatted as '<owner>/<repo>'."
						},
						"query": {
							"type": "string",
							"description": "The query to search for repo. Should contain all relevant context."
						}
					},
					"required": [
						"repo",
						"query"
					]
				}
			},
			{
				"name": "copilot_toolReplay",
				"modelDescription": "Replays a tool call from a previous chat session.",
				"displayName": "tool replay",
				"when": "false",
				"inputSchema": {
					"type": "object",
					"properties": {
						"toolCallId": {
							"type": "string",
							"description": "the id of the tool original tool call"
						},
						"toolName": {
							"type": "string",
							"description": "the name of the tool being replayed"
						},
						"toolCallArgs": {
							"type": "object",
							"description": "the arguments of the tool call"
						}
					}
				}
			},
			{
				"name": "copilot_editFiles",
				"modelDescription": "This is a placeholder tool, do not use",
				"userDescription": "Edit files",
				"icon": "$(pencil)",
				"displayName": "Edit Files",
				"toolReferenceName": "editFiles"
			}
		],
		"languageModelToolSets": [
			{
				"name": "edit",
				"description": "%copilot.toolSet.editing.description%",
				"icon": "$(pencil)",
				"tools": [
					"createFile",
					"createDirectory",
					"editNotebook",
					"newJupyterNotebook",
					"editFiles"
				]
			},
			{
				"name": "runNotebooks",
				"description": "%copilot.toolSet.runNotebook.description%",
				"icon": "$(notebook)",
				"tools": [
					"runCell",
					"getNotebookSummary",
					"readNotebookCellOutput"
				]
			},
			{
				"name": "search",
				"description": "%copilot.toolSet.search.description%",
				"icon": "$(search)",
				"tools": [
					"fileSearch",
					"textSearch",
					"listDirectory",
					"readFile",
					"codebase",
					"searchResults"
				]
			},
			{
				"name": "new",
				"description": "%copilot.toolSet.new.description%",
				"icon": "$(new-folder)",
				"tools": [
					"newWorkspace",
					"runVscodeCommand",
					"getProjectSetupInfo",
					"installExtension"
				]
			}
		],
		"chatParticipants": [
			{
				"id": "github.copilot.default",
				"name": "GitHubCopilot",
				"fullName": "GitHub Copilot",
				"description": "%copilot.description%",
				"isDefault": true,
				"locations": [
					"panel"
				],
				"modes": [
					"ask"
				],
				"disambiguation": [
					{
						"category": "generate_code_sample",
						"description": "The user wants to generate code snippets without referencing the contents of the current workspace. This category does not include generating entire projects.",
						"examples": [
							"Write an example of computing a SHA256 hash."
						]
					},
					{
						"category": "add_feature_to_file",
						"description": "The user wants to change code in a file that is provided in their request, without referencing the contents of the current workspace. This category does not include generating entire projects.",
						"examples": [
							"Add a refresh button to the table widget."
						]
					},
					{
						"category": "question_about_specific_files",
						"description": "The user has a question about a specific file or code snippet that they have provided as part of their query, and the question does not require additional workspace context to answer.",
						"examples": [
							"What does this file do?"
						]
					}
				]
			},
			{
				"id": "github.copilot.editingSession",
				"name": "GitHubCopilot",
				"fullName": "GitHub Copilot",
				"description": "%copilot.edits.description%",
				"isDefault": true,
				"locations": [
					"panel"
				],
				"modes": [
					"edit"
				],
				"when": "!config.chat.edits2.enabled"
			},
			{
				"id": "github.copilot.editingSessionEditor",
				"name": "GitHubCopilot",
				"fullName": "GitHub Copilot",
				"description": "%copilot.edits.description%",
				"isDefault": true,
				"when": "config.inlineChat.enableV2 || config.github.copilot.chat.advanced.inlineChat2",
				"locations": [
					"editor",
					"notebook"
				],
				"commands": [
					{
						"name": "fix",
						"description": "%copilot.workspace.fix.description%",
						"when": "config.inlineChat.enableV2 || config.github.copilot.chat.advanced.inlineChat2",
						"disambiguation": [
							{
								"category": "fix",
								"description": "Propose a fix for the problems in the selected code",
								"examples": [
									"There is a problem in this code. Rewrite the code to show it with the bug fixed."
								]
							}
						]
					},
					{
						"name": "tests",
						"description": "%copilot.workspace.tests.description%",
						"when": "config.inlineChat.enableV2 || config.github.copilot.chat.advanced.inlineChat2",
						"disambiguation": [
							{
								"category": "tests",
								"description": "Help writing tests for the selected code",
								"examples": [
									"Help me write tests for the selected code."
								]
							}
						]
					},
					{
						"name": "doc",
						"description": "%copilot.workspace.doc.description%",
						"when": "config.inlineChat.enableV2 || config.github.copilot.chat.advanced.inlineChat2",
						"disambiguation": [
							{
								"category": "doc",
								"description": "Add documentation comment for this symbol",
								"examples": [
									"Add jsdoc to this method"
								]
							}
						]
					}
				]
			},
			{
				"id": "github.copilot.editingSession2",
				"name": "GitHubCopilot",
				"fullName": "GitHub Copilot",
				"description": "%copilot.edits.description%",
				"isDefault": true,
				"locations": [
					"panel"
				],
				"modes": [
					"edit"
				],
				"when": "config.chat.edits2.enabled"
			},
			{
				"id": "github.copilot.editsAgent",
				"name": "agent",
				"fullName": "GitHub Copilot",
				"description": "%copilot.agent.description%",
				"locations": [
					"panel"
				],
				"modes": [
					"agent"
				],
				"isEngine": true,
				"isDefault": true,
				"isAgent": true,
				"when": "config.chat.agent.enabled",
				"commands": [
					{
						"name": "list"
					},
					{
						"name": "error",
						"description": "Make a model request which will result in an error",
						"when": "github.copilot.chat.debug"
					}
				]
			},
			{
				"id": "github.copilot.editor",
				"name": "Copilot",
				"fullName": "GitHub Copilot",
				"description": "%copilot.description%",
				"isDefault": true,
				"locations": [
					"editor"
				],
				"when": "!config.inlineChat.enableV2 && !config.github.copilot.chat.advanced.inlineChat2",
				"disambiguation": [
					{
						"category": "unknown",
						"description": "Intent of this command is unclear or is not related to information technologies",
						"examples": [
							"Add a dog to this comment."
						]
					}
				],
				"commands": [
					{
						"name": "generate",
						"description": "%copilot.workspace.generate.description%",
						"disambiguation": [
							{
								"category": "generate",
								"description": "Generate new code",
								"examples": [
									"Add a function that returns the sum of two numbers"
								]
							}
						]
					},
					{
						"name": "edit",
						"description": "%copilot.workspace.edit.inline.description%",
						"disambiguation": [
							{
								"category": "edit",
								"description": "Make changes to existing code",
								"examples": [
									"Change this method to use async/await"
								]
							}
						]
					},
					{
						"name": "doc",
						"description": "%copilot.workspace.doc.description%",
						"disambiguation": [
							{
								"category": "doc",
								"description": "Add documentation comment for this symbol",
								"examples": [
									"Add jsdoc to this method"
								]
							}
						]
					},
					{
						"name": "fix",
						"description": "%copilot.workspace.fix.description%",
						"disambiguation": [
							{
								"category": "fix",
								"description": "Propose a fix for the problems in the selected code",
								"examples": [
									"There is a problem in this code. Rewrite the code to show it with the bug fixed."
								]
							}
						]
					},
					{
						"name": "explain",
						"description": "%copilot.workspace.explain.description%",
						"disambiguation": [
							{
								"category": "explain",
								"description": "Explain how the code in your active editor works",
								"examples": [
									"Write an explanation for the code above as paragraphs of text."
								]
							}
						]
					},
					{
						"name": "review",
						"description": "%copilot.workspace.review.description%",
						"when": "github.copilot.advanced.review.intent"
					},
					{
						"name": "tests",
						"description": "%copilot.workspace.tests.description%",
						"disambiguation": [
							{
								"category": "tests",
								"description": "Generate unit tests for the selected code. The user does not want to fix their existing tests.",
								"examples": [
									"Write a set of detailed unit test functions for the code above."
								]
							}
						]
					}
				]
			},
			{
				"id": "github.copilot.notebook",
				"name": "GitHubCopilot",
				"fullName": "GitHub Copilot",
				"description": "%copilot.description%",
				"isDefault": true,
				"locations": [
					"notebook"
				],
				"when": "!config.inlineChat.enableV2 && !config.github.copilot.chat.advanced.inlineChat2",
				"commands": [
					{
						"name": "fix",
						"description": "%copilot.workspace.fix.description%"
					},
					{
						"name": "explain",
						"description": "%copilot.workspace.explain.description%"
					}
				]
			},
			{
				"id": "github.copilot.notebookEditorAgent",
				"name": "GitHubCopilot",
				"fullName": "GitHub Copilot",
				"description": "%copilot.description%",
				"isDefault": true,
				"locations": [
					"notebook"
				],
				"when": "config.inlineChat.enableV2",
				"commands": [
					{
						"name": "fix",
						"description": "%copilot.workspace.fix.description%"
					},
					{
						"name": "explain",
						"description": "%copilot.workspace.explain.description%"
					}
				]
			},
			{
				"id": "github.copilot.workspace",
				"name": "workspace",
				"fullName": "Workspace",
				"description": "%copilot.workspace.description%",
				"when": "!github.copilot.interactiveSession.disabled",
				"sampleRequest": "%copilot.workspace.sampleRequest%",
				"locations": [
					"panel"
				],
				"disambiguation": [
					{
						"category": "workspace_project_questions",
						"description": "The user wants to learn about or update the code or files in their current workspace. Questions in this category may be about understanding what the whole workspace does or locating the implementation of some code. This does not include generating or updating tests.",
						"examples": [
							"What does this project do?"
						]
					},
					{
						"category": "find_code_in_workspace",
						"description": "The user wants to locate the implementation of some functionality in their current workspace.",
						"examples": [
							"Where is the tree widget implemented?"
						]
					},
					{
						"category": "generate_with_workspace_context",
						"description": "The user wants to generate code based on multiple files in the workspace and did not specify which files to reference.",
						"examples": [
							"Create a README for this project."
						]
					}
				],
				"commands": [
					{
						"name": "explain",
						"description": "%copilot.workspace.explain.description%"
					},
					{
						"name": "review",
						"description": "%copilot.workspace.review.description%",
						"when": "github.copilot.advanced.review.intent"
					},
					{
						"name": "tests",
						"description": "%copilot.workspace.tests.description%",
						"disambiguation": [
							{
								"category": "create_tests",
								"description": "The user wants to generate unit tests.",
								"examples": [
									"Generate tests for my selection using pytest."
								]
							}
						]
					},
					{
						"name": "fix",
						"description": "%copilot.workspace.fix.description%",
						"sampleRequest": "%copilot.workspace.fix.sampleRequest%"
					},
					{
						"name": "new",
						"description": "%copilot.workspace.new.description%",
						"sampleRequest": "%copilot.workspace.new.sampleRequest%",
						"isSticky": true,
						"disambiguation": [
							{
								"category": "create_new_workspace_or_extension",
								"description": "The user wants to create a complete Visual Studio Code workspace from scratch, such as a new application or a Visual Studio Code extension. Use this category only if the question relates to generating or creating new workspaces in Visual Studio Code. Do not use this category for updating existing code or generating sample code snippets",
								"examples": [
									"Scaffold a Node server.",
									"Create a sample project which uses the fileSystemProvider API.",
									"react application"
								]
							}
						]
					},
					{
						"name": "newNotebook",
						"description": "%copilot.workspace.newNotebook.description%",
						"sampleRequest": "%copilot.workspace.newNotebook.sampleRequest%",
						"disambiguation": [
							{
								"category": "create_jupyter_notebook",
								"description": "The user wants to create a new Jupyter notebook in Visual Studio Code.",
								"examples": [
									"Create a notebook to analyze this CSV file."
								]
							}
						]
					},
					{
						"name": "semanticSearch",
						"description": "%copilot.workspace.semanticSearch.description%",
						"sampleRequest": "%copilot.workspace.semanticSearch.sampleRequest%",
						"when": "config.github.copilot.semanticSearch.enabled"
					},
					{
						"name": "setupTests",
						"description": "%copilot.vscode.setupTests.description%",
						"sampleRequest": "%copilot.vscode.setupTests.sampleRequest%",
						"when": "config.github.copilot.chat.setupTests.enabled",
						"disambiguation": [
							{
								"category": "set_up_tests",
								"description": "The user wants to configure project test setup, framework, or test runner. The user does not want to fix their existing tests.",
								"examples": [
									"Set up tests for this project."
								]
							}
						]
					}
				]
			},
			{
				"id": "github.copilot.vscode",
				"name": "vscode",
				"fullName": "VS Code",
				"description": "%copilot.vscode.description%",
				"when": "!github.copilot.interactiveSession.disabled",
				"sampleRequest": "%copilot.vscode.sampleRequest%",
				"locations": [
					"panel"
				],
				"disambiguation": [
					{
						"category": "vscode_configuration_questions",
						"description": "The user wants to learn about, use, or configure the Visual Studio Code. Use this category if the users question is specifically about commands, settings, keybindings, extensions and other features available in Visual Studio Code. Do not use this category to answer questions about generating code or creating new projects including Visual Studio Code extensions.",
						"examples": [
							"Switch to light mode.",
							"Keyboard shortcut to toggle terminal visibility.",
							"Settings to enable minimap.",
							"Whats new in the latest release?"
						]
					},
					{
						"category": "configure_python_environment",
						"description": "The user wants to set up their Python environment.",
						"examples": [
							"Create a virtual environment for my project."
						]
					}
				],
				"commands": [
					{
						"name": "search",
						"description": "%copilot.vscode.search.description%",
						"sampleRequest": "%copilot.vscode.search.sampleRequest%"
					},
					{
						"name": "startDebugging",
						"description": "%copilot.vscode.startDebugging.description%",
						"sampleRequest": "%copilot.vscode.startDebugging.sampleRequest%",
						"when": "config.github.copilot.chat.startDebugging.enabled"
					}
				]
			},
			{
				"id": "github.copilot.terminal",
				"name": "terminal",
				"fullName": "Terminal",
				"description": "%copilot.terminal.description%",
				"when": "!github.copilot.interactiveSession.disabled",
				"sampleRequest": "%copilot.terminal.sampleRequest%",
				"isDefault": true,
				"locations": [
					"terminal"
				],
				"commands": [
					{
						"name": "explain",
						"description": "%copilot.terminal.explain.description%",
						"sampleRequest": "%copilot.terminal.explain.sampleRequest%"
					}
				]
			},
			{
				"id": "github.copilot.terminalPanel",
				"name": "terminal",
				"fullName": "Terminal",
				"description": "%copilot.terminalPanel.description%",
				"when": "!github.copilot.interactiveSession.disabled",
				"sampleRequest": "%copilot.terminal.sampleRequest%",
				"locations": [
					"panel"
				],
				"commands": [
					{
						"name": "explain",
						"description": "%copilot.terminal.explain.description%",
						"sampleRequest": "%copilot.terminal.explain.sampleRequest%",
						"disambiguation": [
							{
								"category": "terminal_state_questions",
								"description": "The user wants to learn about specific state such as the selection, command, or failed command in the integrated terminal in Visual Studio Code.",
								"examples": [
									"Why did the latest terminal command fail?"
								]
							}
						]
					}
				]
			},
			{
				"id": "github.copilot.chatReplay",
				"name": "chatReplay",
				"fullName": "Chat Replay",
				"when": "debugType == 'vscode-chat-replay'",
				"locations": [
					"panel"
				]
			}
		],
		"languageModelChatProviders": [
			{
				"vendor": "copilot",
				"displayName": "Copilot"
			},
			{
				"vendor": "azure",
				"displayName": "Azure",
				"managementCommand": "github.copilot.chat.manageBYOK"
			},
			{
				"vendor": "anthropic",
				"displayName": "Anthropic",
				"managementCommand": "github.copilot.chat.manageBYOK"
			},
			{
				"vendor": "xai",
				"displayName": "xAI",
				"managementCommand": "github.copilot.chat.manageBYOK"
			},
			{
				"vendor": "ollama",
				"displayName": "Ollama"
			},
			{
				"vendor": "openai",
				"displayName": "OpenAI",
				"managementCommand": "github.copilot.chat.manageBYOK"
			},
			{
				"vendor": "gemini",
				"displayName": "Google",
				"managementCommand": "github.copilot.chat.manageBYOK"
			},
			{
				"vendor": "groq",
				"displayName": "Groq",
				"managementCommand": "github.copilot.chat.manageBYOK"
			},
			{
				"vendor": "openrouter",
				"displayName": "OpenRouter",
				"managementCommand": "github.copilot.chat.manageBYOK"
			},
			{
				"vendor": "customoai",
				"displayName": "OpenAI Compatible",
				"managementCommand": "github.copilot.chat.manageBYOK"
			}
		],
		"interactiveSession": [
			{
				"label": "GitHub Copilot",
				"id": "copilot",
				"icon": "",
				"when": "!github.copilot.interactiveSession.disabled"
			}
		],
		"viewsWelcome": [
			{
				"view": "debug",
				"when": "github.copilot-chat.activated",
				"contents": "%github.copilot.viewsWelcome.debug%"
			}
		],
		"chatViewsWelcome": [
			{
				"icon": "$(copilot-large)",
				"title": "Ask Copilot",
				"content": "%github.copilot.viewsWelcome.signIn%",
				"when": "!github.copilot-chat.activated && !github.copilot.offline && !github.copilot.interactiveSession.individual.expired && !github.copilot.interactiveSession.enterprise.disabled && !github.copilot.interactiveSession.contactSupport && !github.copilot.interactiveSession.chatDisabled && !github.copilot.interactiveSession.switchToReleaseChannel"
			},
			{
				"icon": "$(copilot-large)",
				"title": "Ask Copilot",
				"content": "%github.copilot.viewsWelcome.individual.expired%",
				"when": "github.copilot.interactiveSession.individual.expired"
			},
			{
				"icon": "$(copilot-large)",
				"title": "Ask Copilot",
				"content": "%github.copilot.viewsWelcome.enterprise%",
				"when": "github.copilot.interactiveSession.enterprise.disabled"
			},
			{
				"icon": "$(copilot-large)",
				"title": "Ask Copilot",
				"content": "%github.copilot.viewsWelcome.offline%",
				"when": "github.copilot.offline"
			},
			{
				"icon": "$(copilot-large)",
				"title": "Ask Copilot",
				"content": "%github.copilot.viewsWelcome.contactSupport%",
				"when": "github.copilot.interactiveSession.contactSupport"
			},
			{
				"icon": "$(copilot-large)",
				"title": "Ask Copilot",
				"content": "%github.copilot.viewsWelcome.chatDisabled%",
				"when": "github.copilot.interactiveSession.chatDisabled"
			},
			{
				"icon": "$(copilot-large)",
				"title": "Ask Copilot",
				"content": "%github.copilot.viewsWelcome.switchToReleaseChannel%",
				"when": "github.copilot.interactiveSession.switchToReleaseChannel"
			}
		],
		"commands": [
			{
				"command": "github.copilot.claude.sessions.refresh",
				"title": "%github.copilot.command.refreshClaudeCodeSessions%",
				"icon": "$(refresh)",
				"category": "Claude Code"
			},
			{
				"command": "github.copilot.cli.sessions.refresh",
				"title": "Refresh Copilot CLI Sessions",
				"icon": "$(refresh)",
				"category": "Copilot CLI"
			},
			{
				"command": "github.copilot.cli.sessions.delete",
				"title": "Delete Copilot CLI Session",
				"icon": "$(close)",
				"category": "Copilot CLI"
			},
			{
				"command": "github.copilot.cli.sessions.resumeInTerminal",
				"title": "Resume Session in Terminal",
				"icon": "$(terminal)",
				"category": "Copilot CLI"
			},
			{
				"command": "github.copilot.cli.sessions.newTerminalSession",
				"title": "New Session in Terminal",
				"icon": "$(terminal)",
				"category": "Copilot CLI"
			},
			{
				"command": "github.copilot.chat.replay",
				"title": "Start Chat Replay",
				"icon": "$(debug-line-by-line)",
				"enablement": "resourceLangId == chatReplay && !inDebugMode"
			},
			{
				"command": "github.copilot.chat.replay.enableWorkspaceEditTracing",
				"title": "%github.copilot.command.enableEditTracing%",
				"category": "Developer",
				"enablement": "!github.copilot.chat.replay.workspaceEditTracing"
			},
			{
				"command": "github.copilot.chat.replay.disableWorkspaceEditTracing",
				"title": "%github.copilot.command.disableEditTracing%",
				"category": "Developer",
				"enablement": "github.copilot.chat.replay.workspaceEditTracing"
			},
			{
				"command": "github.copilot.chat.explain",
				"title": "%github.copilot.command.explainThis%",
				"enablement": "!github.copilot.interactiveSession.disabled",
				"category": "Chat"
			},
			{
				"command": "github.copilot.chat.explain.palette",
				"title": "%github.copilot.command.explainThis%",
				"enablement": "!github.copilot.interactiveSession.disabled && !editorReadonly",
				"category": "Chat"
			},
			{
				"command": "github.copilot.chat.review",
				"title": "%github.copilot.command.reviewAndComment%",
				"enablement": "config.github.copilot.chat.reviewSelection.enabled && !github.copilot.interactiveSession.disabled",
				"category": "Chat"
			},
			{
				"command": "github.copilot.chat.review.apply",
				"title": "%github.copilot.command.applyReviewSuggestion%",
				"icon": "$(sparkle)",
				"enablement": "commentThread =~ /hasSuggestion/",
				"category": "Chat"
			},
			{
				"command": "github.copilot.chat.review.applyAndNext",
				"title": "%github.copilot.command.applyReviewSuggestionAndNext%",
				"icon": "$(sparkle)",
				"enablement": "commentThread =~ /hasSuggestion/",
				"category": "Chat"
			},
			{
				"command": "github.copilot.chat.review.discard",
				"title": "%github.copilot.command.discardReviewSuggestion%",
				"icon": "$(close)",
				"category": "Chat"
			},
			{
				"command": "github.copilot.chat.review.discardAndNext",
				"title": "%github.copilot.command.discardReviewSuggestionAndNext%",
				"icon": "$(close)",
				"category": "Chat"
			},
			{
				"command": "github.copilot.chat.review.discardAll",
				"title": "%github.copilot.command.discardAllReviewSuggestion%",
				"icon": "$(close-all)",
				"category": "Chat"
			},
			{
				"command": "github.copilot.chat.review.stagedChanges",
				"title": "%github.copilot.command.reviewStagedChanges%",
				"icon": "$(code-review)",
				"enablement": "github.copilot.chat.reviewDiff.enabled && !github.copilot.interactiveSession.disabled",
				"category": "Chat"
			},
			{
				"command": "github.copilot.chat.review.unstagedChanges",
				"title": "%github.copilot.command.reviewUnstagedChanges%",
				"icon": "$(code-review)",
				"enablement": "github.copilot.chat.reviewDiff.enabled && !github.copilot.interactiveSession.disabled",
				"category": "Chat"
			},
			{
				"command": "github.copilot.chat.review.changes",
				"title": "%github.copilot.command.reviewChanges%",
				"icon": "$(code-review)",
				"enablement": "github.copilot.chat.reviewDiff.enabled && !github.copilot.interactiveSession.disabled",
				"category": "Chat"
			},
			{
				"command": "github.copilot.chat.review.stagedFileChange",
				"title": "%github.copilot.command.reviewFileChange%",
				"icon": "$(code-review)",
				"enablement": "github.copilot.chat.reviewDiff.enabled && !github.copilot.interactiveSession.disabled",
				"category": "Chat"
			},
			{
				"command": "github.copilot.chat.review.unstagedFileChange",
				"title": "%github.copilot.command.reviewFileChange%",
				"icon": "$(code-review)",
				"enablement": "github.copilot.chat.reviewDiff.enabled && !github.copilot.interactiveSession.disabled",
				"category": "Chat"
			},
			{
				"command": "github.copilot.chat.review.previous",
				"title": "%github.copilot.command.gotoPreviousReviewSuggestion%",
				"icon": "$(arrow-up)",
				"category": "Chat"
			},
			{
				"command": "github.copilot.chat.review.next",
				"title": "%github.copilot.command.gotoNextReviewSuggestion%",
				"icon": "$(arrow-down)",
				"category": "Chat"
			},
			{
				"command": "github.copilot.chat.review.continueInInlineChat",
				"title": "%github.copilot.command.continueReviewInInlineChat%",
				"icon": "$(comment-discussion)",
				"category": "Chat"
			},
			{
				"command": "github.copilot.chat.review.continueInChat",
				"title": "%github.copilot.command.continueReviewInChat%",
				"icon": "$(comment-discussion)",
				"category": "Chat"
			},
			{
				"command": "github.copilot.chat.review.markHelpful",
				"title": "%github.copilot.command.helpfulReviewSuggestion%",
				"icon": "$(thumbsup)",
				"enablement": "!(commentThread =~ /markedAsHelpful/)",
				"category": "Chat"
			},
			{
				"command": "github.copilot.chat.openUserPreferences",
				"title": "%github.copilot.command.openUserPreferences%",
				"category": "Chat",
				"enablement": "config.github.copilot.chat.enableUserPreferences"
			},
			{
				"command": "github.copilot.chat.review.markUnhelpful",
				"title": "%github.copilot.command.unhelpfulReviewSuggestion%",
				"icon": "$(thumbsdown)",
				"enablement": "!(commentThread =~ /markedAsUnhelpful/)",
				"category": "Chat"
			},
			{
				"command": "github.copilot.chat.generate",
				"title": "%github.copilot.command.generateThis%",
				"icon": "$(sparkle)",
				"enablement": "!github.copilot.interactiveSession.disabled && !editorReadonly",
				"category": "Chat"
			},
			{
				"command": "github.copilot.chat.generateDocs",
				"title": "%github.copilot.command.generateDocs%",
				"enablement": "!github.copilot.interactiveSession.disabled && !editorReadonly",
				"category": "Chat"
			},
			{
				"command": "github.copilot.chat.generateTests",
				"title": "%github.copilot.command.generateTests%",
				"enablement": "!github.copilot.interactiveSession.disabled && !editorReadonly",
				"category": "Chat"
			},
			{
				"command": "github.copilot.chat.fix",
				"title": "%github.copilot.command.fixThis%",
				"enablement": "!github.copilot.interactiveSession.disabled && !editorReadonly",
				"category": "Chat"
			},
			{
				"command": "github.copilot.interactiveSession.feedback",
				"title": "%github.copilot.command.sendChatFeedback%",
				"enablement": "github.copilot-chat.activated && !github.copilot.interactiveSession.disabled",
				"icon": "$(feedback)",
				"category": "Chat"
			},
			{
				"command": "github.copilot.debug.workbenchState",
				"title": "%github.copilot.command.logWorkbenchState%",
				"category": "Developer"
			},
			{
				"command": "github.copilot.debug.showChatLogView",
				"title": "%github.copilot.command.showChatLogView%",
				"category": "Developer"
			},
			{
				"command": "github.copilot.debug.showOutputChannel",
				"title": "%github.copilot.command.showOutputChannel%",
				"category": "Developer"
			},
			{
				"command": "github.copilot.debug.showContextInspectorView",
				"title": "%github.copilot.command.showContextInspectorView%",
				"icon": "$(inspect)",
				"category": "Developer"
			},
			{
				"command": "github.copilot.debug.resetVirtualToolGroups",
				"title": "%github.copilot.command.resetVirtualToolGroups%",
				"icon": "$(inspect)",
				"category": "Developer"
			},
			{
				"command": "github.copilot.terminal.explainTerminalLastCommand",
				"title": "%github.copilot.command.explainTerminalLastCommand%",
				"category": "Chat"
			},
			{
				"command": "github.copilot.git.generateCommitMessage",
				"title": "%github.copilot.git.generateCommitMessage%",
				"icon": "$(sparkle)",
				"enablement": "!github.copilot.interactiveSession.disabled",
				"category": "Chat"
			},
			{
				"command": "github.copilot.git.resolveMergeConflicts",
				"title": "%github.copilot.git.resolveMergeConflicts%",
				"icon": "$(chat-sparkle)",
				"enablement": "!github.copilot.interactiveSession.disabled",
				"category": "Chat"
			},
			{
				"command": "github.copilot.devcontainer.generateDevContainerConfig",
				"title": "%github.copilot.devcontainer.generateDevContainerConfig%",
				"category": "Chat"
			},
			{
				"command": "github.copilot.tests.fixTestFailure",
				"icon": "$(sparkle)",
				"title": "%github.copilot.command.fixTestFailure%",
				"category": "Chat"
			},
			{
				"command": "github.copilot.tests.fixTestFailure.fromInline",
				"icon": "$(sparkle)",
				"title": "%github.copilot.command.fixTestFailure%"
			},
			{
				"command": "github.copilot.chat.attachFile",
				"title": "%github.copilot.chat.attachFile%",
				"category": "Chat"
			},
			{
				"command": "github.copilot.chat.attachSelection",
				"title": "%github.copilot.chat.attachSelection%",
				"icon": "$(comment-discussion)",
				"category": "Chat"
			},
			{
				"command": "github.copilot.debug.collectDiagnostics",
				"title": "%github.copilot.command.collectDiagnostics%",
				"category": "Developer"
			},
			{
				"command": "github.copilot.debug.inlineEdit.clearCache",
				"title": "%github.copilot.command.inlineEdit.clearCache%",
				"category": "Developer"
			},
			{
				"command": "github.copilot.debug.inlineEdit.reportNotebookNESIssue",
				"title": "%github.copilot.command.inlineEdit.reportNotebookNESIssue%",
				"enablement": "config.github.copilot.chat.advanced.notebook.alternativeNESFormat.enabled || github.copilot.chat.enableEnhancedNotebookNES",
				"category": "Developer"
			},
			{
				"command": "github.copilot.debug.generateSTest",
				"title": "%github.copilot.command.generateSTest%",
				"enablement": "github.copilot.debugReportFeedback",
				"category": "Developer"
			},
			{
				"command": "github.copilot.debug.generateConfiguration",
				"title": "%github.copilot.command.generateConfiguration%",
				"category": "Chat",
				"enablement": "config.github.copilot.chat.startDebugging.enabled",
				"tags": [
					"experimental"
				]
			},
			{
				"command": "github.copilot.open.walkthrough",
				"title": "%github.copilot.command.openWalkthrough%",
				"category": "Chat"
			},
			{
				"command": "github.copilot.debug.generateInlineEditTests",
				"title": "Generate Inline Edit Tests",
				"category": "Chat",
				"enablement": "resourceScheme == 'ccreq'"
			},
			{
				"command": "github.copilot.buildLocalWorkspaceIndex",
				"title": "%github.copilot.command.buildLocalWorkspaceIndex%",
				"category": "Chat",
				"enablement": "github.copilot-chat.activated"
			},
			{
				"command": "github.copilot.buildRemoteWorkspaceIndex",
				"title": "%github.copilot.command.buildRemoteWorkspaceIndex%",
				"category": "Chat",
				"enablement": "github.copilot-chat.activated"
			},
			{
				"command": "github.copilot.report",
				"title": "Report Issue",
				"category": "Chat"
			},
			{
				"command": "github.copilot.chat.rerunWithCopilotDebug",
				"title": "%github.copilot.command.rerunWithCopilotDebug%",
				"category": "Chat"
			},
			{
				"command": "github.copilot.chat.startCopilotDebugCommand",
				"title": "Start Copilot Debug"
			},
			{
				"command": "github.copilot.chat.clearTemporalContext",
				"title": "Clear Temporal Context",
				"category": "Developer"
			},
			{
				"command": "github.copilot.search.markHelpful",
				"title": "Helpful",
				"icon": "$(thumbsup)",
				"enablement": "!github.copilot.search.feedback.sent"
			},
			{
				"command": "github.copilot.search.markUnhelpful",
				"title": "Unhelpful",
				"icon": "$(thumbsdown)",
				"enablement": "!github.copilot.search.feedback.sent"
			},
			{
				"command": "github.copilot.search.feedback",
				"title": "Feedback",
				"icon": "$(feedback)",
				"enablement": "!github.copilot.search.feedback.sent"
			},
			{
				"command": "github.copilot.chat.debug.showElements",
				"title": "Show Rendered Elements"
			},
			{
				"command": "github.copilot.chat.debug.hideElements",
				"title": "Hide Rendered Elements"
			},
			{
				"command": "github.copilot.chat.debug.showTools",
				"title": "Show Tools"
			},
			{
				"command": "github.copilot.chat.debug.hideTools",
				"title": "Hide Tools"
			},
			{
				"command": "github.copilot.chat.debug.showNesRequests",
				"title": "Show NES Requests"
			},
			{
				"command": "github.copilot.chat.debug.hideNesRequests",
				"title": "Hide NES Requests"
			},
			{
				"command": "github.copilot.chat.debug.showRawRequestBody",
				"title": "Show Raw Request Body"
			},
			{
				"command": "github.copilot.chat.debug.exportLogItem",
				"title": "Export as...",
				"icon": "$(export)"
			},
			{
				"command": "github.copilot.chat.debug.exportPromptArchive",
				"title": "Export All as Archive...",
				"icon": "$(archive)"
			},
			{
				"command": "github.copilot.chat.debug.exportPromptLogsAsJson",
				"title": "Export All as JSON...",
				"icon": "$(export)"
			},
			{
				"command": "github.copilot.chat.debug.exportAllPromptLogsAsJson",
				"title": "Export All Prompt Logs as JSON...",
				"icon": "$(export)"
			},
			{
				"command": "github.copilot.debug.collectWorkspaceIndexDiagnostics",
				"title": "%github.copilot.command.collectWorkspaceIndexDiagnostics%",
				"category": "Developer"
			},
			{
				"command": "github.copilot.chat.mcp.setup.check",
				"title": "MCP Check: is supported"
			},
			{
				"command": "github.copilot.chat.mcp.setup.validatePackage",
				"title": "MCP Check: validate package"
			},
			{
				"command": "github.copilot.chat.mcp.setup.flow",
				"title": "MCP Check: do prompts"
			},
			{
				"command": "github.copilot.chat.generateAltText",
				"title": "Generate/Refine Alt Text"
			},
			{
				"command": "github.copilot.chat.notebook.enableFollowCellExecution",
				"title": "Enable Follow Cell Execution from Chat",
				"shortTitle": "Follow",
				"icon": "$(pinned)"
			},
			{
				"command": "github.copilot.chat.notebook.disableFollowCellExecution",
				"title": "Disable Follow Cell Execution from Chat",
				"shortTitle": "Unfollow",
				"icon": "$(pinned-dirty)"
			},
			{
				"command": "github.copilot.chat.manageBYOK",
				"title": "Manage Bring Your Own Key Vendor",
				"enablement": "false"
			},
			{
				"command": "github.copilot.chat.manageBYOKAPIKey",
				"title": "Manage Bring Your Own Key API Key",
				"enablement": "false"
			}
		],
		"configuration": [
			{
				"title": "GitHub Copilot Chat",
				"id": "stable",
				"properties": {
					"github.copilot.chat.codeGeneration.useInstructionFiles": {
						"type": "boolean",
						"default": true,
						"markdownDescription": "%github.copilot.config.codeGeneration.useInstructionFiles%"
					},
					"github.copilot.editor.enableCodeActions": {
						"type": "boolean",
						"default": true,
						"description": "%github.copilot.config.enableCodeActions%"
					},
					"github.copilot.renameSuggestions.triggerAutomatically": {
						"type": "boolean",
						"default": true,
						"description": "%github.copilot.config.renameSuggestions.triggerAutomatically%"
					},
					"github.copilot.chat.localeOverride": {
						"type": "string",
						"enum": [
							"auto",
							"en",
							"fr",
							"it",
							"de",
							"es",
							"ru",
							"zh-CN",
							"zh-TW",
							"ja",
							"ko",
							"cs",
							"pt-br",
							"tr",
							"pl"
						],
						"enumDescriptions": [
							"Use VS Code's configured display language",
							"English",
							"français",
							"italiano",
							"Deutsch",
							"español",
							"русский",
							"中文(简体)",
							"中文(繁體)",
							"日本語",
							"한국어",
							"čeština",
							"português",
							"Türkçe",
							"polski"
						],
						"default": "auto",
						"markdownDescription": "%github.copilot.config.localeOverride%"
					},
					"github.copilot.chat.terminalChatLocation": {
						"type": "string",
						"default": "chatView",
						"markdownDescription": "%github.copilot.config.terminalChatLocation%",
						"markdownEnumDescriptions": [
							"%github.copilot.config.terminalChatLocation.chatView%",
							"%github.copilot.config.terminalChatLocation.quickChat%",
							"%github.copilot.config.terminalChatLocation.terminal%"
						],
						"enum": [
							"chatView",
							"quickChat",
							"terminal"
						]
					},
					"github.copilot.chat.scopeSelection": {
						"type": "boolean",
						"default": false,
						"markdownDescription": "%github.copilot.config.scopeSelection%"
					},
					"github.copilot.chat.useProjectTemplates": {
						"type": "boolean",
						"default": true,
						"markdownDescription": "%github.copilot.config.useProjectTemplates%"
					},
					"github.copilot.nextEditSuggestions.enabled": {
						"type": "boolean",
						"default": false,
						"tags": [
							"nextEditSuggestions",
							"onExp"
						],
						"markdownDescription": "%github.copilot.nextEditSuggestions.enabled%",
						"scope": "language-overridable"
					},
					"github.copilot.nextEditSuggestions.fixes": {
						"type": "boolean",
						"default": true,
						"tags": [
							"nextEditSuggestions",
							"onExp"
						],
						"markdownDescription": "%github.copilot.nextEditSuggestions.fixes%",
						"scope": "language-overridable"
					},
					"github.copilot.nextEditSuggestions.allowWhitespaceOnlyChanges": {
						"type": "boolean",
						"default": true,
						"tags": [
							"nextEditSuggestions",
							"onExp"
						],
						"markdownDescription": "%github.copilot.nextEditSuggestions.allowWhitespaceOnlyChanges%",
						"scope": "language-overridable"
					},
					"github.copilot.chat.agent.autoFix": {
						"type": "boolean",
						"default": true,
						"description": "%github.copilot.config.autoFix%"
					},
					"github.copilot.chat.customInstructionsInSystemMessage": {
						"type": "boolean",
						"default": true,
						"description": "%github.copilot.config.customInstructionsInSystemMessage%"
					},
					"github.copilot.chat.agent.currentEditorContext.enabled": {
						"type": "boolean",
						"default": true,
						"description": "%github.copilot.config.agent.currentEditorContext.enabled%"
					}
				}
			},
			{
				"title": "Preview",
				"id": "preview",
				"properties": {
					"github.copilot.chat.startDebugging.enabled": {
						"type": "boolean",
						"default": true,
						"markdownDescription": "%github.copilot.config.startDebugging.enabled%",
						"tags": [
							"preview"
						]
					},
					"github.copilot.chat.reviewAgent.enabled": {
						"type": "boolean",
						"default": true,
						"description": "%github.copilot.config.reviewAgent.enabled%",
						"tags": [
							"preview"
						]
					},
					"github.copilot.chat.reviewSelection.enabled": {
						"type": "boolean",
						"default": true,
						"description": "%github.copilot.config.reviewSelection.enabled%",
						"tags": [
							"preview"
						]
					},
					"github.copilot.chat.reviewSelection.instructions": {
						"type": "array",
						"items": {
							"oneOf": [
								{
									"type": "object",
									"markdownDescription": "%github.copilot.config.reviewSelection.instruction.file%",
									"properties": {
										"file": {
											"type": "string",
											"examples": [
												".copilot-review-instructions.md"
											]
										},
										"language": {
											"type": "string"
										}
									},
									"examples": [
										{
											"file": ".copilot-review-instructions.md"
										}
									],
									"required": [
										"file"
									]
								},
								{
									"type": "object",
									"markdownDescription": "%github.copilot.config.reviewSelection.instruction.text%",
									"properties": {
										"text": {
											"type": "string",
											"examples": [
												"Use underscore for field names."
											]
										},
										"language": {
											"type": "string"
										}
									},
									"required": [
										"text"
									],
									"examples": [
										{
											"text": "Use underscore for field names."
										},
										{
											"text": "Resolve all TODO tasks."
										}
									]
								}
							]
						},
						"default": [],
						"markdownDescription": "%github.copilot.config.reviewSelection.instructions%",
						"examples": [
							[
								{
									"file": ".copilot-review-instructions.md"
								},
								{
									"text": "Resolve all TODO tasks."
								}
							]
						],
						"tags": [
							"preview"
						]
					},
					"github.copilot.chat.copilotDebugCommand.enabled": {
						"type": "boolean",
						"default": true,
						"tags": [
							"preview"
						],
						"description": "%github.copilot.chat.copilotDebugCommand.enabled%"
					},
					"github.copilot.chat.codesearch.enabled": {
						"type": "boolean",
						"default": false,
						"tags": [
							"preview"
						],
						"markdownDescription": "%github.copilot.config.codesearch.enabled%"
					},
					"github.copilot.chat.byok.ollamaEndpoint": {
						"type": "string",
						"default": "http://localhost:11434",
						"tags": [
							"preview"
						],
						"markdownDescription": "%github.copilot.config.byok.ollamaEndpoint%"
					}
				}
			},
			{
				"title": "Experimental",
				"id": "experimental",
				"properties": {
					"github.copilot.chat.agent.thinkingTool": {
						"type": "boolean",
						"default": false,
						"tags": [
							"experimental"
						],
						"markdownDescription": "%github.copilot.config.agent.thinkingTool%"
					},
					"github.copilot.chat.imageUpload.enabled": {
						"type": "boolean",
						"default": true,
						"tags": [
							"experimental",
							"onExp"
						],
						"markdownDescription": "%github.copilot.config.imageUpload.enabled%"
					},
					"github.copilot.chat.edits.suggestRelatedFilesFromGitHistory": {
						"type": "boolean",
						"default": true,
						"tags": [
							"experimental"
						],
						"markdownDescription": "%github.copilot.config.edits.suggestRelatedFilesFromGitHistory%"
					},
					"github.copilot.chat.edits.suggestRelatedFilesForTests": {
						"type": "boolean",
						"default": true,
						"tags": [
							"experimental"
						],
						"markdownDescription": "%github.copilot.chat.edits.suggestRelatedFilesForTests%"
					},
					"github.copilot.chat.codeGeneration.instructions": {
						"markdownDeprecationMessage": "%github.copilot.config.codeGeneration.instructions.deprecated%",
						"type": "array",
						"items": {
							"oneOf": [
								{
									"type": "object",
									"markdownDescription": "%github.copilot.config.codeGeneration.instruction.file%",
									"properties": {
										"file": {
											"type": "string",
											"examples": [
												".copilot-codeGeneration-instructions.md"
											]
										},
										"language": {
											"type": "string"
										}
									},
									"examples": [
										{
											"file": ".copilot-codeGeneration-instructions.md"
										}
									],
									"required": [
										"file"
									]
								},
								{
									"type": "object",
									"markdownDescription": "%github.copilot.config.codeGeneration.instruction.text%",
									"properties": {
										"text": {
											"type": "string",
											"examples": [
												"Use underscore for field names."
											]
										},
										"language": {
											"type": "string"
										}
									},
									"required": [
										"text"
									],
									"examples": [
										{
											"text": "Use underscore for field names."
										},
										{
											"text": "Always add a comment: 'Generated by Copilot'."
										}
									]
								}
							]
						},
						"default": [],
						"markdownDescription": "%github.copilot.config.codeGeneration.instructions%",
						"examples": [
							[
								{
									"file": ".copilot-codeGeneration-instructions.md"
								},
								{
									"text": "Always add a comment: 'Generated by Copilot'."
								}
							]
						],
						"tags": [
							"experimental"
						]
					},
					"github.copilot.chat.testGeneration.instructions": {
						"markdownDeprecationMessage": "%github.copilot.config.testGeneration.instructions.deprecated%",
						"type": "array",
						"items": {
							"oneOf": [
								{
									"type": "object",
									"markdownDescription": "%github.copilot.config.experimental.testGeneration.instruction.file%",
									"properties": {
										"file": {
											"type": "string",
											"examples": [
												".copilot-test-instructions.md"
											]
										},
										"language": {
											"type": "string"
										}
									},
									"examples": [
										{
											"file": ".copilot-test-instructions.md"
										}
									],
									"required": [
										"file"
									]
								},
								{
									"type": "object",
									"markdownDescription": "%github.copilot.config.experimental.testGeneration.instruction.text%",
									"properties": {
										"text": {
											"type": "string",
											"examples": [
												"Use suite and test instead of describe and it."
											]
										},
										"language": {
											"type": "string"
										}
									},
									"required": [
										"text"
									],
									"examples": [
										{
											"text": "Always try uniting related tests in a suite."
										}
									]
								}
							]
						},
						"default": [],
						"markdownDescription": "%github.copilot.config.testGeneration.instructions%",
						"examples": [
							[
								{
									"file": ".copilot-test-instructions.md"
								},
								{
									"text": "Always try uniting related tests in a suite."
								}
							]
						],
						"tags": [
							"experimental"
						]
					},
					"github.copilot.chat.commitMessageGeneration.instructions": {
						"type": "array",
						"items": {
							"oneOf": [
								{
									"type": "object",
									"markdownDescription": "%github.copilot.config.commitMessageGeneration.instruction.file%",
									"properties": {
										"file": {
											"type": "string",
											"examples": [
												".copilot-commit-message-instructions.md"
											]
										}
									},
									"examples": [
										{
											"file": ".copilot-commit-message-instructions.md"
										}
									],
									"required": [
										"file"
									]
								},
								{
									"type": "object",
									"markdownDescription": "%github.copilot.config.commitMessageGeneration.instruction.text%",
									"properties": {
										"text": {
											"type": "string",
											"examples": [
												"Use conventional commit message format."
											]
										}
									},
									"required": [
										"text"
									],
									"examples": [
										{
											"text": "Use conventional commit message format."
										}
									]
								}
							]
						},
						"default": [],
						"markdownDescription": "%github.copilot.config.commitMessageGeneration.instructions%",
						"examples": [
							[
								{
									"file": ".copilot-commit-message-instructions.md"
								},
								{
									"text": "Use conventional commit message format."
								}
							]
						],
						"tags": [
							"experimental"
						]
					},
					"github.copilot.chat.pullRequestDescriptionGeneration.instructions": {
						"type": "array",
						"items": {
							"oneOf": [
								{
									"type": "object",
									"markdownDescription": "%github.copilot.config.pullRequestDescriptionGeneration.instruction.file%",
									"properties": {
										"file": {
											"type": "string",
											"examples": [
												".copilot-pull-request-description-instructions.md"
											]
										}
									},
									"examples": [
										{
											"file": ".copilot-pull-request-description-instructions.md"
										}
									],
									"required": [
										"file"
									]
								},
								{
									"type": "object",
									"markdownDescription": "%github.copilot.config.pullRequestDescriptionGeneration.instruction.text%",
									"properties": {
										"text": {
											"type": "string",
											"examples": [
												"Include every commit message in the pull request description."
											]
										}
									},
									"required": [
										"text"
									],
									"examples": [
										{
											"text": "Include every commit message in the pull request description."
										}
									]
								}
							]
						},
						"default": [],
						"markdownDescription": "%github.copilot.config.pullRequestDescriptionGeneration.instructions%",
						"examples": [
							[
								{
									"file": ".copilot-pull-request-description-instructions.md"
								},
								{
									"text": "Use conventional commit message format."
								}
							]
						],
						"tags": [
							"experimental"
						]
					},
					"github.copilot.chat.generateTests.codeLens": {
						"type": "boolean",
						"default": false,
						"description": "%github.copilot.config.generateTests.codeLens%",
						"tags": [
							"experimental"
						]
					},
					"github.copilot.chat.edits.temporalContext.enabled": {
						"type": "boolean",
						"default": false,
						"description": "%github.copilot.chat.edits.temporalContext.enabled%",
						"tags": [
							"experimental",
							"onExp"
						]
					},
					"github.copilot.chat.editor.temporalContext.enabled": {
						"type": "boolean",
						"default": false,
						"description": "%github.copilot.chat.editor.temporalContext.enabled%",
						"tags": [
							"experimental",
							"onExp"
						]
					},
					"github.copilot.chat.setupTests.enabled": {
						"type": "boolean",
						"default": true,
						"markdownDescription": "%github.copilot.config.setupTests.enabled%",
						"tags": [
							"experimental"
						]
					},
					"github.copilot.chat.languageContext.typescript.enabled": {
						"type": "boolean",
						"default": false,
						"scope": "resource",
						"tags": [
							"experimental",
							"onExP"
						],
						"markdownDescription": "%github.copilot.chat.languageContext.typescript.enabled%"
					},
					"github.copilot.chat.languageContext.typescript.items": {
						"type": "string",
						"enum": [
							"minimal",
							"double",
							"fillHalf",
							"fill"
						],
						"default": "minimal",
						"scope": "resource",
						"tags": [
							"experimental",
							"onExP"
						],
						"markdownDescription": "%github.copilot.chat.languageContext.typescript.items%"
					},
					"github.copilot.chat.languageContext.typescript.includeDocumentation": {
						"type": "boolean",
						"default": false,
						"scope": "resource",
						"tags": [
							"experimental",
							"onExP"
						],
						"markdownDescription": "%github.copilot.chat.languageContext.typescript.includeDocumentation%"
					},
					"github.copilot.chat.languageContext.typescript.cacheTimeout": {
						"type": "number",
						"default": 500,
						"scope": "resource",
						"tags": [
							"experimental",
							"onExP"
						],
						"markdownDescription": "%github.copilot.chat.languageContext.typescript.cacheTimeout%"
					},
					"github.copilot.chat.languageContext.fix.typescript.enabled": {
						"type": "boolean",
						"default": false,
						"scope": "resource",
						"tags": [
							"experimental",
							"onExP"
						],
						"markdownDescription": "%github.copilot.chat.languageContext.fix.typescript.enabled%"
					},
					"github.copilot.chat.languageContext.inline.typescript.enabled": {
						"type": "boolean",
						"default": false,
						"scope": "resource",
						"tags": [
							"experimental",
							"onExP"
						],
						"markdownDescription": "%github.copilot.chat.languageContext.inline.typescript.enabled%"
					},
					"github.copilot.chat.newWorkspaceCreation.enabled": {
						"type": "boolean",
						"default": true,
						"tags": [
							"experimental"
						],
						"description": "%github.copilot.config.newWorkspaceCreation.enabled%"
					},
					"github.copilot.chat.newWorkspace.useContext7": {
						"type": "boolean",
						"default": false,
						"tags": [
							"experimental"
						],
						"markdownDescription": "%github.copilot.config.newWorkspace.useContext7%"
					},
					"github.copilot.chat.notebook.followCellExecution.enabled": {
						"type": "boolean",
						"default": false,
						"tags": [
							"experimental"
						],
						"description": "%github.copilot.config.notebook.followCellExecution%"
					},
					"github.copilot.chat.notebook.enhancedNextEditSuggestions.enabled": {
						"type": "boolean",
						"default": false,
						"tags": [
							"experimental",
							"onExp"
						],
						"description": "%github.copilot.config.notebook.enhancedNextEditSuggestions%"
					},
					"github.copilot.chat.summarizeAgentConversationHistory.enabled": {
						"type": "boolean",
						"default": true,
						"tags": [
							"experimental"
						],
						"description": "%github.copilot.config.summarizeAgentConversationHistory.enabled%"
					},
					"github.copilot.chat.virtualTools.threshold": {
						"type": "number",
						"minimum": 0,
						"maximum": 128,
						"default": 128,
						"tags": [
							"experimental"
						],
						"markdownDescription": "%github.copilot.config.virtualTools.threshold%"
					},
					"github.copilot.chat.azureModels": {
						"type": "object",
						"default": {},
						"tags": [
							"experimental"
						],
						"additionalProperties": {
							"type": "object",
							"properties": {
								"name": {
									"type": "string",
									"description": "Display name of the Azure model"
								},
								"url": {
									"type": "string",
									"description": "URL endpoint for the Azure model"
								},
								"toolCalling": {
									"type": "boolean",
									"description": "Whether the model supports tool calling"
								},
								"vision": {
									"type": "boolean",
									"description": "Whether the model supports vision capabilities"
								},
								"maxInputTokens": {
									"type": "number",
									"description": "Maximum number of input tokens supported by the model"
								},
								"maxOutputTokens": {
									"type": "number",
									"description": "Maximum number of output tokens supported by the model"
								},
								"thinking": {
									"type": "boolean",
									"default": false,
									"description": "Whether the model supports thinking capabilities"
								},
								"requestHeaders": {
									"type": "object",
									"description": "Additional HTTP headers to include with requests to this model. These reserved headers are not allowed and ignored if present: forbidden request headers (https://developer.mozilla.org/en-US/docs/Glossary/Forbidden_request_header), forwarding headers ('forwarded', 'x-forwarded-for', 'x-forwarded-host', 'x-forwarded-proto'), and others ('api-key', 'authorization', 'content-type', 'openai-intent', 'x-github-api-version', 'x-initiator', 'x-interaction-id', 'x-interaction-type', 'x-onbehalf-extension-id', 'x-request-id', 'x-vscode-user-agent-library-version'). Pattern-based forbidden headers ('proxy-*', 'sec-*', 'x-http-method*' with forbidden methods) are also blocked.",
									"additionalProperties": {
										"type": "string"
									}
								}
							},
							"required": [
								"name",
								"url",
								"toolCalling",
								"vision",
								"maxInputTokens",
								"maxOutputTokens"
							],
							"additionalProperties": false
						},
						"markdownDescription": "Configure custom Azure OpenAI models. Each key should be a unique model ID, and the value should be an object with model configuration including name, url, toolCalling, vision, maxInputTokens, and maxOutputTokens properties."
					},
					"github.copilot.chat.customOAIModels": {
						"type": "object",
						"default": {},
						"tags": [
							"experimental"
						],
						"additionalProperties": {
							"type": "object",
							"properties": {
								"name": {
									"type": "string",
									"description": "Display name of the custom OpenAI model"
								},
								"url": {
									"type": "string",
									"description": "URL endpoint for the custom OpenAI-compatible model"
								},
								"toolCalling": {
									"type": "boolean",
									"description": "Whether the model supports tool calling"
								},
								"vision": {
									"type": "boolean",
									"description": "Whether the model supports vision capabilities"
								},
								"maxInputTokens": {
									"type": "number",
									"description": "Maximum number of input tokens supported by the model"
								},
								"maxOutputTokens": {
									"type": "number",
									"description": "Maximum number of output tokens supported by the model"
								},
								"requiresAPIKey": {
									"type": "boolean",
									"description": "Whether the model requires an API key for authentication",
									"default": true
								},
								"editTools": {
									"type": "array",
									"description": "List of edit tools supported by the model. If this is not configured, the editor will try multiple edit tools and pick the best one.\n\n- 'find-replace': Find and replace text in a document.\n- 'multi-find-replace': Find and replace text in a document.\n- 'apply-patch': A file-oriented diff format used by some OpenAI models\n- 'code-rewrite': A general but slower editing tool that allows the model to rewrite and code snippet and provide only the replacement to the editor.",
									"items": {
										"type": "string",
										"enum": [
											"find-replace",
											"multi-find-replace",
											"apply-patch",
											"code-rewrite"
										]
									}
								},
								"thinking": {
									"type": "boolean",
									"default": false,
									"description": "Whether the model supports thinking capabilities"
								},
								"requestHeaders": {
									"type": "object",
									"description": "Additional HTTP headers to include with requests to this model. These reserved headers are not allowed and ignored if present: forbidden request headers (https://developer.mozilla.org/en-US/docs/Glossary/Forbidden_request_header), forwarding headers ('forwarded', 'x-forwarded-for', 'x-forwarded-host', 'x-forwarded-proto'), and others ('api-key', 'authorization', 'content-type', 'openai-intent', 'x-github-api-version', 'x-initiator', 'x-interaction-id', 'x-interaction-type', 'x-onbehalf-extension-id', 'x-request-id', 'x-vscode-user-agent-library-version'). Pattern-based forbidden headers ('proxy-*', 'sec-*', 'x-http-method*' with forbidden methods) are also blocked.",
									"additionalProperties": {
										"type": "string"
									}
								}
							},
							"required": [
								"name",
								"url",
								"toolCalling",
								"vision",
								"maxInputTokens",
								"maxOutputTokens",
								"requiresAPIKey"
							],
							"additionalProperties": false
						},
						"markdownDescription": "Configure custom OpenAI-compatible models. Each key should be a unique model ID, and the value should be an object with model configuration including name, url, toolCalling, vision, maxInputTokens, and maxOutputTokens properties."
					},
					"github.copilot.chat.alternateGptPrompt.enabled": {
						"type": "boolean",
						"default": false,
						"tags": [
							"experimental"
						],
						"description": "%github.copilot.config.alternateGptPrompt.enabled%"
					},
					"github.copilot.chat.gpt5AlternatePrompt": {
						"type": "string",
						"default": "default",
						"tags": [
							"experimental"
						],
						"description": "%github.copilot.config.gpt5AlternatePrompt%"
					},
					"github.copilot.chat.gpt5CodexAlternatePrompt": {
						"type": "string",
						"default": "codex",
						"tags": [
							"experimental",
							"onExp"
						],
						"enum": [
							"default",
							"codex"
						],
						"description": "%github.copilot.config.gpt5CodexAlternatePrompt%"
					},
					"github.copilot.chat.grokCodeAlternatePrompt": {
						"type": "string",
						"default": "default",
						"tags": [
							"experimental"
						],
						"description": "%github.copilot.config.grokCodeAlternatePrompt%"
					},
					"github.copilot.chat.claudeSonnet45AlternatePrompt": {
						"type": "string",
						"default": "default",
						"tags": [
							"experimental"
						],
						"description": "%github.copilot.config.claudeSonnet45AlternatePrompt%"
					},
					"github.copilot.chat.useResponsesApi": {
						"type": "boolean",
						"default": true,
						"markdownDescription": "%github.copilot.config.useResponsesApi%",
						"tags": [
							"experimental",
							"onExp"
						]
					},
					"github.copilot.chat.responsesApiReasoningEffort": {
						"type": "string",
						"default": "default",
						"markdownDescription": "%github.copilot.config.responsesApiReasoningEffort%",
						"tags": [
							"experimental",
							"onExp"
						],
						"enum": [
							"low",
							"medium",
							"high",
							"default"
						]
					},
					"github.copilot.chat.responsesApiReasoningSummary": {
						"type": "string",
						"default": "detailed",
						"markdownDescription": "%github.copilot.config.responsesApiReasoningSummary%",
						"tags": [
							"experimental",
							"onExp"
						],
						"enum": [
							"off",
							"detailed"
						]
					},
					"github.copilot.chat.executePrompt.enabled": {
						"type": "boolean",
						"default": false,
						"markdownDescription": "%github.copilot.config.executePrompt.enabled%",
						"tags": [
							"experimental"
						]
					},
					"github.copilot.chat.completionsFetcher": {
						"type": [
							"string",
							"null"
						],
						"markdownDescription": "%github.copilot.config.completionsFetcher%",
						"tags": [
							"experimental",
							"onExp"
						],
						"enum": [
							"electron-fetch",
							"node-fetch"
						]
					},
					"github.copilot.chat.nesFetcher": {
						"type": [
							"string",
							"null"
						],
						"markdownDescription": "%github.copilot.config.nesFetcher%",
						"tags": [
							"experimental",
							"onExp"
						],
						"enum": [
							"electron-fetch",
							"node-fetch"
						]
					}
				}
			}
		],
		"submenus": [
			{
				"id": "copilot/reviewComment/additionalActions/applyAndNext",
				"label": "%github.copilot.submenu.reviewComment.applyAndNext.label%"
			},
			{
				"id": "copilot/reviewComment/additionalActions/discardAndNext",
				"label": "%github.copilot.submenu.reviewComment.discardAndNext.label%"
			},
			{
				"id": "copilot/reviewComment/additionalActions/discard",
				"label": "%github.copilot.submenu.reviewComment.discard.label%"
			},
			{
				"id": "github.copilot.chat.debug.filter",
				"label": "Filter",
				"icon": "$(filter)"
			},
			{
				"id": "github.copilot.chat.debug.exportAllPromptLogsAsJson",
				"label": "Export All Logs as JSON",
				"icon": "$(file-export)"
			}
		],
		"menus": {
			"editor/title": [
				{
					"command": "github.copilot.debug.generateInlineEditTests",
					"when": "resourceScheme == 'ccreq'"
				},
				{
					"command": "github.copilot.chat.notebook.enableFollowCellExecution",
					"when": "config.github.copilot.chat.notebook.followCellExecution.enabled && !github.copilot.notebookFollowInSessionEnabled && github.copilot.notebookAgentModeUsage && !config.notebook.globalToolbar",
					"group": "navigation@10"
				},
				{
					"command": "github.copilot.chat.notebook.disableFollowCellExecution",
					"when": "config.github.copilot.chat.notebook.followCellExecution.enabled && github.copilot.notebookFollowInSessionEnabled && github.copilot.notebookAgentModeUsage && !config.notebook.globalToolbar",
					"group": "navigation@10"
				},
				{
					"command": "github.copilot.chat.replay",
					"group": "navigation@9",
					"when": "resourceLangId == chatReplay"
				}
			],
			"editor/context": [
				{
					"command": "github.copilot.chat.explain",
					"when": "!github.copilot.interactiveSession.disabled",
					"group": "1_chat@4"
				}
			],
			"editor/context/chat": [
				{
					"command": "github.copilot.chat.fix",
					"when": "!github.copilot.interactiveSession.disabled && !editorReadonly",
					"group": "copilotAction@1"
				},
				{
					"command": "github.copilot.chat.review",
					"when": "config.github.copilot.chat.reviewSelection.enabled && !github.copilot.interactiveSession.disabled && resourceScheme != 'vscode-chat-code-block'",
					"group": "copilotAction@2"
				},
				{
					"command": "github.copilot.chat.generateDocs",
					"when": "!github.copilot.interactiveSession.disabled && !editorReadonly",
					"group": "copilotGenerate@1"
				},
				{
					"command": "github.copilot.chat.generateTests",
					"when": "!github.copilot.interactiveSession.disabled && !editorReadonly",
					"group": "copilotGenerate@2"
				}
			],
			"testing/item/result": [
				{
					"command": "github.copilot.tests.fixTestFailure.fromInline",
					"when": "testResultState == failed && !testResultOutdated",
					"group": "inline@2"
				}
			],
			"testing/item/context": [
				{
					"command": "github.copilot.tests.fixTestFailure.fromInline",
					"when": "testResultState == failed && !testResultOutdated",
					"group": "inline@2"
				}
			],
			"commandPalette": [
				{
					"command": "github.copilot.interactiveSession.feedback",
					"when": "github.copilot-chat.activated && !github.copilot.interactiveSession.disabled"
				},
				{
					"command": "github.copilot.debug.workbenchState",
					"when": "true"
				},
				{
					"command": "github.copilot.chat.rerunWithCopilotDebug",
					"when": "false"
				},
				{
					"command": "github.copilot.chat.startCopilotDebugCommand",
					"when": "false"
				},
				{
					"command": "github.copilot.git.generateCommitMessage",
					"when": "false"
				},
				{
					"command": "github.copilot.git.resolveMergeConflicts",
					"when": "false"
				},
				{
					"command": "github.copilot.chat.explain",
					"when": "false"
				},
				{
					"command": "github.copilot.chat.review",
					"when": "!github.copilot.interactiveSession.disabled"
				},
				{
					"command": "github.copilot.chat.review.apply",
					"when": "false"
				},
				{
					"command": "github.copilot.chat.review.applyAndNext",
					"when": "false"
				},
				{
					"command": "github.copilot.chat.review.discard",
					"when": "false"
				},
				{
					"command": "github.copilot.chat.review.discardAndNext",
					"when": "false"
				},
				{
					"command": "github.copilot.chat.review.discardAll",
					"when": "false"
				},
				{
					"command": "github.copilot.chat.review.stagedChanges",
					"when": "false"
				},
				{
					"command": "github.copilot.chat.review.unstagedChanges",
					"when": "false"
				},
				{
					"command": "github.copilot.chat.review.changes",
					"when": "false"
				},
				{
					"command": "github.copilot.chat.review.stagedFileChange",
					"when": "false"
				},
				{
					"command": "github.copilot.chat.review.unstagedFileChange",
					"when": "false"
				},
				{
					"command": "github.copilot.chat.review.previous",
					"when": "false"
				},
				{
					"command": "github.copilot.chat.review.next",
					"when": "false"
				},
				{
					"command": "github.copilot.chat.review.continueInInlineChat",
					"when": "false"
				},
				{
					"command": "github.copilot.chat.review.continueInChat",
					"when": "false"
				},
				{
					"command": "github.copilot.chat.review.markHelpful",
					"when": "false"
				},
				{
					"command": "github.copilot.chat.review.markUnhelpful",
					"when": "false"
				},
				{
					"command": "github.copilot.devcontainer.generateDevContainerConfig",
					"when": "false"
				},
				{
					"command": "github.copilot.tests.fixTestFailure",
					"when": "false"
				},
				{
					"command": "github.copilot.tests.fixTestFailure.fromInline",
					"when": "false"
				},
				{
					"command": "github.copilot.search.markHelpful",
					"when": "false"
				},
				{
					"command": "github.copilot.search.markUnhelpful",
					"when": "false"
				},
				{
					"command": "github.copilot.search.feedback",
					"when": "false"
				},
				{
					"command": "github.copilot.chat.debug.showElements",
					"when": "false"
				},
				{
					"command": "github.copilot.chat.debug.hideElements",
					"when": "false"
				},
				{
					"command": "github.copilot.chat.debug.showTools",
					"when": "false"
				},
				{
					"command": "github.copilot.chat.debug.hideTools",
					"when": "false"
				},
				{
					"command": "github.copilot.chat.debug.showNesRequests",
					"when": "false"
				},
				{
					"command": "github.copilot.chat.debug.hideNesRequests",
					"when": "false"
				},
				{
					"command": "github.copilot.chat.debug.exportLogItem",
					"when": "false"
				},
				{
					"command": "github.copilot.chat.debug.exportPromptArchive",
					"when": "false"
				},
				{
					"command": "github.copilot.chat.debug.exportPromptLogsAsJson",
					"when": "false"
				},
				{
					"command": "github.copilot.chat.debug.exportAllPromptLogsAsJson",
					"when": "false"
				},
				{
					"command": "github.copilot.chat.mcp.setup.check",
					"when": "false"
				},
				{
					"command": "github.copilot.chat.mcp.setup.validatePackage",
					"when": "false"
				},
				{
					"command": "github.copilot.chat.mcp.setup.flow",
					"when": "false"
				},
				{
					"command": "github.copilot.chat.debug.showRawRequestBody",
					"when": "false"
				},
				{
					"command": "github.copilot.debug.showOutputChannel",
					"when": "false"
				},
				{
					"command": "github.copilot.cli.sessions.delete",
					"when": "false"
				},
				{
					"command": "github.copilot.cli.sessions.refresh",
					"when": "false"
				},
				{
					"command": "github.copilot.cli.sessions.resumeInTerminal",
					"when": "false"
				},
				{
					"command": "github.copilot.cli.sessions.newTerminalSession",
					"when": "false"
				}
			],
			"view/title": [
				{
					"command": "github.copilot.claude.sessions.refresh",
					"when": "view == workbench.view.chat.sessions.claude-code",
					"group": "navigation@1"
				},
				{
					"command": "github.copilot.cli.sessions.refresh",
					"when": "view == workbench.view.chat.sessions.copilotcli",
					"group": "navigation@1"
				},
				{
					"submenu": "github.copilot.chat.debug.filter",
					"when": "view == copilot-chat",
					"group": "navigation"
				},
				{
					"command": "github.copilot.chat.debug.exportAllPromptLogsAsJson",
					"when": "view == copilot-chat",
					"group": "export@1"
				},
				{
					"command": "github.copilot.debug.showOutputChannel",
					"when": "view == copilot-chat",
					"group": "3_show@1"
				},
				{
					"command": "github.copilot.debug.showChatLogView",
					"when": "view == workbench.panel.chat.view.copilot",
					"group": "3_show"
				}
			],
			"view/item/context": [
				{
					"command": "github.copilot.chat.debug.showRawRequestBody",
					"when": "view == copilot-chat && viewItem == request",
					"group": "export@0"
				},
				{
					"command": "github.copilot.chat.debug.exportLogItem",
					"when": "view == copilot-chat && (viewItem == toolcall || viewItem == request)",
					"group": "export@1"
				},
				{
					"command": "github.copilot.chat.debug.exportPromptArchive",
					"when": "view == copilot-chat && viewItem == chatprompt",
					"group": "export@2"
				},
				{
					"command": "github.copilot.chat.debug.exportPromptLogsAsJson",
					"when": "view == copilot-chat && viewItem == chatprompt",
					"group": "export@3"
				}
			],
			"searchPanel/aiResults/commands": [
				{
					"command": "github.copilot.search.markHelpful",
					"group": "inline@0",
					"when": "aiResultsTitle && aiResultsRequested"
				},
				{
					"command": "github.copilot.search.markUnhelpful",
					"group": "inline@1",
					"when": "aiResultsTitle && aiResultsRequested"
				},
				{
					"command": "github.copilot.search.feedback",
					"group": "inline@2",
					"when": "aiResultsTitle && aiResultsRequested && github.copilot.debugReportFeedback"
				}
			],
			"comments/comment/title": [
				{
					"command": "github.copilot.chat.review.markHelpful",
					"group": "inline@0",
					"when": "commentController == github-copilot-review"
				},
				{
					"command": "github.copilot.chat.review.markUnhelpful",
					"group": "inline@1",
					"when": "commentController == github-copilot-review"
				}
			],
			"commentsView/commentThread/context": [
				{
					"command": "github.copilot.chat.review.apply",
					"group": "context@1",
					"when": "commentController == github-copilot-review"
				},
				{
					"command": "github.copilot.chat.review.discard",
					"group": "context@2",
					"when": "commentController == github-copilot-review"
				},
				{
					"command": "github.copilot.chat.review.discardAll",
					"group": "context@3",
					"when": "commentController == github-copilot-review"
				}
			],
			"comments/commentThread/additionalActions": [
				{
					"submenu": "copilot/reviewComment/additionalActions/applyAndNext",
					"group": "inline@1",
					"when": "commentController == github-copilot-review && github.copilot.chat.review.numberOfComments > 1"
				},
				{
					"command": "github.copilot.chat.review.apply",
					"group": "inline@1",
					"when": "commentController == github-copilot-review && github.copilot.chat.review.numberOfComments == 1"
				},
				{
					"submenu": "copilot/reviewComment/additionalActions/discardAndNext",
					"group": "inline@2",
					"when": "commentController == github-copilot-review && github.copilot.chat.review.numberOfComments > 1"
				},
				{
					"submenu": "copilot/reviewComment/additionalActions/discard",
					"group": "inline@2",
					"when": "commentController == github-copilot-review && github.copilot.chat.review.numberOfComments == 1"
				}
			],
			"copilot/reviewComment/additionalActions/applyAndNext": [
				{
					"command": "github.copilot.chat.review.applyAndNext",
					"group": "inline@1",
					"when": "commentController == github-copilot-review"
				},
				{
					"command": "github.copilot.chat.review.apply",
					"group": "inline@2",
					"when": "commentController == github-copilot-review"
				}
			],
			"copilot/reviewComment/additionalActions/discardAndNext": [
				{
					"command": "github.copilot.chat.review.discardAndNext",
					"group": "inline@1",
					"when": "commentController == github-copilot-review"
				},
				{
					"command": "github.copilot.chat.review.discard",
					"group": "inline@2",
					"when": "commentController == github-copilot-review"
				},
				{
					"command": "github.copilot.chat.review.continueInInlineChat",
					"group": "inline@3",
					"when": "commentController == github-copilot-review"
				}
			],
			"copilot/reviewComment/additionalActions/discard": [
				{
					"command": "github.copilot.chat.review.discard",
					"group": "inline@2",
					"when": "commentController == github-copilot-review"
				},
				{
					"command": "github.copilot.chat.review.continueInInlineChat",
					"group": "inline@3",
					"when": "commentController == github-copilot-review"
				}
			],
			"comments/commentThread/title": [
				{
					"command": "github.copilot.chat.review.previous",
					"group": "inline@1",
					"when": "commentController == github-copilot-review"
				},
				{
					"command": "github.copilot.chat.review.next",
					"group": "inline@2",
					"when": "commentController == github-copilot-review"
				},
				{
					"command": "github.copilot.chat.review.continueInChat",
					"group": "inline@3",
					"when": "commentController == github-copilot-review"
				},
				{
					"command": "github.copilot.chat.review.discardAll",
					"group": "inline@4",
					"when": "commentController == github-copilot-review"
				}
			],
			"scm/title": [
				{
					"command": "github.copilot.chat.review.changes",
					"group": "navigation",
					"when": "config.github.copilot.chat.reviewAgent.enabled && github.copilot.chat.reviewDiff.enabled && scmProvider == git && scmProviderRootUri in github.copilot.chat.reviewDiff.enabledRootUris"
				}
			],
			"scm/resourceGroup/context": [
				{
					"command": "github.copilot.chat.review.stagedChanges",
					"when": "config.github.copilot.chat.reviewAgent.enabled && github.copilot.chat.reviewDiff.enabled && scmProvider == git && scmResourceGroup == index",
					"group": "inline@-3"
				},
				{
					"command": "github.copilot.chat.review.unstagedChanges",
					"when": "config.github.copilot.chat.reviewAgent.enabled && github.copilot.chat.reviewDiff.enabled && scmProvider == git && scmResourceGroup == workingTree",
					"group": "inline@-3"
				}
			],
			"scm/resourceState/context": [
				{
					"command": "github.copilot.git.resolveMergeConflicts",
					"when": "scmProvider == git && scmResourceGroup == merge && git.activeResourceHasMergeConflicts",
					"group": "z_chat@1"
				},
				{
					"command": "github.copilot.chat.review.stagedFileChange",
					"group": "3_copilot",
					"when": "config.github.copilot.chat.reviewAgent.enabled && github.copilot.chat.reviewDiff.enabled && scmProvider == git && scmResourceGroup == index"
				},
				{
					"command": "github.copilot.chat.review.unstagedFileChange",
					"group": "3_copilot",
					"when": "config.github.copilot.chat.reviewAgent.enabled && github.copilot.chat.reviewDiff.enabled && scmProvider == git && scmResourceGroup == workingTree"
				}
			],
			"scm/inputBox": [
				{
					"command": "github.copilot.git.generateCommitMessage",
					"when": "scmProvider == git"
				}
			],
			"testing/message/context": [
				{
					"command": "github.copilot.tests.fixTestFailure",
					"when": "testing.testItemHasUri",
					"group": "inline@1"
				}
			],
			"debug/createConfiguration": [
				{
					"command": "github.copilot.debug.generateConfiguration",
					"group": "z_commands",
					"when": "config.github.copilot.chat.startDebugging.enabled"
				}
			],
			"issue/reporter": [
				{
					"command": "github.copilot.report"
				}
			],
			"github.copilot.chat.debug.filter": [
				{
					"command": "github.copilot.chat.debug.showElements",
					"when": "github.copilot.chat.debug.elementsHidden",
					"group": "commands@0"
				},
				{
					"command": "github.copilot.chat.debug.hideElements",
					"when": "!github.copilot.chat.debug.elementsHidden",
					"group": "commands@0"
				},
				{
					"command": "github.copilot.chat.debug.showTools",
					"when": "github.copilot.chat.debug.toolsHidden",
					"group": "commands@1"
				},
				{
					"command": "github.copilot.chat.debug.hideTools",
					"when": "!github.copilot.chat.debug.toolsHidden",
					"group": "commands@1"
				},
				{
					"command": "github.copilot.chat.debug.showNesRequests",
					"when": "github.copilot.chat.debug.nesRequestsHidden",
					"group": "commands@2"
				},
				{
					"command": "github.copilot.chat.debug.hideNesRequests",
					"when": "!github.copilot.chat.debug.nesRequestsHidden",
					"group": "commands@2"
				}
			],
			"notebook/toolbar": [
				{
					"command": "github.copilot.chat.notebook.enableFollowCellExecution",
					"when": "config.github.copilot.chat.notebook.followCellExecution.enabled && !github.copilot.notebookFollowInSessionEnabled && github.copilot.notebookAgentModeUsage && config.notebook.globalToolbar",
					"group": "navigation/execute@15"
				},
				{
					"command": "github.copilot.chat.notebook.disableFollowCellExecution",
					"when": "config.github.copilot.chat.notebook.followCellExecution.enabled && github.copilot.notebookFollowInSessionEnabled && github.copilot.notebookAgentModeUsage && config.notebook.globalToolbar",
					"group": "navigation/execute@15"
				}
			],
			"editor/content": [
				{
					"command": "github.copilot.git.resolveMergeConflicts",
					"group": "z_chat@1",
					"when": "config.git.enabled && !git.missing && !isInDiffEditor && !isMergeEditor && resource in git.mergeChanges && git.activeResourceHasMergeConflicts"
				}
			],
			"chat/chatSessions": [
				{
					"command": "github.copilot.cli.sessions.resumeInTerminal",
					"when": "chatSessionType == copilotcli",
					"group": "inline@1"
				},
				{
					"command": "github.copilot.cli.sessions.delete",
					"when": "chatSessionType == copilotcli",
					"group": "inline@2"
				},
				{
					"command": "github.copilot.cli.sessions.newTerminalSession",
					"when": "view == workbench.view.chat.sessions.copilotcli",
					"group": "submenu"
				}
			]
		},
		"icons": {
			"copilot-logo": {
				"description": "%github.copilot.icon%",
				"default": {
					"fontPath": "assets/copilot.woff",
					"fontCharacter": "\\0041"
				}
			},
			"copilot-warning": {
				"description": "%github.copilot.icon%",
				"default": {
					"fontPath": "assets/copilot.woff",
					"fontCharacter": "\\0042"
				}
			},
			"copilot-notconnected": {
				"description": "%github.copilot.icon%",
				"default": {
					"fontPath": "assets/copilot.woff",
					"fontCharacter": "\\0043"
				}
			}
		},
		"iconFonts": [
			{
				"id": "copilot-font",
				"src": [
					{
						"path": "assets/copilot.woff",
						"format": "woff"
					}
				]
			}
		],
		"terminalQuickFixes": [
			{
				"id": "copilot-chat.fixWithCopilot",
				"commandLineMatcher": ".+",
				"commandExitResult": "error",
				"outputMatcher": {
					"anchor": "bottom",
					"length": 1,
					"lineMatcher": ".+",
					"offset": 0
				},
				"kind": "explain"
			},
			{
				"id": "copilot-chat.generateCommitMessage",
				"commandLineMatcher": "git add .+",
				"commandExitResult": "success",
				"kind": "explain",
				"outputMatcher": {
					"anchor": "bottom",
					"length": 1,
					"lineMatcher": ".+",
					"offset": 0
				}
			},
			{
				"id": "copilot-chat.terminalToDebugging",
				"commandLineMatcher": ".+",
				"kind": "explain",
				"commandExitResult": "error",
				"outputMatcher": {
					"anchor": "bottom",
					"length": 1,
					"lineMatcher": "",
					"offset": 0
				}
			},
			{
				"id": "copilot-chat.terminalToDebuggingSuccess",
				"commandLineMatcher": ".+",
				"kind": "explain",
				"commandExitResult": "success",
				"outputMatcher": {
					"anchor": "bottom",
					"length": 1,
					"lineMatcher": "",
					"offset": 0
				}
			}
		],
		"languages": [
			{
				"id": "ignore",
				"filenamePatterns": [
					".copilotignore"
				],
				"aliases": []
			},
			{
				"id": "markdown",
				"extensions": [
					".copilotmd"
				]
			},
			{
				"id": "chatReplay",
				"aliases": [
					"chatReplay",
					"Chat Replay"
				],
				"extensions": [
					".chatReplay.json",
					".chatreplay.json"
				]
			}
		],
		"views": {
			"copilot-chat": [
				{
					"id": "copilot-chat",
					"name": "Chat Debug",
					"icon": "assets/debug-icon.svg",
					"when": "github.copilot.chat.showLogView"
				}
			],
			"context-inspector": [
				{
					"id": "context-inspector",
					"name": "Language Context Inspector",
					"icon": "$(inspect)",
					"when": "github.copilot.chat.showContextInspectorView"
				}
			]
		},
		"viewsContainers": {
			"activitybar": [
				{
					"id": "copilot-chat",
					"title": "Chat Debug",
					"icon": "assets/debug-icon.svg"
				},
				{
					"id": "context-inspector",
					"title": "Language Context Inspector",
					"icon": "$(inspect)"
				}
			]
		},
		"configurationDefaults": {
			"workbench.editorAssociations": {
				"*.copilotmd": "vscode.markdown.preview.editor"
			}
		},
		"keybindings": [
			{
				"command": "github.copilot.chat.rerunWithCopilotDebug",
				"key": "ctrl+alt+.",
				"mac": "cmd+alt+.",
				"when": "github.copilot-chat.activated && terminalShellIntegrationEnabled && terminalFocus && !terminalAltBufferActive"
			}
		],
		"walkthroughs": [
			{
				"id": "copilotWelcome",
				"title": "%github.copilot.walkthrough.title%",
				"description": "%github.copilot.walkthrough.description%",
				"when": "!isWeb",
				"steps": [
					{
						"id": "copilot.setup.signIn",
						"title": "%github.copilot.walkthrough.setup.signIn.title%",
						"description": "%github.copilot.walkthrough.setup.signIn.description%",
						"when": "chatEntitlementSignedOut && !view.workbench.panel.chat.view.copilot.visible && !github.copilot-chat.activated && !github.copilot.offline && !github.copilot.interactiveSession.individual.disabled && !github.copilot.interactiveSession.individual.expired && !github.copilot.interactiveSession.enterprise.disabled && !github.copilot.interactiveSession.contactSupport",
						"media": {
							"video": {
								"dark": "https://vscodewalkthroughs.z1.web.core.windows.net/v0.26/workspace.mp4",
								"light": "https://vscodewalkthroughs.z1.web.core.windows.net/v0.26/workspace-light.mp4",
								"hc": "https://vscodewalkthroughs.z1.web.core.windows.net/v0.26/workspace-hc.mp4",
								"hcLight": "https://vscodewalkthroughs.z1.web.core.windows.net/v0.26/workspace-hclight.mp4"
							},
							"altText": "%github.copilot.walkthrough.panelChat.media.altText%"
						}
					},
					{
						"id": "copilot.setup.signInNoAction",
						"title": "%github.copilot.walkthrough.setup.signIn.title%",
						"description": "%github.copilot.walkthrough.setup.noAction.description%",
						"when": "chatEntitlementSignedOut && view.workbench.panel.chat.view.copilot.visible && !github.copilot-chat.activated && !github.copilot.offline && !github.copilot.interactiveSession.individual.disabled && !github.copilot.interactiveSession.individual.expired && !github.copilot.interactiveSession.enterprise.disabled && !github.copilot.interactiveSession.contactSupport",
						"media": {
							"video": {
								"dark": "https://vscodewalkthroughs.z1.web.core.windows.net/v0.26/workspace.mp4",
								"light": "https://vscodewalkthroughs.z1.web.core.windows.net/v0.26/workspace-light.mp4",
								"hc": "https://vscodewalkthroughs.z1.web.core.windows.net/v0.26/workspace-hc.mp4",
								"hcLight": "https://vscodewalkthroughs.z1.web.core.windows.net/v0.26/workspace-hclight.mp4"
							},
							"altText": "%github.copilot.walkthrough.panelChat.media.altText%"
						}
					},
					{
						"id": "copilot.setup.signUp",
						"title": "%github.copilot.walkthrough.setup.signUp.title%",
						"description": "%github.copilot.walkthrough.setup.signUp.description%",
						"when": "chatPlanCanSignUp && !view.workbench.panel.chat.view.copilot.visible && !github.copilot-chat.activated && !github.copilot.offline && (github.copilot.interactiveSession.individual.disabled || github.copilot.interactiveSession.individual.expired) && !github.copilot.interactiveSession.enterprise.disabled && !github.copilot.interactiveSession.contactSupport",
						"media": {
							"video": {
								"dark": "https://vscodewalkthroughs.z1.web.core.windows.net/v0.26/workspace.mp4",
								"light": "https://vscodewalkthroughs.z1.web.core.windows.net/v0.26/workspace-light.mp4",
								"hc": "https://vscodewalkthroughs.z1.web.core.windows.net/v0.26/workspace-hc.mp4",
								"hcLight": "https://vscodewalkthroughs.z1.web.core.windows.net/v0.26/workspace-hclight.mp4"
							},
							"altText": "%github.copilot.walkthrough.panelChat.media.altText%"
						}
					},
					{
						"id": "copilot.setup.signUpNoAction",
						"title": "%github.copilot.walkthrough.setup.signUp.title%",
						"description": "%github.copilot.walkthrough.setup.noAction.description%",
						"when": "chatPlanCanSignUp && view.workbench.panel.chat.view.copilot.visible && !github.copilot-chat.activated && !github.copilot.offline && (github.copilot.interactiveSession.individual.disabled || github.copilot.interactiveSession.individual.expired) && !github.copilot.interactiveSession.enterprise.disabled && !github.copilot.interactiveSession.contactSupport",
						"media": {
							"video": {
								"dark": "https://vscodewalkthroughs.z1.web.core.windows.net/v0.26/workspace.mp4",
								"light": "https://vscodewalkthroughs.z1.web.core.windows.net/v0.26/workspace-light.mp4",
								"hc": "https://vscodewalkthroughs.z1.web.core.windows.net/v0.26/workspace-hc.mp4",
								"hcLight": "https://vscodewalkthroughs.z1.web.core.windows.net/v0.26/workspace-hclight.mp4"
							},
							"altText": "%github.copilot.walkthrough.panelChat.media.altText%"
						}
					},
					{
						"id": "copilot.panelChat",
						"title": "%github.copilot.walkthrough.panelChat.title%",
						"description": "%github.copilot.walkthrough.panelChat.description%",
						"when": "!chatEntitlementSignedOut || chatIsEnabled ",
						"media": {
							"video": {
								"dark": "https://vscodewalkthroughs.z1.web.core.windows.net/v0.26/workspace.mp4",
								"light": "https://vscodewalkthroughs.z1.web.core.windows.net/v0.26/workspace-light.mp4",
								"hc": "https://vscodewalkthroughs.z1.web.core.windows.net/v0.26/workspace-hc.mp4",
								"hcLight": "https://vscodewalkthroughs.z1.web.core.windows.net/v0.26/workspace-hclight.mp4"
							},
							"altText": "%github.copilot.walkthrough.panelChat.media.altText%"
						}
					},
					{
						"id": "copilot.edits",
						"title": "%github.copilot.walkthrough.edits.title%",
						"description": "%github.copilot.walkthrough.edits.description%",
						"when": "!chatEntitlementSignedOut || chatIsEnabled ",
						"media": {
							"video": {
								"dark": "https://vscodewalkthroughs.z1.web.core.windows.net/v0.26/edits.mp4",
								"light": "https://vscodewalkthroughs.z1.web.core.windows.net/v0.26/edits-light.mp4",
								"hc": "https://vscodewalkthroughs.z1.web.core.windows.net/v0.26/edits-hc.mp4",
								"hcLight": "https://vscodewalkthroughs.z1.web.core.windows.net/v0.26/edits-hclight.mp4"
							},
							"altText": "%github.copilot.walkthrough.edits.media.altText%"
						}
					},
					{
						"id": "copilot.firstSuggest",
						"title": "%github.copilot.walkthrough.firstSuggest.title%",
						"description": "%github.copilot.walkthrough.firstSuggest.description%",
						"when": "!chatEntitlementSignedOut || chatIsEnabled ",
						"media": {
							"video": {
								"dark": "https://vscodewalkthroughs.z1.web.core.windows.net/v0.26/ghost-text.mp4",
								"light": "https://vscodewalkthroughs.z1.web.core.windows.net/v0.26/ghost-text-light.mp4",
								"hc": "https://vscodewalkthroughs.z1.web.core.windows.net/v0.26/ghost-text-hc.mp4",
								"hcLight": "https://vscodewalkthroughs.z1.web.core.windows.net/v0.26/ghost-text-hclight.mp4"
							},
							"altText": "%github.copilot.walkthrough.firstSuggest.media.altText%"
						}
					},
					{
						"id": "copilot.inlineChatNotMac",
						"title": "%github.copilot.walkthrough.inlineChatNotMac.title%",
						"description": "%github.copilot.walkthrough.inlineChatNotMac.description%",
						"when": "!isMac && (!chatEntitlementSignedOut || chatIsEnabled )",
						"media": {
							"video": {
								"dark": "https://vscodewalkthroughs.z1.web.core.windows.net/v0.26/inline.mp4",
								"light": "https://vscodewalkthroughs.z1.web.core.windows.net/v0.26/inline-light.mp4",
								"hc": "https://vscodewalkthroughs.z1.web.core.windows.net/v0.26/inline-hc.mp4",
								"hcLight": "https://vscodewalkthroughs.z1.web.core.windows.net/v0.26/inline-hclight.mp4"
							},
							"altText": "%github.copilot.walkthrough.inlineChatNotMac.media.altText%"
						}
					},
					{
						"id": "copilot.inlineChatMac",
						"title": "%github.copilot.walkthrough.inlineChatMac.title%",
						"description": "%github.copilot.walkthrough.inlineChatMac.description%",
						"when": "isMac && (!chatEntitlementSignedOut || chatIsEnabled )",
						"media": {
							"video": {
								"dark": "https://vscodewalkthroughs.z1.web.core.windows.net/v0.26/inline.mp4",
								"light": "https://vscodewalkthroughs.z1.web.core.windows.net/v0.26/inline-light.mp4",
								"hc": "https://vscodewalkthroughs.z1.web.core.windows.net/v0.26/inline-hc.mp4",
								"hcLight": "https://vscodewalkthroughs.z1.web.core.windows.net/v0.26/inline-hclight.mp4"
							},
							"altText": "%github.copilot.walkthrough.inlineChatMac.media.altText%"
						}
					},
					{
						"id": "copilot.sparkle",
						"title": "%github.copilot.walkthrough.sparkle.title%",
						"description": "%github.copilot.walkthrough.sparkle.description%",
						"when": "!chatEntitlementSignedOut || chatIsEnabled",
						"media": {
							"video": {
								"dark": "https://vscodewalkthroughs.z1.web.core.windows.net/v0.26/git-commit.mp4",
								"light": "https://vscodewalkthroughs.z1.web.core.windows.net/v0.26/git-commit-light.mp4",
								"hc": "https://vscodewalkthroughs.z1.web.core.windows.net/v0.26/git-commit-hc.mp4",
								"hcLight": "https://vscodewalkthroughs.z1.web.core.windows.net/v0.26/git-commit-hclight.mp4"
							},
							"altText": "%github.copilot.walkthrough.sparkle.media.altText%"
						}
					}
				]
			}
		],
		"jsonValidation": [
			{
				"fileMatch": "settings.json",
				"url": "ccsettings://root/schema.json"
			}
		],
		"typescriptServerPlugins": [
			{
				"name": "@vscode/copilot-typescript-server-plugin",
				"enableForWorkspaceTypeScriptVersions": true
			}
		],
		"chatSessions": [
			{
				"type": "claude-code",
				"name": "claude",
				"displayName": "Claude Code",
				"description": "The Claude Code agent",
				"when": "config.github.copilot.chat.advanced.claudeCode.enabled",
				"capabilities": {
					"supportsFileAttachments": true,
					"supportsToolAttachments": false
				},
				"commands": [
					{
						"name": "init",
						"description": "Initialize a new CLAUDE.md file with codebase documentation"
					},
					{
						"name": "compact",
						"description": "Clear conversation history but keep a summary in context. Optional: /compact [instructions for summarization]"
					},
					{
						"name": "pr-comments",
						"description": "Get comments from a GitHub pull request"
					},
					{
						"name": "review",
						"description": "Review a pull request"
					},
					{
						"name": "security-review",
						"description": "Complete a security review of the pending changes on the current branch"
					}
				]
			},
			{
<<<<<<< HEAD
				"type": "copilot-cloud-agent",
				"name": "copilot",
				"displayName": "GitHub Copilot cloud agent",
				"description": "Delegate tasks to the GitHub Copilot coding agent. The agent works asynchronously to implement changes, iterates via chat, and can create or update pull requests as needed.",
				"when": "config.github.copilot.chat.advanced.copilotCodingAgent.enabled",
				"capabilities": {
					"supportsFileAttachments": true
=======
				"type": "copilotcli",
				"name": "copilotcli",
				"displayName": "Copilot CLI",
				"description": "The Copilot CLI agent",
				"when": "config.github.copilot.chat.advanced.copilotCLI.enabled",
				"capabilities": {
					"supportsFileAttachments": true,
					"supportsToolAttachments": false
>>>>>>> 5c189a65
				}
			}
		],
		"debuggers": [
			{
				"type": "vscode-chat-replay",
				"label": "vscode-chat-replay",
				"languages": [
					"chatReplay"
				],
				"configurationAttributes": {
					"launch": {
						"properties": {
							"program": {
								"type": "string",
								"description": "Chat replay file to debug (parse for headers)",
								"default": "${file}"
							},
							"stopOnEntry": {
								"type": "boolean",
								"default": true,
								"description": "Break immediately to step through manually."
							}
						},
						"required": [
							"program"
						]
					}
				}
			}
		]
	},
	"extensionPack": [
		"GitHub.copilot"
	],
	"prettier": {
		"useTabs": true,
		"tabWidth": 4,
		"singleQuote": true
	},
	"scripts": {
		"postinstall": "tsx ./script/postinstall.ts",
		"prepare": "husky",
		"vscode-dts:dev": "node node_modules/@vscode/dts/index.js dev && mv vscode.proposed.*.ts src/extension",
		"vscode-dts:main": "node node_modules/@vscode/dts/index.js main && mv vscode.d.ts src/extension",
		"build": "tsx .esbuild.ts",
		"compile": "tsx .esbuild.ts --dev",
		"watch": "npm-run-all -p watch:*",
		"watch:esbuild": "tsx .esbuild.ts --watch --dev",
		"watch:tsc-extension": "tsc --noEmit --watch --project tsconfig.json",
		"watch:tsc-extension-web": "tsc --noEmit --watch --project tsconfig.worker.json",
		"watch:tsc-simulation-workbench": "tsc --noEmit --watch --project test/simulation/workbench/tsconfig.json",
		"typecheck": "tsc --noEmit --project tsconfig.json && tsc --noEmit --project test/simulation/workbench/tsconfig.json && tsc --noEmit --project tsconfig.worker.json",
		"lint": "eslint . --max-warnings=0",
		"lint-staged": "eslint --max-warnings=0",
		"tsfmt": "npx tsfmt -r --verify",
		"test": "npm-run-all test:*",
		"test:extension": "vscode-test",
		"test:sanity": "vscode-test --sanity",
		"test:unit": "vitest --run --pool=forks",
		"vitest": "vitest",
		"bench": "vitest bench",
		"get_env": "tsx script/setup/getEnv.mts",
		"get_token": "tsx script/setup/getToken.mts",
		"prettier": "prettier --list-different --write --cache .",
		"simulate": "node dist/simulationMain.js",
		"simulate-require-cache": "node dist/simulationMain.js --require-cache",
		"simulate-ci": "node dist/simulationMain.js --ci --require-cache",
		"simulate-update-baseline": "node dist/simulationMain.js --update-baseline",
		"simulate-gc": "node dist/simulationMain.js --require-cache --gc",
		"setup": "npm run get_env && npm run get_token",
		"setup:dotnet": "run-script-os",
		"setup:dotnet:darwin:linux": "curl -O https://raw.githubusercontent.com/dotnet/install-scripts/main/src/dotnet-install.sh && chmod u+x dotnet-install.sh && ./dotnet-install.sh --channel 10.0 && rm dotnet-install.sh",
		"setup:dotnet:win32": "powershell.exe -NoProfile -ExecutionPolicy Bypass -Command \"Invoke-WebRequest -Uri https://raw.githubusercontent.com/dotnet/install-scripts/main/src/dotnet-install.ps1 -OutFile dotnet-install.ps1; ./dotnet-install.ps1 -channel 10.0; Remove-Item dotnet-install.ps1\"",
		"extract-chat-lib": "tsx script/build/extractChatLib.ts",
		"create_venv": "tsx script/setup/createVenv.mts",
		"package": "vsce package",
		"web": "vscode-test-web --headless --extensionDevelopmentPath=. .",
		"test:prompt": "mocha \"src/extension/completions-core/prompt/**/test/**/*.test.{ts,tsx}\"",
		"test:completions-core": "tsx src/extension/completions-core/extension/test/runTest.ts"
	},
	"devDependencies": {
		"@azure/identity": "4.9.1",
		"@azure/keyvault-secrets": "^4.10.0",
		"@azure/msal-node": "^3.6.3",
		"@c4312/scip": "^0.1.0",
		"@fluentui/react-components": "^9.66.6",
		"@fluentui/react-icons": "^2.0.305",
		"@hediet/node-reload": "^0.8.0",
		"@keyv/sqlite": "^4.0.5",
		"@nteract/messaging": "^7.0.20",
		"@octokit/types": "^14.1.0",
		"@parcel/watcher": "^2.5.1",
		"@stylistic/eslint-plugin": "^3.0.1",
		"@types/eslint": "^9.0.0",
		"@types/google-protobuf": "^3.15.12",
		"@types/js-yaml": "^4.0.9",
		"@types/markdown-it": "^14.0.0",
		"@types/minimist": "^1.2.5",
		"@types/mocha": "^10.0.10",
		"@types/node": "^22.16.3",
		"@types/picomatch": "^4.0.0",
		"@types/react": "17.0.44",
		"@types/react-dom": "^18.2.17",
		"@types/sinon": "^17.0.4",
		"@types/source-map-support": "^0.5.10",
		"@types/tar": "^6.1.13",
		"@types/vinyl": "^2.0.12",
		"@types/vscode": "^1.102.0",
		"@typescript-eslint/eslint-plugin": "^8.35.0",
		"@typescript-eslint/parser": "^8.32.0",
		"@typescript-eslint/typescript-estree": "^8.26.1",
		"@vitest/coverage-v8": "^3.2.4",
		"@vitest/snapshot": "^1.5.0",
		"@vscode/debugadapter": "^1.68.0",
		"@vscode/debugprotocol": "^1.68.0",
		"@vscode/dts": "^0.4.1",
		"@vscode/lsif-language-service": "^0.1.0-pre.4",
		"@vscode/test-cli": "^0.0.11",
		"@vscode/test-electron": "^2.5.2",
		"@vscode/test-web": "^0.0.71",
		"@vscode/vsce": "3.6.0",
		"@vscode/zeromq": "0.2.7",
		"copyfiles": "^2.4.1",
		"csv-parse": "^6.0.0",
		"dotenv": "^17.2.0",
		"electron": "^37.2.1",
		"esbuild": "^0.25.6",
		"eslint": "^9.30.0",
		"eslint-import-resolver-typescript": "^4.4.4",
		"eslint-plugin-header": "^3.1.1",
		"eslint-plugin-import": "^2.32.0",
		"eslint-plugin-jsdoc": "^51.3.4",
		"eslint-plugin-no-only-tests": "^3.3.0",
		"fastq": "^1.19.1",
		"glob": "^11.0.3",
		"husky": "^9.1.7",
		"js-yaml": "^4.1.0",
		"keyv": "^5.3.2",
		"lint-staged": "15.2.9",
		"minimist": "^1.2.8",
		"mobx": "^6.13.7",
		"mobx-react-lite": "^4.1.0",
		"mocha": "^11.7.1",
		"mocha-junit-reporter": "^2.2.1",
		"mocha-multi-reporters": "^1.5.1",
		"monaco-editor": "0.44.0",
		"npm-run-all": "^4.1.5",
		"open": "^10.1.2",
		"openai": "^5.11.0",
		"outdent": "^0.8.0",
		"picomatch": "^4.0.2",
		"playwright": "^1.54.0",
		"prettier": "^3.6.2",
		"react": "^17.0.2",
		"react-dom": "17.0.2",
		"rimraf": "^6.0.1",
		"run-script-os": "^1.1.6",
		"sinon": "^21.0.0",
		"source-map-support": "^0.5.21",
		"tar": "^7.4.3",
		"ts-dedent": "^2.2.0",
		"tsx": "^4.20.3",
		"typescript": "^5.8.3",
		"typescript-eslint": "^8.36.0",
		"typescript-formatter": "github:jrieken/typescript-formatter#497efb26bc40b5fa59a350e6eab17bce650a7e4b",
		"vite-plugin-top-level-await": "^1.5.0",
		"vite-plugin-wasm": "^3.5.0",
		"vitest": "^3.0.5",
		"vscode-languageserver-protocol": "^3.17.5",
		"vscode-languageserver-textdocument": "^1.0.12",
		"vscode-languageserver-types": "^3.17.5",
		"yaml": "^2.8.0",
		"yargs": "^17.7.2",
		"@types/yargs": "^17.0.24",
		"shiki": "~1.15.0"
	},
	"dependencies": {
		"@anthropic-ai/claude-code": "^1.0.120",
		"@anthropic-ai/sdk": "^0.63.0",
		"@github/copilot": "^0.0.338",
		"@humanwhocodes/gitignore-to-minimatch": "1.0.2",
		"@microsoft/tiktokenizer": "^1.0.10",
		"@vscode/copilot-api": "^0.1.10",
		"@vscode/extension-telemetry": "^1.0.0",
		"@vscode/l10n": "^0.0.18",
		"@vscode/prompt-tsx": "^0.4.0-alpha.5",
		"@vscode/tree-sitter-wasm": "0.0.5-php.2",
		"@xterm/headless": "^5.5.0",
		"ajv": "^8.17.1",
		"applicationinsights": "^2.9.7",
		"diff": "^8.0.2",
		"ignore": "^7.0.5",
		"isbinaryfile": "^5.0.4",
		"jsonc-parser": "^3.3.1",
		"lru-cache": "^11.1.0",
		"markdown-it": "^14.1.0",
		"minimatch": "^10.0.3",
		"undici": "^7.11.0",
		"vscode-tas-client": "^0.1.84",
		"web-tree-sitter": "^0.23.0"
	},
	"overrides": {
		"@aminya/node-gyp-build": "npm:node-gyp-build@4.8.1",
		"string_decoder": "npm:string_decoder@1.2.0",
		"node-gyp": "npm:node-gyp@10.3.1"
	}
}<|MERGE_RESOLUTION|>--- conflicted
+++ resolved
@@ -4169,15 +4169,6 @@
 				]
 			},
 			{
-<<<<<<< HEAD
-				"type": "copilot-cloud-agent",
-				"name": "copilot",
-				"displayName": "GitHub Copilot cloud agent",
-				"description": "Delegate tasks to the GitHub Copilot coding agent. The agent works asynchronously to implement changes, iterates via chat, and can create or update pull requests as needed.",
-				"when": "config.github.copilot.chat.advanced.copilotCodingAgent.enabled",
-				"capabilities": {
-					"supportsFileAttachments": true
-=======
 				"type": "copilotcli",
 				"name": "copilotcli",
 				"displayName": "Copilot CLI",
@@ -4186,7 +4177,16 @@
 				"capabilities": {
 					"supportsFileAttachments": true,
 					"supportsToolAttachments": false
->>>>>>> 5c189a65
+				}
+			},
+			{
+				"type": "copilot-cloud-agent",
+				"name": "copilot",
+				"displayName": "GitHub Copilot cloud agent",
+				"description": "Delegate tasks to the GitHub Copilot coding agent. The agent works asynchronously to implement changes, iterates via chat, and can create or update pull requests as needed.",
+				"when": "config.github.copilot.chat.advanced.copilotCodingAgent.enabled",
+				"capabilities": {
+					"supportsFileAttachments": true
 				}
 			}
 		],
