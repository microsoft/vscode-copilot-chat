{
	"name": "copilot-chat",
	"displayName": "GitHub Copilot Chat",
	"description": "AI chat features powered by Copilot",
	"version": "0.30.0",
	"build": "1",
	"internalAIKey": "1058ec22-3c95-4951-8443-f26c1f325911",
	"internalLargeStorageAriaKey": "ec712b3202c5462fb6877acae7f1f9d7-c19ad55e-3e3c-4f99-984b-827f6d95bd9e-6917",
	"ariaKey": "0c6ae279ed8443289764825290e4f9e2-1a736e7c-1324-4338-be46-fc2a58ae4d14-7255",
	"buildType": "dev",
	"publisher": "GitHub",
	"homepage": "https://github.com/features/copilot?editor=vscode",
	"license": "SEE LICENSE IN LICENSE.txt",
	"repository": {
		"type": "git",
		"url": "https://github.com/microsoft/vscode-copilot-chat"
	},
	"bugs": {
		"url": "https://github.com/microsoft/vscode/issues"
	},
	"qna": "https://github.com/github-community/community/discussions/categories/copilot",
	"icon": "assets/copilot.png",
	"pricing": "Trial",
	"engines": {
		"vscode": "^1.103.0-20250717",
		"npm": ">=9.0.0",
		"node": ">=22.14.0"
	},
	"categories": [
		"AI",
		"Chat",
		"Programming Languages",
		"Machine Learning"
	],
	"keywords": [
		"ai",
		"openai",
		"codex",
		"pilot",
		"snippets",
		"documentation",
		"autocomplete",
		"intellisense",
		"refactor",
		"javascript",
		"python",
		"typescript",
		"php",
		"go",
		"golang",
		"ruby",
		"c++",
		"c#",
		"java",
		"kotlin",
		"co-pilot"
	],
	"badges": [
		{
			"url": "https://img.shields.io/badge/GitHub%20Copilot-Subscription%20Required-orange",
			"href": "https://github.com/github-copilot/signup?editor=vscode",
			"description": "%github.copilot.badge.signUp%"
		},
		{
			"url": "https://img.shields.io/github/stars/github/copilot-docs?style=social",
			"href": "https://github.com/github/copilot-docs",
			"description": "%github.copilot.badge.star%"
		},
		{
			"url": "https://img.shields.io/youtube/channel/views/UC7c3Kb6jYCRj4JOHHZTxKsQ?style=social",
			"href": "https://www.youtube.com/@GitHub/search?query=copilot",
			"description": "%github.copilot.badge.youtube%"
		},
		{
			"url": "https://img.shields.io/twitter/follow/github?style=social",
			"href": "https://twitter.com/github",
			"description": "%github.copilot.badge.twitter%"
		}
	],
	"activationEvents": [
		"onStartupFinished",
		"onLanguageModelChat:copilot",
		"onUri",
		"onFileSystem:ccreq",
		"onFileSystem:ccsettings"
	],
	"main": "./dist/extension",
	"l10n": "./l10n",
	"enabledApiProposals": [
		"extensionsAny",
		"newSymbolNamesProvider",
		"interactive",
		"codeActionAI",
		"activeComment",
		"commentReveal",
		"contribCommentThreadAdditionalMenu",
		"contribCommentsViewThreadMenus",
		"documentFiltersExclusive",
		"embeddings",
		"findTextInFiles",
		"findTextInFiles2",
		"findFiles2@2",
		"textSearchProvider",
		"terminalDataWriteEvent",
		"terminalExecuteCommandEvent",
		"terminalSelection",
		"terminalQuickFixProvider",
		"mappedEditsProvider",
		"aiRelatedInformation",
		"aiSettingsSearch",
		"chatParticipantAdditions",
		"chatEditing",
		"defaultChatParticipant@4",
		"contribSourceControlInputBoxMenu",
		"authLearnMore",
		"testObserver",
		"aiTextSearchProvider@2",
		"chatParticipantPrivate@9",
		"chatProvider",
		"contribDebugCreateConfiguration",
		"chatReferenceDiagnostic",
		"textSearchProvider2",
		"chatReferenceBinaryData",
		"languageModelSystem",
		"languageModelCapabilities",
		"inlineCompletionsAdditions",
		"languageModelDataPart@3",
		"chatStatusItem",
		"taskProblemMatcherStatus",
		"contribLanguageModelToolSets",
		"textDocumentChangeReason",
		"resolvers",
		"taskExecutionTerminal",
		"dataChannels"
	],
	"contributes": {
		"languageModelTools": [
			{
				"name": "copilot_searchCodebase",
				"toolReferenceName": "codebase",
				"displayName": "%copilot.tools.searchCodebase.name%",
				"icon": "$(folder)",
				"canBeReferencedInPrompt": true,
				"userDescription": "%copilot.codebase.tool.description%",
				"modelDescription": "Run a natural language search for relevant code or documentation comments from the user's current workspace. Returns relevant code snippets from the user's current workspace if it is large, or the full contents of the workspace if it is small.",
				"tags": [
					"codesearch",
					"vscode_codesearch"
				],
				"inputSchema": {
					"type": "object",
					"properties": {
						"query": {
							"type": "string",
							"description": "The query to search the codebase for. Should contain all relevant context. Should ideally be text that might appear in the codebase, such as function names, variable names, or comments."
						}
					},
					"required": [
						"query"
					]
				}
			},
			{
				"name": "copilot_searchWorkspaceSymbols",
				"toolReferenceName": "symbols",
				"displayName": "%copilot.tools.searchWorkspaceSymbols.name%",
				"icon": "$(symbol)",
				"userDescription": "%copilot.workspaceSymbols.tool.description%",
				"modelDescription": "Search the user's workspace for code symbols using language services. Use this tool when the user is looking for a specific symbol in their workspace.",
				"tags": [
					"vscode_codesearch"
				],
				"inputSchema": {
					"type": "object",
					"properties": {
						"symbolName": {
							"type": "string",
							"description": "The symbol to search for, such as a function name, class name, or variable name."
						}
					},
					"required": [
						"symbolName"
					]
				}
			},
			{
				"name": "copilot_listCodeUsages",
				"toolReferenceName": "usages",
				"displayName": "%copilot.tools.listCodeUsages.name%",
				"icon": "$(references)",
				"canBeReferencedInPrompt": true,
				"userDescription": "%copilot.listCodeUsages.tool.description%",
				"modelDescription": "Request to list all usages (references, definitions, implementations etc) of a function, class, method, variable etc. Use this tool when \n1. Looking for a sample implementation of an interface or class\n2. Checking how a function is used throughout the codebase.\n3. Including and updating all usages when changing a function, method, or constructor",
				"tags": [
					"vscode_codesearch"
				],
				"inputSchema": {
					"type": "object",
					"properties": {
						"symbolName": {
							"type": "string",
							"description": "The name of the symbol, such as a function name, class name, method name, variable name, etc."
						},
						"filePaths": {
							"type": "array",
							"description": "One or more file paths which likely contain the definition of the symbol. For instance the file which declares a class or function. This is optional but will speed up the invocation of this tool and improve the quality of its output.",
							"items": {
								"type": "string"
							}
						}
					},
					"required": [
						"symbolName"
					]
				}
			},
			{
				"name": "copilot_getVSCodeAPI",
				"toolReferenceName": "vscodeAPI",
				"displayName": "%copilot.tools.getVSCodeAPI.name%",
				"icon": "$(references)",
				"userDescription": "%copilot.vscode.tool.description%",
				"modelDescription": "Get relevant VS Code API references to answer questions about VS Code extension development. Use this tool when the user asks about VS Code APIs, capabilities, or best practices related to developing VS Code extensions. Use it in all VS Code extension development workspaces.",
				"inputSchema": {
					"type": "object",
					"properties": {
						"query": {
							"type": "string",
							"description": "The query to search vscode documentation for. Should contain all relevant context."
						}
					},
					"required": [
						"query"
					]
				},
				"tags": [],
				"canBeReferencedInPrompt": true
			},
			{
				"displayName": "%copilot.tools.think.name%",
				"name": "copilot_think",
				"tags": [],
				"when": "config.github.copilot.chat.agent.thinkingTool",
				"modelDescription": "Use this tool to think deeply about the user's request and organize your thoughts. This tool helps improve response quality by allowing the model to consider the request carefully, brainstorm solutions, and plan complex tasks. It's particularly useful for:\n\n1. Exploring repository issues and brainstorming bug fixes\n2. Analyzing test results and planning fixes\n3. Planning complex refactoring approaches\n4. Designing new features and architecture\n5. Organizing debugging hypotheses\n\nThe tool logs your thought process for transparency but doesn't execute any code or make changes.",
				"inputSchema": {
					"type": "object",
					"properties": {
						"thoughts": {
							"type": "string",
							"description": "Your thoughts about the current task or problem. This should be a clear, structured explanation of your reasoning, analysis, or planning process."
						}
					},
					"required": [
						"thoughts"
					]
				}
			},
			{
				"name": "copilot_findFiles",
				"toolReferenceName": "fileSearch",
				"displayName": "%copilot.tools.findFiles.name%",
				"modelDescription": "Search for files in the workspace by glob pattern. This only returns the paths of matching files. Use this tool when you know the exact filename pattern of the files you're searching for. Glob patterns match from the root of the workspace folder. Examples:\n- **/*.{js,ts} to match all js/ts files in the workspace.\n- src/** to match all files under the top-level src folder.\n- **/foo/**/*.js to match all js files under any foo folder in the workspace.",
				"tags": [
					"vscode_codesearch"
				],
				"inputSchema": {
					"type": "object",
					"properties": {
						"query": {
							"type": "string",
							"description": "Search for files with names or paths matching this glob pattern."
						},
						"maxResults": {
							"type": "number",
							"description": "The maximum number of results to return. Do not use this unless necessary, it can slow things down. By default, only some matches are returned. If you use this and don't see what you're looking for, you can try again with a more specific query or a larger maxResults."
						}
					},
					"required": [
						"query"
					]
				}
			},
			{
				"name": "copilot_findTextInFiles",
				"toolReferenceName": "textSearch",
				"displayName": "%copilot.tools.findTextInFiles.name%",
				"modelDescription": "Do a fast text search in the workspace. Use this tool when you want to search with an exact string or regex. If you are not sure what words will appear in the workspace, prefer using regex patterns with alternation (|) or character classes to search for multiple potential words at once instead of making separate searches. For example, use 'function|method|procedure' to look for all of those words at once. Use includePattern to search within files matching a specific pattern, or in a specific file, using a relative path. Use this tool when you want to see an overview of a particular file, instead of using read_file many times to look for code within a file.",
				"tags": [
					"vscode_codesearch"
				],
				"inputSchema": {
					"type": "object",
					"properties": {
						"query": {
							"type": "string",
							"description": "The pattern to search for in files in the workspace. Use regex with alternation (e.g., 'word1|word2|word3') or character classes to find multiple potential words in a single search. Be sure to set the isRegexp property properly to declare whether it's a regex or plain text pattern. Is case-insensitive."
						},
						"isRegexp": {
							"type": "boolean",
							"description": "Whether the pattern is a regex."
						},
						"includePattern": {
							"type": "string",
							"description": "Search files matching this glob pattern. Will be applied to the relative path of files within the workspace. To search recursively inside a folder, use a proper glob pattern like \"src/folder/**\". Do not use | in includePattern."
						},
						"maxResults": {
							"type": "number",
							"description": "The maximum number of results to return. Do not use this unless necessary, it can slow things down. By default, only some matches are returned. If you use this and don't see what you're looking for, you can try again with a more specific query or a larger maxResults."
						}
					},
					"required": [
						"query",
						"isRegexp"
					]
				}
			},
			{
				"name": "copilot_applyPatch",
				"displayName": "%copilot.tools.applyPatch.name%",
				"toolReferenceName": "applyPatch",
				"userDescription": "%copilot.tools.applyPatch.description%",
				"modelDescription": "Edit text files. Do not use this tool to edit Jupyter notebooks. `apply_patch` allows you to execute a diff/patch against a text file, but the format of the diff specification is unique to this task, so pay careful attention to these instructions. To use the `apply_patch` command, you should pass a message of the following structure as \"input\":\n\n*** Begin Patch\n[YOUR_PATCH]\n*** End Patch\n\nWhere [YOUR_PATCH] is the actual content of your patch, specified in the following V4A diff format.\n\n*** [ACTION] File: [/absolute/path/to/file] -> ACTION can be one of Add, Update, or Delete.\nAn example of a message that you might pass as \"input\" to this function, in order to apply a patch, is shown below.\n\n*** Begin Patch\n*** Update File: /Users/someone/pygorithm/searching/binary_search.py\n@@class BaseClass\n@@    def search():\n-        pass\n+        raise NotImplementedError()\n\n@@class Subclass\n@@    def search():\n-        pass\n+        raise NotImplementedError()\n\n*** End Patch\nDo not use line numbers in this diff format.",
				"inputSchema": {
					"type": "object",
					"properties": {
						"input": {
							"type": "string",
							"description": "The edit patch to apply."
						},
						"explanation": {
							"type": "string",
							"description": "A short description of what the tool call is aiming to achieve."
						}
					},
					"required": [
						"input",
						"explanation"
					]
				}
			},
			{
				"name": "copilot_readFile",
				"toolReferenceName": "readFile",
				"displayName": "%copilot.tools.readFile.name%",
				"modelDescription": "Read the contents of a file.\n\nYou must specify the line range you're interested in. Line numbers are 1-indexed. If the file contents returned are insufficient for your task, you may call this tool again to retrieve more content. Prefer reading larger ranges over doing many small reads.",
				"tags": [
					"vscode_codesearch"
				],
				"inputSchema": {
					"type": "object",
					"properties": {
						"filePath": {
							"description": "The absolute path of the file to read.",
							"type": "string"
						},
						"startLine": {
							"type": "number",
							"description": "The line number to start reading from, 1-based."
						},
						"endLine": {
							"type": "number",
							"description": "The inclusive line number to end reading at, 1-based."
						}
					},
					"required": [
						"filePath",
						"startLine",
						"endLine"
					]
				}
			},
			{
				"name": "copilot_listDirectory",
				"toolReferenceName": "listDirectory",
				"displayName": "%copilot.tools.listDirectory.name%",
				"modelDescription": "List the contents of a directory. Result will have the name of the child. If the name ends in /, it's a folder, otherwise a file",
				"tags": [
					"vscode_codesearch"
				],
				"inputSchema": {
					"type": "object",
					"properties": {
						"path": {
							"type": "string",
							"description": "The absolute path to the directory to list."
						}
					},
					"required": [
						"path"
					]
				}
			},
			{
				"name": "copilot_runInTerminal",
				"toolReferenceName": "runInTerminal",
				"displayName": "%copilot.tools.runInTerminal.name%",
				"modelDescription": "This tool allows you to execute shell commands in a persistent terminal session, preserving environment variables, working directory, and other context across multiple commands.\n\nCommand Execution:\n- Supports multi-line commands \n\nDirectory Management:\n- Must use absolute paths to avoid navigation issues.\n\nProgram Execution:\n- Supports Python, Node.js, and other executables.\n- Install dependencies via pip, npm, etc.\n\nBackground Processes:\n- For long-running tasks (e.g., servers), set isBackground=true.\n- Returns a terminal ID for checking status and runtime later.\n\nOutput Management:\n- Output is automatically truncated if longer than 60KB to prevent context overflow\n- Use filters like 'head', 'tail', 'grep' to limit output size\n- For pager commands, disable paging: use 'git --no-pager' or add '| cat'\n\nBest Practices:\n- Be specific with commands to avoid excessive output\n- Use targeted queries instead of broad scans\n- Consider using 'wc -l' to count before listing many items",
				"tags": [],
				"inputSchema": {
					"type": "object",
					"properties": {
						"command": {
							"type": "string",
							"description": "The command to run in the terminal."
						},
						"explanation": {
							"type": "string",
							"description": "A one-sentence description of what the command does. This will be shown to the user before the command is run."
						},
						"isBackground": {
							"type": "boolean",
							"description": "Whether the command starts a background process. If true, the command will run in the background and you will not see the output. If false, the tool call will block on the command finishing, and then you will get the output. Examples of background processes: building in watch mode, starting a server. You can check the output of a background process later on by using copilot_getTerminalOutput."
						}
					},
					"required": [
						"command",
						"explanation",
						"isBackground"
					]
				},
				"when": "!config.chat.agent.terminal.coreToolsEnabled"
			},
			{
				"name": "copilot_getTerminalOutput",
				"toolReferenceName": "getTerminalOutput",
				"displayName": "%copilot.tools.getTerminalOutput.name%",
				"modelDescription": "Get the output of a terminal command previously started with runInTerminal",
				"tags": [],
				"inputSchema": {
					"type": "object",
					"properties": {
						"id": {
							"type": "string",
							"description": "The ID or processID of the terminal command output to check."
						}
<<<<<<< HEAD
					}
				}
=======
					},
					"required": [
						"id"
					]
				},
				"when": "!config.chat.agent.terminal.coreToolsEnabled"
>>>>>>> 3d08d4a4
			},
			{
				"name": "copilot_getTaskOutput",
				"toolReferenceName": "getTaskOutput",
				"displayName": "%copilot.tools.getTaskOutput.name%",
				"modelDescription": "Retrieves the output of a VS Code task.\n- Use this tool when the user is trying to understand the current project state, debug issues, or analyze task-related errors, output, or status.",
				"tags": [],
				"inputSchema": {
					"type": "object",
					"properties": {
						"workspaceFolder": {
							"type": "string",
							"description": "The workspace folder path containing the task"
						},
						"id": {
							"type": "string",
							"description": "The task ID to run."
						},
						"maxCharsToRetrieve": {
							"type": "number",
							"description": "The maximum number of characters to retrieve from the terminal output."
						}
					},
					"required": [
						"id",
						"workspaceFolder"
					]
				}
			},
			{
				"name": "copilot_getErrors",
				"displayName": "%copilot.tools.getErrors.name%",
				"toolReferenceName": "problems",
				"canBeReferencedInPrompt": true,
				"icon": "$(error)",
				"userDescription": "%copilot.tools.errors.description%",
				"modelDescription": "Get any compile or lint errors in a code file. If the user mentions errors or problems in a file, they may be referring to these. Use the tool to see the same errors that the user is seeing. Also use this tool after editing a file to validate the change.",
				"tags": [],
				"inputSchema": {
					"type": "object",
					"properties": {
						"filePaths": {
							"description": "The absolute paths to the files to check for errors.",
							"type": "array",
							"items": {
								"type": "string"
							}
						}
					},
					"required": [
						"filePaths"
					]
				}
			},
			{
				"name": "copilot_readProjectStructure",
				"displayName": "%copilot.tools.readProjectStructure.name%",
				"modelDescription": "Get a file tree representation of the workspace.",
				"tags": []
			},
			{
				"name": "copilot_getChangedFiles",
				"displayName": "%copilot.tools.getChangedFiles.name%",
				"toolReferenceName": "changes",
				"icon": "$(diff)",
				"canBeReferencedInPrompt": true,
				"userDescription": "%copilot.tools.changes.description%",
				"modelDescription": "Get git diffs of current file changes in a git repository. Don't forget that you can use copilot_runInTerminal to run git commands in a terminal as well.",
				"tags": [
					"vscode_codesearch"
				],
				"inputSchema": {
					"type": "object",
					"properties": {
						"repositoryPath": {
							"type": "string",
							"description": "The absolute path to the git repository to look for changes in. If not provided, the active git repository will be used."
						},
						"sourceControlState": {
							"type": "array",
							"items": {
								"type": "string",
								"enum": [
									"staged",
									"unstaged",
									"merge-conflicts"
								]
							},
							"description": "The kinds of git state to filter by. Allowed values are: 'staged', 'unstaged', and 'merge-conflicts'. If not provided, all states will be included."
						}
					}
				}
			},
			{
				"name": "copilot_testFailure",
				"toolReferenceName": "testFailure",
				"displayName": "%copilot.tools.testFailure.name%",
				"icon": "$(beaker)",
				"userDescription": "%copilot.testFailure.tool.description%",
				"modelDescription": "Includes test failure information in the prompt.",
				"inputSchema": {},
				"tags": [
					"vscode_editing_with_tests",
					"enable_other_tool_copilot_readFile",
					"enable_other_tool_copilot_listDirectory",
					"enable_other_tool_copilot_findFiles",
					"enable_other_tool_copilot_runTests"
				],
				"canBeReferencedInPrompt": true
			},
			{
				"name": "copilot_updateUserPreferences",
				"toolReferenceName": "updateUserPreferences",
				"displayName": "%copilot.tools.updateUserPreferences.name%",
				"modelDescription": "Update the user's preferences file with new information about the user and their coding preferences, based on the current chat history.",
				"canBeReferencedInPrompt": true,
				"tags": [],
				"inputSchema": {
					"type": "object",
					"properties": {
						"facts": {
							"type": "array",
							"items": {
								"type": "string"
							},
							"description": "An array of new user preferences to remember."
						}
					},
					"required": [
						"facts"
					]
				},
				"when": "config.github.copilot.chat.enableUserPreferences"
			},
			{
				"name": "copilot_runTests",
				"toolReferenceName": "runTests",
				"canBeReferencedInPrompt": true,
				"displayName": "%copilot.tools.runTests.name%",
				"modelDescription": "Runs unit tests in files. Use this tool if the user asks to run tests or when you want to validate changes using unit tests. When possible, always try to provide `files` paths containing the relevant unit tests in order to avoid unnecessarily long test runs.",
				"inputSchema": {
					"type": "object",
					"properties": {
						"files": {
							"type": "array",
							"items": {
								"type": "string"
							},
							"description": "Test files to run. If not provided, all test files will be run."
						}
					}
				},
				"tags": [
					"vscode_editing_with_tests",
					"enable_other_tool_copilot_readFile",
					"enable_other_tool_copilot_listDirectory",
					"enable_other_tool_copilot_findFiles",
					"enable_other_tool_copilot_runTests"
				]
			},
			{
				"name": "copilot_getTerminalSelection",
				"toolReferenceName": "terminalSelection",
				"displayName": "%github.copilot.tools.terminalSelection.name%",
				"modelDescription": "Get the user's current selection in the active terminal.",
				"userDescription": "%github.copilot.tools.terminalSelection.description%",
				"canBeReferencedInPrompt": true,
				"icon": "$(terminal)"
			},
			{
				"name": "copilot_getTerminalLastCommand",
				"toolReferenceName": "terminalLastCommand",
				"displayName": "%github.copilot.tools.terminalLastCommand.name%",
				"modelDescription": "Get the active terminal's last run command.",
				"userDescription": "%github.copilot.tools.terminalLastCommand.description%",
				"canBeReferencedInPrompt": true,
				"icon": "$(terminal)"
			},
			{
				"name": "copilot_createNewWorkspace",
				"displayName": "%github.copilot.tools.createNewWorkspace.name%",
				"toolReferenceName": "newWorkspace",
				"icon": "$(new-folder)",
				"userDescription": "%github.copilot.tools.createNewWorkspace.userDescription%",
				"when": "config.github.copilot.chat.newWorkspaceCreation.enabled",
				"modelDescription": "Get steps to help the user create any project in a VS Code workspace. Use this tool to help users set up new projects, including TypeScript-based projects, Model Context Protocol (MCP) servers, VS Code extensions, Next.js projects, Vite projects, or any other project.",
				"inputSchema": {
					"type": "object",
					"properties": {
						"query": {
							"type": "string",
							"description": "The query to use to generate the new workspace. This should be a clear and concise description of the workspace the user wants to create."
						}
					},
					"required": [
						"query"
					]
				},
				"tags": [
					"enable_other_tool_install_extension",
					"enable_other_tool_get_project_setup_info"
				]
			},
			{
				"name": "copilot_createAndRunTask",
				"displayName": "%github.copilot.tools.createAndRunTask.name%",
				"toolReferenceName": "createAndRunTask",
				"canBeReferencedInPrompt": false,
				"icon": "$(json)",
				"userDescription": "%github.copilot.tools.createAndRunTask.userDescription%",
				"when": "config.github.copilot.chat.agent.runTasks",
				"modelDescription": "For a workspace, this tool will create a task based on the package.json, README.md, and project structure so that the project can be built and run.",
				"inputSchema": {
					"type": "object",
					"properties": {
						"workspaceFolder": {
							"type": "string",
							"description": "The absolute path of the workspace folder where the tasks.json file will be created."
						},
						"task": {
							"type": "object",
							"description": "The task to add to the new tasks.json file.",
							"properties": {
								"label": {
									"type": "string",
									"description": "The label of the task."
								},
								"type": {
									"type": "string",
									"description": "The type of the task. The only supported value is 'shell'.",
									"enum": [
										"shell"
									]
								},
								"command": {
									"type": "string",
									"description": "The shell command to run for the task. Use this to specify commands for building or running the application."
								},
								"args": {
									"type": "array",
									"description": "The arguments to pass to the command.",
									"items": {
										"type": "string"
									}
								},
								"isBackground": {
									"type": "boolean",
									"description": "Whether the task runs in the background without blocking the UI or other tasks. Set to true for long-running processes like watch tasks or servers that should continue executing without requiring user attention. When false, the task will block the terminal until completion."
								},
								"problemMatcher": {
									"type": "array",
									"description": "The problem matcher to use to parse task output for errors and warnings. Can be a predefined matcher like '$tsc' (TypeScript), '$eslint-stylish', '$gcc', etc., or a custom pattern defined in tasks.json. This helps VS Code display errors in the Problems panel and enables quick navigation to error locations.",
									"items": {
										"type": "string"
									}
								},
								"group": {
									"type": "string",
									"description": "The group to which the task belongs."
								}
							},
							"required": [
								"label",
								"type",
								"command"
							]
						}
					},
					"required": [
						"task",
						"workspaceFolder"
					]
				},
				"tags": [
					"enable_other_tool_copilot_getProjectSetupInfo"
				]
			},
			{
				"name": "copilot_getProjectSetupInfo",
				"displayName": "%github.copilot.tools.getProjectSetupInfo.name%",
				"when": "config.github.copilot.chat.newWorkspaceCreation.enabled",
				"toolReferenceName": "getProjectSetupInfo",
				"modelDescription": "Do not call this tool without first calling the tool to create a workspace. This tool provides a project setup information for a Visual Studio Code workspace based on a project type and programming language.",
				"inputSchema": {
					"type": "object",
					"properties": {
						"projectType": {
							"type": "string",
							"description": "The type of project to create. Supported values are: 'python-script', 'python-project', 'mcp-server', 'model-context-protocol-server', 'vscode-extension', 'next-js', 'vite' and 'other'"
						},
						"language": {
							"type": "string",
							"description": "The programming language for the project. Supported: 'javascript', 'typescript', 'python' and 'other'."
						}
					},
					"required": [
						"projectType"
					]
				},
				"tags": []
			},
			{
				"name": "copilot_installExtension",
				"displayName": "Install Extension in VS Code",
				"when": "config.github.copilot.chat.newWorkspaceCreation.enabled",
				"toolReferenceName": "installExtension",
				"modelDescription": "Install an extension in VS Code. Use this tool to install an extension in Visual Studio Code as part of a new workspace creation process only.",
				"inputSchema": {
					"type": "object",
					"properties": {
						"id": {
							"type": "string",
							"description": "The ID of the extension to install. This should be in the format <publisher>.<extension>."
						},
						"name": {
							"type": "string",
							"description": "The name of the extension to install. This should be a clear and concise description of the extension."
						}
					},
					"required": [
						"id",
						"name"
					]
				},
				"tags": []
			},
			{
				"name": "copilot_runVscodeCommand",
				"displayName": "Run VS Code Command",
				"when": "config.github.copilot.chat.newWorkspaceCreation.enabled",
				"toolReferenceName": "runVscodeCommand",
				"modelDescription": "Run a command in VS Code. Use this tool to run a command in Visual Studio Code as part of a new workspace creation process only.",
				"inputSchema": {
					"type": "object",
					"properties": {
						"commandId": {
							"type": "string",
							"description": "The ID of the command to execute. This should be in the format <command>."
						},
						"name": {
							"type": "string",
							"description": "The name of the command to execute. This should be a clear and concise description of the command."
						},
						"args": {
							"type": "array",
							"description": "The arguments to pass to the command. This should be an array of strings.",
							"items": {
								"type": "string"
							}
						}
					},
					"required": [
						"commandId",
						"name"
					]
				},
				"tags": []
			},
			{
				"name": "copilot_createNewJupyterNotebook",
				"displayName": "Create New Jupyter Notebook",
				"icon": "$(notebook)",
				"toolReferenceName": "newJupyterNotebook",
				"modelDescription": "Generates a new Jupyter Notebook (.ipynb) in VS Code. Jupyter Notebooks are interactive documents commonly used for data exploration, analysis, visualization, and combining code with narrative text. This tool should only be called when the user explicitly requests to create a new Jupyter Notebook.",
				"userDescription": "%copilot.tools.newJupyterNotebook.description%",
				"inputSchema": {
					"type": "object",
					"properties": {
						"query": {
							"type": "string",
							"description": "The query to use to generate the jupyter notebook. This should be a clear and concise description of the notebook the user wants to create."
						}
					},
					"required": [
						"query"
					]
				},
				"tags": []
			},
			{
				"name": "copilot_runVsCodeTask",
				"displayName": "runVsCodeTask",
				"toolReferenceName": "runTask",
				"modelDescription": "Runs a VS Code task.\n\n- If you see that an appropriate task exists for building or running code, prefer to use this tool to run the task instead of using the run_in_terminal tool.\n- Make sure that any appropriate build or watch task is running before trying to run tests or execute code.\n- If the user asks to run a task, use this tool to do so.",
				"inputSchema": {
					"type": "object",
					"properties": {
						"workspaceFolder": {
							"type": "string",
							"description": "The workspace folder path containing the task"
						},
						"id": {
							"type": "string",
							"description": "The task ID to run."
						}
					},
					"required": [
						"workspaceFolder",
						"id"
					]
				}
			},
			{
				"name": "copilot_insertEdit",
				"toolReferenceName": "insertEdit",
				"displayName": "%copilot.tools.insertEdit.name%",
				"modelDescription": "Insert new code into an existing file in the workspace. Use this tool once per file that needs to be modified, even if there are multiple changes for a file. Generate the \"explanation\" property first.\nThe system is very smart and can understand how to apply your edits to the files, you just need to provide minimal hints.\nAvoid repeating existing code, instead use comments to represent regions of unchanged code. Be as concise as possible. For example:\n// ...existing code...\n{ changed code }\n// ...existing code...\n{ changed code }\n// ...existing code...\n\nHere is an example of how you should use format an edit to an existing Person class:\nclass Person {\n\t// ...existing code...\n\tage: number;\n\t// ...existing code...\n\tgetAge() {\n\treturn this.age;\n\t}\n}",
				"tags": [],
				"inputSchema": {
					"type": "object",
					"properties": {
						"explanation": {
							"type": "string",
							"description": "A short explanation of the edit being made."
						},
						"filePath": {
							"type": "string",
							"description": "An absolute path to the file to edit."
						},
						"code": {
							"type": "string",
							"description": "The code change to apply to the file.\nThe system is very smart and can understand how to apply your edits to the files, you just need to provide minimal hints.\nAvoid repeating existing code, instead use comments to represent regions of unchanged code. Be as concise as possible. For example:\n// ...existing code...\n{ changed code }\n// ...existing code...\n{ changed code }\n// ...existing code...\n\nHere is an example of how you should use format an edit to an existing Person class:\nclass Person {\n\t// ...existing code...\n\tage: number;\n\t// ...existing code...\n\tgetAge() {\n\t\treturn this.age;\n\t}\n}"
						}
					},
					"required": [
						"explanation",
						"filePath",
						"code"
					]
				}
			},
			{
				"name": "copilot_createFile",
				"toolReferenceName": "createFile",
				"displayName": "%copilot.tools.createFile.name%",
				"modelDescription": "This is a tool for creating a new file in the workspace. The file will be created with the specified content. The directory will be created if it does not already exist. Never use this tool to edit a file that already exists.",
				"tags": [],
				"inputSchema": {
					"type": "object",
					"properties": {
						"filePath": {
							"type": "string",
							"description": "The absolute path to the file to create."
						},
						"content": {
							"type": "string",
							"description": "The content to write to the file."
						}
					},
					"required": [
						"filePath",
						"content"
					]
				}
			},
			{
				"name": "copilot_createDirectory",
				"toolReferenceName": "createDirectory",
				"displayName": "%copilot.tools.createDirectory.name%",
				"modelDescription": "Create a new directory structure in the workspace. Will recursively create all directories in the path, like mkdir -p. You do not need to use this tool before using create_file, that tool will automatically create the needed directories.",
				"tags": [],
				"inputSchema": {
					"type": "object",
					"properties": {
						"dirPath": {
							"type": "string",
							"description": "The absolute path to the directory to create."
						}
					},
					"required": [
						"dirPath"
					]
				}
			},
			{
				"name": "copilot_openSimpleBrowser",
				"displayName": "%copilot.tools.openSimpleBrowser.name%",
				"modelDescription": "Preview a website or open a URL in the editor's Simple Browser. Useful for quickly viewing locally hosted websites, demos, or resources without leaving the coding environment.",
				"userDescription": "%copilot.tools.openSimpleBrowser.description%",
				"toolReferenceName": "openSimpleBrowser",
				"canBeReferencedInPrompt": true,
				"tags": [],
				"inputSchema": {
					"type": "object",
					"properties": {
						"url": {
							"type": "string",
							"description": "The website URL to preview or open in the Simple Browser inside the editor."
						}
					},
					"required": [
						"url"
					]
				}
			},
			{
				"name": "copilot_replaceString",
				"toolReferenceName": "replaceString",
				"displayName": "%copilot.tools.replaceString.name%",
				"modelDescription": "This is a tool for making edits in an existing file in the workspace. For moving or renaming files, use run in terminal tool with the 'mv' command instead. For larger edits, split them into smaller edits and call the edit tool multiple times to ensure accuracy. Before editing, always ensure you have the context to understand the file's contents and context. To edit a file, provide: 1) filePath (absolute path), 2) oldString (MUST be the exact literal text to replace including all whitespace, indentation, newlines, and surrounding code etc), and 3) newString (MUST be the exact literal text to replace \\`oldString\\` with (also including all whitespace, indentation, newlines, and surrounding code etc.). Ensure the resulting code is correct and idiomatic.). Each use of this tool replaces exactly ONE occurrence of oldString.\n\nCRITICAL for \\`oldString\\`: Must uniquely identify the single instance to change. Include at least 3 lines of context BEFORE and AFTER the target text, matching whitespace and indentation precisely. If this string matches multiple locations, or does not match exactly, the tool will fail. Never use ...existing code... comments in the oldString or newString.",
				"when": "!config.github.copilot.chat.disableReplaceTool",
				"inputSchema": {
					"type": "object",
					"properties": {
						"filePath": {
							"type": "string",
							"description": "An absolute path to the file to edit."
						},
						"oldString": {
							"type": "string",
							"description": "The exact literal text to replace, preferably unescaped. For single replacements (default), include at least 3 lines of context BEFORE and AFTER the target text, matching whitespace and indentation precisely. For multiple replacements, specify expected_replacements parameter. If this string is not the exact literal text (i.e. you escaped it) or does not match exactly, the tool will fail."
						},
						"newString": {
							"type": "string",
							"description": "The exact literal text to replace `old_string` with, preferably unescaped. Provide the EXACT text. Ensure the resulting code is correct and idiomatic."
						}
					},
					"required": [
						"filePath",
						"oldString",
						"newString"
					]
				}
			},
			{
				"name": "copilot_editNotebook",
				"toolReferenceName": "editNotebook",
				"displayName": "%copilot.tools.editNotebook.name%",
				"modelDescription": "This is a tool for editing an existing Notebook file in the workspace. Generate the \"explanation\" property first.\nThe system is very smart and can understand how to apply your edits to the notebooks.\nWhen updating the content of an existing cell, ensure newCode includes at least 3-5 lines of context both before and after the new changes, preserving whitespace and indentation exactly.",
				"tags": [],
				"inputSchema": {
					"type": "object",
					"properties": {
						"filePath": {
							"type": "string",
							"description": "An absolute path to the notebook file to edit, or the URI of a untitled, not yet named, file, such as `untitled:Untitled-1."
						},
						"explanation": {
							"type": "string",
							"description": "A one-sentence description of edit operation. This will be shown to the user before the tool is run."
						},
						"cellId": {
							"type": "string",
							"description": "Id of the cell that needs to be deleted or edited. Use the value `TOP`, `BOTTOM` when inserting a cell at the top or bottom of the notebook, else provide the id of the cell after which a new cell is to be inserted. Remember, if a cellId is provided and editType=insert, then a cell will be inserted after the cell with the provided cellId."
						},
						"newCode": {
							"anyOf": [
								{
									"type": "string",
									"description": "The code for the new or existing cell to be edited. Code should not be wrapped within <VSCode.Cell> tags"
								},
								{
									"type": "array",
									"items": {
										"type": "string",
										"description": "The code for the new or existing cell to be edited. Code should not be wrapped within <VSCode.Cell> tags"
									}
								}
							]
						},
						"language": {
							"type": "string",
							"description": "The language of the cell. `markdown`, `python`, `javascript`, `julia`, etc."
						},
						"editType": {
							"type": "string",
							"enum": [
								"insert",
								"delete",
								"edit"
							],
							"description": "The operation peformed on the cell, whether `insert`, `delete` or `edit`.\nUse the `editType` field to specify the operation: `insert` to add a new cell, `edit` to modify an existing cell's content, and `delete` to remove a cell."
						}
					},
					"required": [
						"filePath",
						"explanation",
						"editType"
					]
				}
			},
			{
				"name": "copilot_runNotebookCell",
				"displayName": "%copilot.tools.runNotebookCell.name%",
				"toolReferenceName": "runCell",
				"icon": "$(play)",
				"modelDescription": "This is a tool for running a code cell in a notebook file directly in the notebook editor. The output from the execution will be returned. Code cells should be run as they are added or edited when working through a problem to bring the kernel state up to date and ensure the code executes successfully. Code cells are ready to run and don't require any pre-processing. If asked to run the first cell in a notebook, you should run the first code cell since markdown cells cannot be executed. NOTE: Avoid executing Markdown cells or providing Markdown cell IDs, as Markdown cells cannot be  executed.",
				"userDescription": "%copilot.tools.runNotebookCell.description%",
				"tags": [
					"enable_other_tool_copilot_getNotebookSummary"
				],
				"inputSchema": {
					"type": "object",
					"properties": {
						"filePath": {
							"type": "string",
							"description": "An absolute path to the notebook file with the cell to run, or the URI of a untitled, not yet named, file, such as `untitled:Untitled-1.ipynb"
						},
						"reason": {
							"type": "string",
							"description": "An optional explanation of why the cell is being run. This will be shown to the user before the tool is run and is not necessary if it's self-explanatory."
						},
						"cellId": {
							"type": "string",
							"description": "The ID for the code cell to execute. Avoid providing markdown cell IDs as nothing will be executed."
						},
						"continueOnError": {
							"type": "boolean",
							"description": "Whether or not execution should continue for remaining cells if an error is encountered. Default to false unless instructed otherwise."
						}
					},
					"required": [
						"filePath",
						"cellId"
					]
				}
			},
			{
				"name": "copilot_getNotebookSummary",
				"toolReferenceName": "getNotebookSummary",
				"displayName": "Get the structure of a notebook",
				"modelDescription": "This is a tool returns the list of the Notebook cells along with the id, cell types, language, execution information and output mime types for each cell. This is useful to get Cell Ids when executing a notebook or determine what cells have been executed and what order, or what cells have outputs. Requery this tool if the contents of the notebook change.",
				"tags": [],
				"inputSchema": {
					"type": "object",
					"properties": {
						"filePath": {
							"type": "string",
							"description": "An absolute path to the notebook file with the cell to run, or the URI of a untitled, not yet named, file, such as `untitled:Untitled-1.ipynb"
						}
					},
					"required": [
						"filePath"
					]
				}
			},
			{
				"name": "copilot_readNotebookCellOutput",
				"displayName": "%copilot.tools.getNotebookCellOutput.name%",
				"toolReferenceName": "readNotebookCellOutput",
				"canBeReferencedInPrompt": true,
				"icon": "$(notebook-render-output)",
				"modelDescription": "This tool will retrieve the output for a notebook cell from its most recent execution or restored from disk. The cell may have output even when it has not been run in the current kernel session. This tool has a higher token limit for output length than the runNotebookCell tool.",
				"userDescription": "%copilot.tools.getNotebookCellOutput.description%",
				"when": "userHasOpenedNotebook",
				"tags": [],
				"inputSchema": {
					"type": "object",
					"properties": {
						"filePath": {
							"type": "string",
							"description": "An absolute path to the notebook file with the cell to run, or the URI of a untitled, not yet named, file, such as `untitled:Untitled-1.ipynb"
						},
						"cellId": {
							"type": "string",
							"description": "The ID of the cell for which output should be retrieved."
						}
					},
					"required": [
						"filePath",
						"cellId"
					]
				}
			},
			{
				"name": "copilot_fetchWebPage",
				"displayName": "%copilot.tools.fetchWebPage.name%",
				"toolReferenceName": "fetch",
				"when": "!isWeb",
				"canBeReferencedInPrompt": true,
				"icon": "$(globe)",
				"userDescription": "%copilot.tools.fetchWebPage.description%",
				"modelDescription": "Fetches the main content from a web page. This tool is useful for summarizing or analyzing the content of a webpage. You should use this tool when you think the user is looking for information from a specific webpage.",
				"tags": [],
				"inputSchema": {
					"type": "object",
					"properties": {
						"urls": {
							"type": "array",
							"items": {
								"type": "string"
							},
							"description": "An array of URLs to fetch content from."
						},
						"query": {
							"type": "string",
							"description": "The query to search for in the web page's content. This should be a clear and concise description of the content you want to find."
						}
					},
					"required": [
						"urls",
						"query"
					]
				}
			},
			{
				"name": "copilot_findTestFiles",
				"displayName": "%copilot.tools.findTestFiles.name%",
				"icon": "$(beaker)",
				"canBeReferencedInPrompt": true,
				"toolReferenceName": "findTestFiles",
				"userDescription": "%copilot.tools.findTestFiles.description%",
				"modelDescription": "For a source code file, find the file that contains the tests. For a test file find the file that contains the code under test.",
				"tags": [],
				"inputSchema": {
					"type": "object",
					"properties": {
						"filePaths": {
							"type": "array",
							"items": {
								"type": "string"
							}
						}
					},
					"required": [
						"filePaths"
					]
				}
			},
			{
				"name": "copilot_getDocInfo",
				"displayName": "%copilot.tools.getDocInfo.name%",
				"icon": "$(beaker)",
				"canBeReferencedInPrompt": false,
				"toolReferenceName": "docInfo",
				"userDescription": "%copilot.tools.getDocInfo.description%",
				"modelDescription": "Find information about how to document it a symbol like a class or function. This tool is useful for generating documentation comments for code symbols. You should use this tool when you think the user is looking for information about how to document a specific code symbol.",
				"tags": [],
				"inputSchema": {
					"type": "object",
					"properties": {
						"filePaths": {
							"type": "array",
							"items": {
								"type": "string"
							},
							"description": "The file paths for which documentation information is needed."
						}
					},
					"required": [
						"filePaths"
					]
				}
			},
			{
				"name": "copilot_getSearchResults",
				"toolReferenceName": "searchResults",
				"displayName": "%github.copilot.tools.searchResults.name%",
				"icon": "$(search)",
				"userDescription": "%github.copilot.tools.searchResults.description%",
				"modelDescription": "The results from the search view",
				"canBeReferencedInPrompt": true
			},
			{
				"name": "copilot_githubRepo",
				"toolReferenceName": "githubRepo",
				"displayName": "%github.copilot.tools.githubRepo.name%",
				"modelDescription": "Searches a GitHub repository for relevant source code snippets. Only use this tool if the user is very clearly asking for code snippets from a specific GitHub repository. Do not use this tool for Github repos that the user has open in their workspace.",
				"userDescription": "%github.copilot.tools.githubRepo.userDescription%",
				"icon": "$(repo)",
				"canBeReferencedInPrompt": true,
				"inputSchema": {
					"type": "object",
					"properties": {
						"repo": {
							"type": "string",
							"description": "The name of the Github repository to search for code in. Should must be formatted as '<owner>/<repo>'."
						},
						"query": {
							"type": "string",
							"description": "The query to search for repo. Should contain all relevant context."
						}
					},
					"required": [
						"repo",
						"query"
					]
				}
			}
		],
		"languageModelToolSets": [
			{
				"name": "editFiles",
				"description": "%copilot.toolSet.editing.description%",
				"icon": "$(pencil)",
				"tools": [
					"insertEdit",
					"replaceString",
					"applyPatch",
					"createFile",
					"createDirectory",
					"editNotebook",
					"newJupyterNotebook"
				]
			},
			{
				"name": "runNotebooks",
				"description": "%copilot.toolSet.runNotebook.description%",
				"icon": "$(notebook)",
				"tools": [
					"runCell",
					"getNotebookSummary",
					"readNotebookCellOutput"
				]
			},
			{
				"name": "runCommands",
				"description": "%copilot.toolSet.runCommand.description%",
				"icon": "$(terminal)",
				"tools": [
					"runInTerminal",
					"getTerminalOutput"
				]
			},
			{
				"name": "search",
				"description": "%copilot.toolSet.search.description%",
				"icon": "$(search)",
				"tools": [
					"fileSearch",
					"textSearch",
					"listDirectory",
					"readNotebookCellOutput",
					"readFile"
				]
			},
			{
				"name": "new",
				"description": "%copilot.toolSet.new.description%",
				"icon": "$(new-folder)",
				"tools": [
					"newWorkspace",
					"runVscodeCommand",
					"getProjectSetupInfo",
					"installExtension"
				]
			},
			{
				"name": "runTasks",
				"description": "%copilot.toolSet.runTasks.description%",
				"tools": [
					"createAndRunTask",
					"runTask",
					"getTaskOutput"
				]
			}
		],
		"chatParticipants": [
			{
				"id": "github.copilot.default",
				"name": "GitHubCopilot",
				"fullName": "GitHub Copilot",
				"description": "%copilot.description%",
				"isDefault": true,
				"locations": [
					"panel"
				],
				"modes": [
					"ask"
				],
				"disambiguation": [
					{
						"category": "generate_code_sample",
						"description": "The user wants to generate code snippets without referencing the contents of the current workspace. This category does not include generating entire projects.",
						"examples": [
							"Write an example of computing a SHA256 hash."
						]
					},
					{
						"category": "add_feature_to_file",
						"description": "The user wants to change code in a file that is provided in their request, without referencing the contents of the current workspace. This category does not include generating entire projects.",
						"examples": [
							"Add a refresh button to the table widget."
						]
					},
					{
						"category": "question_about_specific_files",
						"description": "The user has a question about a specific file or code snippet that they have provided as part of their query, and the question does not require additional workspace context to answer.",
						"examples": [
							"What does this file do?"
						]
					}
				]
			},
			{
				"id": "github.copilot.editingSession",
				"name": "GitHubCopilot",
				"fullName": "GitHub Copilot",
				"description": "%copilot.edits.description%",
				"isDefault": true,
				"locations": [
					"panel"
				],
				"modes": [
					"edit"
				],
				"when": "!config.chat.edits2.enabled"
			},
			{
				"id": "github.copilot.editingSessionEditor",
				"name": "GitHubCopilot",
				"fullName": "GitHub Copilot",
				"description": "%copilot.edits.description%",
				"isDefault": true,
				"when": "config.inlineChat.enableV2 || config.github.copilot.chat.advanced.inlineChat2",
				"locations": [
					"editor",
					"notebook"
				],
				"commands": [
					{
						"name": "fix",
						"description": "%copilot.workspace.fix.description%",
						"when": "config.inlineChat.enableV2 || config.github.copilot.chat.advanced.inlineChat2",
						"disambiguation": [
							{
								"category": "fix",
								"description": "Propose a fix for the problems in the selected code",
								"examples": [
									"There is a problem in this code. Rewrite the code to show it with the bug fixed."
								]
							}
						]
					},
					{
						"name": "tests",
						"description": "%copilot.workspace.tests.description%",
						"when": "config.inlineChat.enableV2 || config.github.copilot.chat.advanced.inlineChat2",
						"disambiguation": [
							{
								"category": "tests",
								"description": "Help writing tests for the selected code",
								"examples": [
									"Help me write tests for the selected code."
								]
							}
						]
					},
					{
						"name": "doc",
						"description": "%copilot.workspace.doc.description%",
						"when": "config.inlineChat.enableV2 || config.github.copilot.chat.advanced.inlineChat2",
						"disambiguation": [
							{
								"category": "doc",
								"description": "Add documentation comment for this symbol",
								"examples": [
									"Add jsdoc to this method"
								]
							}
						]
					}
				]
			},
			{
				"id": "github.copilot.editingSession2",
				"name": "GitHubCopilot",
				"fullName": "GitHub Copilot",
				"description": "%copilot.edits.description%",
				"isDefault": true,
				"locations": [
					"panel"
				],
				"modes": [
					"edit"
				],
				"when": "config.chat.edits2.enabled"
			},
			{
				"id": "github.copilot.editsAgent",
				"name": "agent",
				"fullName": "GitHub Copilot",
				"description": "%copilot.agent.description%",
				"locations": [
					"panel"
				],
				"modes": [
					"agent"
				],
				"isDefault": true,
				"isAgent": true,
				"when": "config.chat.agent.enabled",
				"commands": [
					{
						"name": "list"
					},
					{
						"name": "error",
						"description": "Make a model request which will result in an error",
						"when": "github.copilot.chat.debug"
					}
				]
			},
			{
				"id": "github.copilot.editor",
				"name": "Copilot",
				"fullName": "GitHub Copilot",
				"description": "%copilot.description%",
				"isDefault": true,
				"locations": [
					"editor"
				],
				"when": "!config.inlineChat.enableV2 && !config.github.copilot.chat.advanced.inlineChat2",
				"disambiguation": [
					{
						"category": "unknown",
						"description": "Intent of this command is unclear or is not related to information technologies",
						"examples": [
							"Add a dog to this comment."
						]
					}
				],
				"commands": [
					{
						"name": "generate",
						"description": "%copilot.workspace.generate.description%",
						"disambiguation": [
							{
								"category": "generate",
								"description": "Generate new code",
								"examples": [
									"Add a function that returns the sum of two numbers"
								]
							}
						]
					},
					{
						"name": "edit",
						"description": "%copilot.workspace.edit.inline.description%",
						"disambiguation": [
							{
								"category": "edit",
								"description": "Make changes to existing code",
								"examples": [
									"Change this method to use async/await"
								]
							}
						]
					},
					{
						"name": "doc",
						"description": "%copilot.workspace.doc.description%",
						"disambiguation": [
							{
								"category": "doc",
								"description": "Add documentation comment for this symbol",
								"examples": [
									"Add jsdoc to this method"
								]
							}
						]
					},
					{
						"name": "fix",
						"description": "%copilot.workspace.fix.description%",
						"disambiguation": [
							{
								"category": "fix",
								"description": "Propose a fix for the problems in the selected code",
								"examples": [
									"There is a problem in this code. Rewrite the code to show it with the bug fixed."
								]
							}
						]
					},
					{
						"name": "explain",
						"description": "%copilot.workspace.explain.description%",
						"disambiguation": [
							{
								"category": "explain",
								"description": "Explain how the code in your active editor works",
								"examples": [
									"Write an explanation for the code above as paragraphs of text."
								]
							}
						]
					},
					{
						"name": "review",
						"description": "%copilot.workspace.review.description%",
						"when": "github.copilot.advanced.review.intent"
					},
					{
						"name": "tests",
						"description": "%copilot.workspace.tests.description%",
						"disambiguation": [
							{
								"category": "tests",
								"description": "Generate unit tests for the selected code. The user does not want to fix their existing tests.",
								"examples": [
									"Write a set of detailed unit test functions for the code above."
								]
							}
						]
					}
				]
			},
			{
				"id": "github.copilot.notebook",
				"name": "GitHubCopilot",
				"fullName": "GitHub Copilot",
				"description": "%copilot.description%",
				"isDefault": true,
				"locations": [
					"notebook"
				],
				"when": "!config.inlineChat.enableV2 && !config.github.copilot.chat.advanced.inlineChat2",
				"commands": [
					{
						"name": "fix",
						"description": "%copilot.workspace.fix.description%"
					},
					{
						"name": "explain",
						"description": "%copilot.workspace.explain.description%"
					}
				]
			},
			{
				"id": "github.copilot.workspace",
				"name": "workspace",
				"fullName": "Workspace",
				"description": "%copilot.workspace.description%",
				"sampleRequest": "%copilot.workspace.sampleRequest%",
				"locations": [
					"panel"
				],
				"disambiguation": [
					{
						"category": "workspace_project_questions",
						"description": "The user wants to learn about or update the code or files in their current workspace. Questions in this category may be about understanding what the whole workspace does or locating the implementation of some code. This does not include generating or updating tests.",
						"examples": [
							"What does this project do?"
						]
					},
					{
						"category": "find_code_in_workspace",
						"description": "The user wants to locate the implementation of some functionality in their current workspace.",
						"examples": [
							"Where is the tree widget implemented?"
						]
					},
					{
						"category": "generate_with_workspace_context",
						"description": "The user wants to generate code based on multiple files in the workspace and did not specify which files to reference.",
						"examples": [
							"Create a README for this project."
						]
					}
				],
				"commands": [
					{
						"name": "explain",
						"description": "%copilot.workspace.explain.description%"
					},
					{
						"name": "review",
						"description": "%copilot.workspace.review.description%",
						"when": "github.copilot.advanced.review.intent"
					},
					{
						"name": "tests",
						"description": "%copilot.workspace.tests.description%",
						"disambiguation": [
							{
								"category": "create_tests",
								"description": "The user wants to generate unit tests.",
								"examples": [
									"Generate tests for my selection using pytest."
								]
							}
						]
					},
					{
						"name": "fix",
						"description": "%copilot.workspace.fix.description%",
						"sampleRequest": "%copilot.workspace.fix.sampleRequest%"
					},
					{
						"name": "new",
						"description": "%copilot.workspace.new.description%",
						"sampleRequest": "%copilot.workspace.new.sampleRequest%",
						"isSticky": true,
						"disambiguation": [
							{
								"category": "create_new_workspace_or_extension",
								"description": "The user wants to create a complete Visual Studio Code workspace from scratch, such as a new application or a Visual Studio Code extension. Use this category only if the question relates to generating or creating new workspaces in Visual Studio Code. Do not use this category for updating existing code or generating sample code snippets",
								"examples": [
									"Scaffold a Node server.",
									"Create a sample project which uses the fileSystemProvider API.",
									"react application"
								]
							}
						]
					},
					{
						"name": "newNotebook",
						"description": "%copilot.workspace.newNotebook.description%",
						"sampleRequest": "%copilot.workspace.newNotebook.sampleRequest%",
						"disambiguation": [
							{
								"category": "create_jupyter_notebook",
								"description": "The user wants to create a new Jupyter notebook in Visual Studio Code.",
								"examples": [
									"Create a notebook to analyze this CSV file."
								]
							}
						]
					},
					{
						"name": "semanticSearch",
						"description": "%copilot.workspace.semanticSearch.description%",
						"sampleRequest": "%copilot.workspace.semanticSearch.sampleRequest%",
						"when": "config.github.copilot.semanticSearch.enabled"
					},
					{
						"name": "setupTests",
						"description": "%copilot.vscode.setupTests.description%",
						"sampleRequest": "%copilot.vscode.setupTests.sampleRequest%",
						"when": "config.github.copilot.chat.setupTests.enabled",
						"disambiguation": [
							{
								"category": "set_up_tests",
								"description": "The user wants to configure project test setup, framework, or test runner. The user does not want to fix their existing tests.",
								"examples": [
									"Set up tests for this project."
								]
							}
						]
					}
				]
			},
			{
				"id": "github.copilot.vscode",
				"name": "vscode",
				"fullName": "VS Code",
				"description": "%copilot.vscode.description%",
				"sampleRequest": "%copilot.vscode.sampleRequest%",
				"locations": [
					"panel"
				],
				"disambiguation": [
					{
						"category": "vscode_configuration_questions",
						"description": "The user wants to learn about, use, or configure the Visual Studio Code. Use this category if the users question is specifically about commands, settings, keybindings, extensions and other features available in Visual Studio Code. Do not use this category to answer questions about generating code or creating new projects including Visual Studio Code extensions.",
						"examples": [
							"Switch to light mode.",
							"Keyboard shortcut to toggle terminal visibility.",
							"Settings to enable minimap.",
							"Whats new in the latest release?"
						]
					},
					{
						"category": "configure_python_environment",
						"description": "The user wants to set up their Python environment.",
						"examples": [
							"Create a virtual environment for my project."
						]
					}
				],
				"commands": [
					{
						"name": "search",
						"description": "%copilot.vscode.search.description%",
						"sampleRequest": "%copilot.vscode.search.sampleRequest%"
					},
					{
						"name": "startDebugging",
						"description": "%copilot.vscode.startDebugging.description%",
						"sampleRequest": "%copilot.vscode.startDebugging.sampleRequest%",
						"when": "config.github.copilot.chat.startDebugging.enabled"
					}
				]
			},
			{
				"id": "github.copilot.terminal",
				"name": "terminal",
				"fullName": "Terminal",
				"description": "%copilot.terminal.description%",
				"sampleRequest": "%copilot.terminal.sampleRequest%",
				"isDefault": true,
				"locations": [
					"terminal"
				],
				"commands": [
					{
						"name": "explain",
						"description": "%copilot.terminal.explain.description%",
						"sampleRequest": "%copilot.terminal.explain.sampleRequest%"
					}
				]
			},
			{
				"id": "github.copilot.terminalPanel",
				"name": "terminal",
				"fullName": "Terminal",
				"description": "%copilot.terminalPanel.description%",
				"sampleRequest": "%copilot.terminal.sampleRequest%",
				"locations": [
					"panel"
				],
				"commands": [
					{
						"name": "explain",
						"description": "%copilot.terminal.explain.description%",
						"sampleRequest": "%copilot.terminal.explain.sampleRequest%",
						"disambiguation": [
							{
								"category": "terminal_state_questions",
								"description": "The user wants to learn about specific state such as the selection, command, or failed command in the integrated terminal in Visual Studio Code.",
								"examples": [
									"Why did the latest terminal command fail?"
								]
							}
						]
					}
				]
			}
		],
		"languageModels": [
			{
				"vendor": "copilot"
			},
			{
				"vendor": "copilot-byok"
			}
		],
		"interactiveSession": [
			{
				"label": "GitHub Copilot",
				"id": "copilot",
				"icon": "",
				"when": "!github.copilot.interactiveSession.disabled"
			}
		],
		"viewsWelcome": [
			{
				"view": "debug",
				"when": "github.copilot-chat.activated",
				"contents": "%github.copilot.viewsWelcome.debug%"
			}
		],
		"chatViewsWelcome": [
			{
				"icon": "$(copilot-large)",
				"title": "Ask Copilot",
				"content": "%github.copilot.viewsWelcome.signIn%",
				"when": "!github.copilot-chat.activated && !github.copilot.offline && !github.copilot.interactiveSession.individual.expired && !github.copilot.interactiveSession.enterprise.disabled && !github.copilot.interactiveSession.contactSupport && !github.copilot.interactiveSession.chatDisabled && !github.copilot.interactiveSession.switchToReleaseChannel"
			},
			{
				"icon": "$(copilot-large)",
				"title": "Ask Copilot",
				"content": "%github.copilot.viewsWelcome.individual.expired%",
				"when": "github.copilot.interactiveSession.individual.expired"
			},
			{
				"icon": "$(copilot-large)",
				"title": "Ask Copilot",
				"content": "%github.copilot.viewsWelcome.enterprise%",
				"when": "github.copilot.interactiveSession.enterprise.disabled"
			},
			{
				"icon": "$(copilot-large)",
				"title": "Ask Copilot",
				"content": "%github.copilot.viewsWelcome.offline%",
				"when": "github.copilot.offline"
			},
			{
				"icon": "$(copilot-large)",
				"title": "Ask Copilot",
				"content": "%github.copilot.viewsWelcome.contactSupport%",
				"when": "github.copilot.interactiveSession.contactSupport"
			},
			{
				"icon": "$(copilot-large)",
				"title": "Ask Copilot",
				"content": "%github.copilot.viewsWelcome.chatDisabled%",
				"when": "github.copilot.interactiveSession.chatDisabled"
			},
			{
				"icon": "$(copilot-large)",
				"title": "Ask Copilot",
				"content": "%github.copilot.viewsWelcome.switchToReleaseChannel%",
				"when": "github.copilot.interactiveSession.switchToReleaseChannel"
			}
		],
		"commands": [
			{
				"command": "github.copilot.chat.explain",
				"title": "%github.copilot.command.explainThis%",
				"enablement": "!github.copilot.interactiveSession.disabled",
				"category": "GitHub Copilot"
			},
			{
				"command": "github.copilot.chat.explain.palette",
				"title": "%github.copilot.command.explainThis%",
				"enablement": "!github.copilot.interactiveSession.disabled && !editorReadonly",
				"category": "GitHub Copilot"
			},
			{
				"command": "github.copilot.chat.review",
				"title": "%github.copilot.command.reviewAndComment%",
				"enablement": "github.copilot.chat.reviewSelection.enabled && !github.copilot.interactiveSession.disabled",
				"category": "GitHub Copilot"
			},
			{
				"command": "github.copilot.chat.review.apply",
				"title": "%github.copilot.command.applyReviewSuggestion%",
				"icon": "$(sparkle)",
				"enablement": "commentThread =~ /hasSuggestion/",
				"category": "GitHub Copilot"
			},
			{
				"command": "github.copilot.chat.review.applyAndNext",
				"title": "%github.copilot.command.applyReviewSuggestionAndNext%",
				"icon": "$(sparkle)",
				"enablement": "commentThread =~ /hasSuggestion/",
				"category": "GitHub Copilot"
			},
			{
				"command": "github.copilot.chat.review.discard",
				"title": "%github.copilot.command.discardReviewSuggestion%",
				"icon": "$(close)",
				"category": "GitHub Copilot"
			},
			{
				"command": "github.copilot.chat.review.discardAndNext",
				"title": "%github.copilot.command.discardReviewSuggestionAndNext%",
				"icon": "$(close)",
				"category": "GitHub Copilot"
			},
			{
				"command": "github.copilot.chat.review.discardAll",
				"title": "%github.copilot.command.discardAllReviewSuggestion%",
				"icon": "$(close-all)",
				"category": "GitHub Copilot"
			},
			{
				"command": "github.copilot.chat.review.stagedChanges",
				"title": "%github.copilot.command.reviewStagedChanges%",
				"icon": "$(code-review)",
				"enablement": "github.copilot.chat.reviewDiff.enabled && !github.copilot.interactiveSession.disabled",
				"category": "GitHub Copilot"
			},
			{
				"command": "github.copilot.chat.review.unstagedChanges",
				"title": "%github.copilot.command.reviewUnstagedChanges%",
				"icon": "$(code-review)",
				"enablement": "github.copilot.chat.reviewDiff.enabled && !github.copilot.interactiveSession.disabled",
				"category": "GitHub Copilot"
			},
			{
				"command": "github.copilot.chat.review.changes",
				"title": "%github.copilot.command.reviewChanges%",
				"icon": "$(code-review)",
				"enablement": "github.copilot.chat.reviewDiff.enabled && !github.copilot.interactiveSession.disabled",
				"category": "GitHub Copilot"
			},
			{
				"command": "github.copilot.chat.review.changes.cancel",
				"title": "%github.copilot.command.reviewChanges.cancel%",
				"icon": "$(stop-circle)",
				"category": "GitHub Copilot"
			},
			{
				"command": "github.copilot.chat.review.previous",
				"title": "%github.copilot.command.gotoPreviousReviewSuggestion%",
				"icon": "$(arrow-up)",
				"category": "GitHub Copilot"
			},
			{
				"command": "github.copilot.chat.review.next",
				"title": "%github.copilot.command.gotoNextReviewSuggestion%",
				"icon": "$(arrow-down)",
				"category": "GitHub Copilot"
			},
			{
				"command": "github.copilot.chat.review.continueInInlineChat",
				"title": "%github.copilot.command.continueReviewInInlineChat%",
				"icon": "$(comment-discussion)",
				"category": "GitHub Copilot"
			},
			{
				"command": "github.copilot.chat.review.continueInChat",
				"title": "%github.copilot.command.continueReviewInChat%",
				"icon": "$(comment-discussion)",
				"category": "GitHub Copilot"
			},
			{
				"command": "github.copilot.chat.review.markHelpful",
				"title": "%github.copilot.command.helpfulReviewSuggestion%",
				"icon": "$(thumbsup)",
				"enablement": "!(commentThread =~ /markedAsHelpful/)",
				"category": "GitHub Copilot"
			},
			{
				"command": "github.copilot.chat.openUserPreferences",
				"title": "%github.copilot.command.openUserPreferences%",
				"category": "GitHub Copilot",
				"enablement": "config.github.copilot.chat.enableUserPreferences"
			},
			{
				"command": "github.copilot.chat.review.markUnhelpful",
				"title": "%github.copilot.command.unhelpfulReviewSuggestion%",
				"icon": "$(thumbsdown)",
				"enablement": "!(commentThread =~ /markedAsUnhelpful/)",
				"category": "GitHub Copilot"
			},
			{
				"command": "github.copilot.chat.generate",
				"title": "%github.copilot.command.generateThis%",
				"icon": "$(sparkle)",
				"enablement": "!github.copilot.interactiveSession.disabled && !editorReadonly",
				"category": "GitHub Copilot"
			},
			{
				"command": "github.copilot.chat.generateDocs",
				"title": "%github.copilot.command.generateDocs%",
				"enablement": "!github.copilot.interactiveSession.disabled && !editorReadonly",
				"category": "GitHub Copilot"
			},
			{
				"command": "github.copilot.chat.generateTests",
				"title": "%github.copilot.command.generateTests%",
				"enablement": "!github.copilot.interactiveSession.disabled && !editorReadonly",
				"category": "GitHub Copilot"
			},
			{
				"command": "github.copilot.chat.fix",
				"title": "%github.copilot.command.fixThis%",
				"enablement": "!github.copilot.interactiveSession.disabled && !editorReadonly",
				"category": "GitHub Copilot"
			},
			{
				"command": "github.copilot.interactiveSession.feedback",
				"title": "%github.copilot.command.sendChatFeedback%",
				"enablement": "github.copilot-chat.activated && !github.copilot.interactiveSession.disabled",
				"icon": "$(feedback)",
				"category": "GitHub Copilot"
			},
			{
				"command": "github.copilot.debug.workbenchState",
				"title": "%github.copilot.command.logWorkbenchState%",
				"category": "Developer"
			},
			{
				"command": "github.copilot.debug.showChatLogView",
				"title": "%github.copilot.command.showChatLogView%",
				"category": "Developer"
			},
			{
				"command": "github.copilot.debug.showContextInspectorView",
				"title": "%github.copilot.command.showContextInspectorView%",
				"icon": "$(inspect)",
				"category": "Developer"
			},
			{
				"command": "github.copilot.terminal.explainTerminalSelection",
				"title": "%github.copilot.command.explainTerminalSelection%",
				"category": "GitHub Copilot"
			},
			{
				"command": "github.copilot.terminal.explainTerminalSelectionContextMenu",
				"title": "%github.copilot.command.explainTerminalSelectionContextMenu%",
				"category": "GitHub Copilot"
			},
			{
				"command": "github.copilot.terminal.explainTerminalLastCommand",
				"title": "%github.copilot.command.explainTerminalLastCommand%",
				"category": "GitHub Copilot"
			},
			{
				"command": "github.copilot.terminal.attachTerminalSelection",
				"title": "%github.copilot.command.attachTerminalSelection%",
				"category": "GitHub Copilot"
			},
			{
				"command": "github.copilot.git.generateCommitMessage",
				"title": "%github.copilot.git.generateCommitMessage%",
				"icon": "$(sparkle)",
				"enablement": "!github.copilot.interactiveSession.disabled",
				"category": "GitHub Copilot"
			},
			{
				"command": "github.copilot.devcontainer.generateDevContainerConfig",
				"title": "%github.copilot.devcontainer.generateDevContainerConfig%",
				"category": "GitHub Copilot"
			},
			{
				"command": "github.copilot.tests.fixTestFailure",
				"icon": "$(sparkle)",
				"title": "%github.copilot.command.fixTestFailure%",
				"category": "GitHub Copilot"
			},
			{
				"command": "github.copilot.tests.fixTestFailure.fromInline",
				"icon": "$(sparkle)",
				"title": "%github.copilot.command.fixTestFailure%"
			},
			{
				"command": "github.copilot.chat.attachSelection",
				"title": "%github.copilot.chat.attachSelection%",
				"icon": "$(comment-discussion)",
				"category": "GitHub Copilot"
			},
			{
				"command": "github.copilot.debug.collectDiagnostics",
				"title": "%github.copilot.command.collectDiagnostics%",
				"category": "Developer"
			},
			{
				"command": "github.copilot.debug.inlineEdit.clearCache",
				"title": "%github.copilot.command.inlineEdit.clearCache%",
				"category": "Developer"
			},
			{
				"command": "github.copilot.debug.generateSTest",
				"title": "%github.copilot.command.generateSTest%",
				"enablement": "github.copilot.debugReportFeedback",
				"category": "GitHub Copilot Developer"
			},
			{
				"command": "github.copilot.debug.generateConfiguration",
				"title": "%github.copilot.command.generateConfiguration%",
				"category": "GitHub Copilot",
				"enablement": "config.github.copilot.chat.startDebugging.enabled",
				"tags": [
					"experimental"
				]
			},
			{
				"command": "github.copilot.open.walkthrough",
				"title": "%github.copilot.command.openWalkthrough%",
				"category": "GitHub Copilot"
			},
			{
				"command": "github.copilot.debug.generateInlineEditTests",
				"title": "Generate Inline Edit Tests",
				"category": "GitHub Copilot",
				"enablement": "resourceScheme == 'ccreq'"
			},
			{
				"command": "github.copilot.buildLocalWorkspaceIndex",
				"title": "%github.copilot.command.buildLocalWorkspaceIndex%",
				"category": "GitHub Copilot",
				"enablement": "github.copilot-chat.activated"
			},
			{
				"command": "github.copilot.buildRemoteWorkspaceIndex",
				"title": "%github.copilot.command.buildRemoteWorkspaceIndex%",
				"category": "GitHub Copilot",
				"enablement": "github.copilot-chat.activated"
			},
			{
				"command": "github.copilot.report",
				"title": "Report Issue",
				"category": "GitHub Copilot"
			},
			{
				"command": "github.copilot.chat.rerunWithCopilotDebug",
				"title": "%github.copilot.command.rerunWithCopilotDebug%",
				"category": "GitHub Copilot"
			},
			{
				"command": "github.copilot.chat.startCopilotDebugCommand",
				"title": "Start Copilot Debug"
			},
			{
				"command": "github.copilot.chat.clearTemporalContext",
				"title": "Clear Temporal Context",
				"category": "GitHub Copilot (Developer)"
			},
			{
				"command": "github.copilot.search.markHelpful",
				"title": "Helpful",
				"icon": "$(thumbsup)",
				"enablement": "!github.copilot.search.feedback.sent"
			},
			{
				"command": "github.copilot.search.markUnhelpful",
				"title": "Unhelpful",
				"icon": "$(thumbsdown)",
				"enablement": "!github.copilot.search.feedback.sent"
			},
			{
				"command": "github.copilot.search.feedback",
				"title": "Feedback",
				"icon": "$(feedback)",
				"enablement": "!github.copilot.search.feedback.sent"
			},
			{
				"command": "github.copilot.chat.manageModels",
				"title": "Manage Models...",
				"icon": "$(settings-gear)",
				"category": "GitHub Copilot",
				"enablement": "github.copilot.byokEnabled"
			},
			{
				"command": "github.copilot.chat.debug.showElements",
				"title": "Show Rendered Elements"
			},
			{
				"command": "github.copilot.chat.debug.hideElements",
				"title": "Hide Rendered Elements"
			},
			{
				"command": "github.copilot.chat.debug.showTools",
				"title": "Show Tools"
			},
			{
				"command": "github.copilot.chat.debug.hideTools",
				"title": "Hide Tools"
			},
			{
				"command": "github.copilot.chat.debug.exportLogItem",
				"title": "Export as...",
				"icon": "$(export)"
			},
			{
				"command": "github.copilot.chat.debug.exportPromptArchive",
				"title": "Export All as Archive...",
				"icon": "$(archive)"
			},
			{
				"command": "github.copilot.debug.collectWorkspaceIndexDiagnostics",
				"title": "%github.copilot.command.collectWorkspaceIndexDiagnostics%",
				"category": "Developer"
			},
			{
				"command": "github.copilot.chat.mcp.setup.check",
				"title": "MCP Check: is supported"
			},
			{
				"command": "github.copilot.chat.mcp.setup.validatePackage",
				"title": "MCP Check: validate package"
			},
			{
				"command": "github.copilot.chat.mcp.setup.flow",
				"title": "MCP Check: do prompts"
			},
			{
				"command": "github.copilot.chat.generateAltText",
				"title": "Generate/Refine Alt Text"
			},
			{
				"command": "github.copilot.chat.notebook.enableFollowCellExecution",
				"title": "Enable Follow Cell Execution from Chat",
				"shortTitle": "Follow",
				"icon": "$(pinned)"
			},
			{
				"command": "github.copilot.chat.notebook.disableFollowCellExecution",
				"title": "Disable Follow Cell Execution from Chat",
				"shortTitle": "Unfollow",
				"icon": "$(pinned-dirty)"
			}
		],
		"configuration": [
			{
				"title": "GitHub Copilot Chat",
				"id": "stable",
				"properties": {
					"github.copilot.chat.codeGeneration.useInstructionFiles": {
						"type": "boolean",
						"default": true,
						"markdownDescription": "%github.copilot.config.codeGeneration.useInstructionFiles%"
					},
					"github.copilot.editor.enableCodeActions": {
						"type": "boolean",
						"default": true,
						"description": "%github.copilot.config.enableCodeActions%"
					},
					"github.copilot.renameSuggestions.triggerAutomatically": {
						"type": "boolean",
						"default": true,
						"description": "%github.copilot.config.renameSuggestions.triggerAutomatically%"
					},
					"github.copilot.chat.localeOverride": {
						"type": "string",
						"enum": [
							"auto",
							"en",
							"fr",
							"it",
							"de",
							"es",
							"ru",
							"zh-CN",
							"zh-TW",
							"ja",
							"ko",
							"cs",
							"pt-br",
							"tr",
							"pl"
						],
						"enumDescriptions": [
							"Use VS Code's configured display language",
							"English",
							"français",
							"italiano",
							"Deutsch",
							"español",
							"русский",
							"中文(简体)",
							"中文(繁體)",
							"日本語",
							"한국어",
							"čeština",
							"português",
							"Türkçe",
							"polski"
						],
						"default": "auto",
						"markdownDescription": "%github.copilot.config.localeOverride%"
					},
					"github.copilot.chat.terminalChatLocation": {
						"type": "string",
						"default": "chatView",
						"markdownDescription": "%github.copilot.config.terminalChatLocation%",
						"markdownEnumDescriptions": [
							"%github.copilot.config.terminalChatLocation.chatView%",
							"%github.copilot.config.terminalChatLocation.quickChat%",
							"%github.copilot.config.terminalChatLocation.terminal%"
						],
						"enum": [
							"chatView",
							"quickChat",
							"terminal"
						]
					},
					"github.copilot.chat.scopeSelection": {
						"type": "boolean",
						"default": false,
						"markdownDescription": "%github.copilot.config.scopeSelection%"
					},
					"github.copilot.chat.useProjectTemplates": {
						"type": "boolean",
						"default": true,
						"markdownDescription": "%github.copilot.config.useProjectTemplates%"
					},
					"github.copilot.chat.agent.runTasks": {
						"type": "boolean",
						"default": true,
						"description": "%github.copilot.config.agent.runTasks%"
					},
					"github.copilot.nextEditSuggestions.enabled": {
						"type": "boolean",
						"default": false,
						"tags": [
							"nextEditSuggestions",
							"onExp"
						],
						"markdownDescription": "%github.copilot.nextEditSuggestions.enabled%",
						"scope": "language-overridable"
					},
					"github.copilot.nextEditSuggestions.fixes": {
						"type": "boolean",
						"default": true,
						"tags": [
							"nextEditSuggestions",
							"onExp"
						],
						"markdownDescription": "%github.copilot.nextEditSuggestions.fixes%",
						"scope": "language-overridable"
					},
					"github.copilot.chat.agent.autoFix": {
						"type": "boolean",
						"default": true,
						"description": "%github.copilot.config.autoFix%"
					}
				}
			},
			{
				"title": "Preview",
				"id": "preview",
				"properties": {
					"github.copilot.chat.startDebugging.enabled": {
						"type": "boolean",
						"default": true,
						"markdownDescription": "%github.copilot.config.startDebugging.enabled%",
						"tags": [
							"preview"
						]
					},
					"github.copilot.chat.reviewSelection.enabled": {
						"type": "boolean",
						"default": true,
						"description": "%github.copilot.config.reviewSelection.enabled%",
						"tags": [
							"preview"
						]
					},
					"github.copilot.chat.reviewSelection.instructions": {
						"type": "array",
						"items": {
							"oneOf": [
								{
									"type": "object",
									"markdownDescription": "%github.copilot.config.reviewSelection.instruction.file%",
									"properties": {
										"file": {
											"type": "string",
											"examples": [
												".copilot-review-instructions.md"
											]
										},
										"language": {
											"type": "string"
										}
									},
									"examples": [
										{
											"file": ".copilot-review-instructions.md"
										}
									],
									"required": [
										"file"
									]
								},
								{
									"type": "object",
									"markdownDescription": "%github.copilot.config.reviewSelection.instruction.text%",
									"properties": {
										"text": {
											"type": "string",
											"examples": [
												"Use underscore for field names."
											]
										},
										"language": {
											"type": "string"
										}
									},
									"required": [
										"text"
									],
									"examples": [
										{
											"text": "Use underscore for field names."
										},
										{
											"text": "Resolve all TODO tasks."
										}
									]
								}
							]
						},
						"default": [],
						"markdownDescription": "%github.copilot.config.reviewSelection.instructions%",
						"examples": [
							[
								{
									"file": ".copilot-review-instructions.md"
								},
								{
									"text": "Resolve all TODO tasks."
								}
							]
						],
						"tags": [
							"preview"
						]
					},
					"github.copilot.chat.copilotDebugCommand.enabled": {
						"type": "boolean",
						"default": true,
						"tags": [
							"preview"
						],
						"description": "%github.copilot.chat.copilotDebugCommand.enabled%"
					},
					"github.copilot.chat.codesearch.enabled": {
						"type": "boolean",
						"default": false,
						"tags": [
							"preview"
						],
						"markdownDescription": "%github.copilot.config.codesearch.enabled%"
					},
					"github.copilot.chat.edits.codesearch.enabled": {
						"type": "boolean",
						"default": false,
						"tags": [
							"preview"
						],
						"markdownDeprecationMessage": "%github.copilot.config.edits.codesearch.enabled%"
					},
					"github.copilot.chat.byok.ollamaEndpoint": {
						"type": "string",
						"default": "http://localhost:11434",
						"tags": [
							"preview"
						],
						"markdownDescription": "%github.copilot.config.byok.ollamaEndpoint%"
					}
				}
			},
			{
				"title": "Experimental",
				"id": "experimental",
				"properties": {
					"github.copilot.chat.agent.thinkingTool": {
						"type": "boolean",
						"default": false,
						"tags": [
							"experimental"
						],
						"markdownDescription": "%github.copilot.config.agent.thinkingTool%"
					},
					"github.copilot.chat.edits.suggestRelatedFilesFromGitHistory": {
						"type": "boolean",
						"default": true,
						"tags": [
							"experimental"
						],
						"markdownDescription": "%github.copilot.config.edits.suggestRelatedFilesFromGitHistory%"
					},
					"github.copilot.chat.edits.suggestRelatedFilesForTests": {
						"type": "boolean",
						"default": true,
						"tags": [
							"experimental"
						],
						"markdownDescription": "%github.copilot.chat.edits.suggestRelatedFilesForTests%"
					},
					"github.copilot.chat.codeGeneration.instructions": {
						"markdownDeprecationMessage": "%github.copilot.config.codeGeneration.instructions.deprecated%",
						"type": "array",
						"items": {
							"oneOf": [
								{
									"type": "object",
									"markdownDescription": "%github.copilot.config.codeGeneration.instruction.file%",
									"properties": {
										"file": {
											"type": "string",
											"examples": [
												".copilot-codeGeneration-instructions.md"
											]
										},
										"language": {
											"type": "string"
										}
									},
									"examples": [
										{
											"file": ".copilot-codeGeneration-instructions.md"
										}
									],
									"required": [
										"file"
									]
								},
								{
									"type": "object",
									"markdownDescription": "%github.copilot.config.codeGeneration.instruction.text%",
									"properties": {
										"text": {
											"type": "string",
											"examples": [
												"Use underscore for field names."
											]
										},
										"language": {
											"type": "string"
										}
									},
									"required": [
										"text"
									],
									"examples": [
										{
											"text": "Use underscore for field names."
										},
										{
											"text": "Always add a comment: 'Generated by Copilot'."
										}
									]
								}
							]
						},
						"default": [],
						"markdownDescription": "%github.copilot.config.codeGeneration.instructions%",
						"examples": [
							[
								{
									"file": ".copilot-codeGeneration-instructions.md"
								},
								{
									"text": "Always add a comment: 'Generated by Copilot'."
								}
							]
						],
						"tags": [
							"experimental"
						]
					},
					"github.copilot.chat.testGeneration.instructions": {
						"markdownDeprecationMessage": "%github.copilot.config.testGeneration.instructions.deprecated%",
						"type": "array",
						"items": {
							"oneOf": [
								{
									"type": "object",
									"markdownDescription": "%github.copilot.config.experimental.testGeneration.instruction.file%",
									"properties": {
										"file": {
											"type": "string",
											"examples": [
												".copilot-test-instructions.md"
											]
										},
										"language": {
											"type": "string"
										}
									},
									"examples": [
										{
											"file": ".copilot-test-instructions.md"
										}
									],
									"required": [
										"file"
									]
								},
								{
									"type": "object",
									"markdownDescription": "%github.copilot.config.experimental.testGeneration.instruction.text%",
									"properties": {
										"text": {
											"type": "string",
											"examples": [
												"Use suite and test instead of describe and it."
											]
										},
										"language": {
											"type": "string"
										}
									},
									"required": [
										"text"
									],
									"examples": [
										{
											"text": "Always try uniting related tests in a suite."
										}
									]
								}
							]
						},
						"default": [],
						"markdownDescription": "%github.copilot.config.testGeneration.instructions%",
						"examples": [
							[
								{
									"file": ".copilot-test-instructions.md"
								},
								{
									"text": "Always try uniting related tests in a suite."
								}
							]
						],
						"tags": [
							"experimental"
						]
					},
					"github.copilot.chat.commitMessageGeneration.instructions": {
						"type": "array",
						"items": {
							"oneOf": [
								{
									"type": "object",
									"markdownDescription": "%github.copilot.config.commitMessageGeneration.instruction.file%",
									"properties": {
										"file": {
											"type": "string",
											"examples": [
												".copilot-commit-message-instructions.md"
											]
										}
									},
									"examples": [
										{
											"file": ".copilot-commit-message-instructions.md"
										}
									],
									"required": [
										"file"
									]
								},
								{
									"type": "object",
									"markdownDescription": "%github.copilot.config.commitMessageGeneration.instruction.text%",
									"properties": {
										"text": {
											"type": "string",
											"examples": [
												"Use conventional commit message format."
											]
										}
									},
									"required": [
										"text"
									],
									"examples": [
										{
											"text": "Use conventional commit message format."
										}
									]
								}
							]
						},
						"default": [],
						"markdownDescription": "%github.copilot.config.commitMessageGeneration.instructions%",
						"examples": [
							[
								{
									"file": ".copilot-commit-message-instructions.md"
								},
								{
									"text": "Use conventional commit message format."
								}
							]
						],
						"tags": [
							"experimental"
						]
					},
					"github.copilot.chat.pullRequestDescriptionGeneration.instructions": {
						"type": "array",
						"items": {
							"oneOf": [
								{
									"type": "object",
									"markdownDescription": "%github.copilot.config.pullRequestDescriptionGeneration.instruction.file%",
									"properties": {
										"file": {
											"type": "string",
											"examples": [
												".copilot-pull-request-description-instructions.md"
											]
										}
									},
									"examples": [
										{
											"file": ".copilot-pull-request-description-instructions.md"
										}
									],
									"required": [
										"file"
									]
								},
								{
									"type": "object",
									"markdownDescription": "%github.copilot.config.pullRequestDescriptionGeneration.instruction.text%",
									"properties": {
										"text": {
											"type": "string",
											"examples": [
												"Include every commit message in the pull request description."
											]
										}
									},
									"required": [
										"text"
									],
									"examples": [
										{
											"text": "Include every commit message in the pull request description."
										}
									]
								}
							]
						},
						"default": [],
						"markdownDescription": "%github.copilot.config.pullRequestDescriptionGeneration.instructions%",
						"examples": [
							[
								{
									"file": ".copilot-pull-request-description-instructions.md"
								},
								{
									"text": "Use conventional commit message format."
								}
							]
						],
						"tags": [
							"experimental"
						]
					},
					"github.copilot.chat.generateTests.codeLens": {
						"type": "boolean",
						"default": false,
						"description": "%github.copilot.config.generateTests.codeLens%",
						"tags": [
							"experimental"
						]
					},
					"github.copilot.chat.edits.temporalContext.enabled": {
						"type": "boolean",
						"default": false,
						"description": "%github.copilot.chat.edits.temporalContext.enabled%",
						"tags": [
							"experimental",
							"onExp"
						]
					},
					"github.copilot.chat.editor.temporalContext.enabled": {
						"type": "boolean",
						"default": false,
						"description": "%github.copilot.chat.editor.temporalContext.enabled%",
						"tags": [
							"experimental",
							"onExp"
						]
					},
					"github.copilot.chat.setupTests.enabled": {
						"type": "boolean",
						"default": true,
						"markdownDescription": "%github.copilot.config.setupTests.enabled%",
						"tags": [
							"experimental"
						]
					},
					"github.copilot.chat.languageContext.typescript.enabled": {
						"type": "boolean",
						"default": false,
						"scope": "resource",
						"tags": [
							"experimental",
							"onExP"
						],
						"markdownDescription": "%github.copilot.chat.languageContext.typescript.enabled%"
					},
					"github.copilot.chat.languageContext.typescript.cacheTimeout": {
						"type": "number",
						"default": 500,
						"scope": "resource",
						"tags": [
							"experimental",
							"onExP"
						],
						"markdownDescription": "%github.copilot.chat.languageContext.typescript.cacheTimeout%"
					},
					"github.copilot.chat.languageContext.fix.typescript.enabled": {
						"type": "boolean",
						"default": false,
						"scope": "resource",
						"tags": [
							"experimental",
							"onExP"
						],
						"markdownDescription": "%github.copilot.chat.languageContext.fix.typescript.enabled%"
					},
					"github.copilot.chat.languageContext.inline.typescript.enabled": {
						"type": "boolean",
						"default": false,
						"scope": "resource",
						"tags": [
							"experimental",
							"onExP"
						],
						"markdownDescription": "%github.copilot.chat.languageContext.inline.typescript.enabled%"
					},
					"github.copilot.chat.newWorkspaceCreation.enabled": {
						"type": "boolean",
						"default": true,
						"tags": [
							"experimental"
						],
						"description": "%github.copilot.config.newWorkspaceCreation.enabled%"
					},
					"github.copilot.chat.agent.currentEditorContext.enabled": {
						"type": "boolean",
						"default": true,
						"tags": [
							"experimental"
						],
						"description": "%github.copilot.config.agent.currentEditorContext.enabled%"
					},
					"github.copilot.chat.customInstructionsInSystemMessage": {
						"type": "boolean",
						"default": false,
						"tags": [
							"experimental"
						],
						"description": "%github.copilot.config.customInstructionsInSystemMessage%"
					},
					"github.copilot.chat.agent.terminal.allowList": {
						"type": "object",
						"default": {},
						"additionalProperties": {
							"type": "boolean",
							"enum": [
								true,
								false
							],
							"enumDescriptions": [
								"%github.copilot.config.agent.terminal.allowList.value.true%",
								"%github.copilot.config.agent.terminal.allowList.value.false%"
							],
							"description": "%github.copilot.config.agent.terminal.allowList.key%"
						},
						"tags": [
							"experimental"
						],
						"markdownDescription": "%github.copilot.config.agent.terminal.allowList%"
					},
					"github.copilot.chat.agent.terminal.denyList": {
						"type": "object",
						"default": {
							"rm": true,
							"rmdir": true,
							"del": true,
							"kill": true,
							"curl": true,
							"wget": true,
							"eval": true,
							"chmod": true,
							"chown": true,
							"Remove-Item": true
						},
						"additionalProperties": {
							"type": "boolean",
							"enum": [
								true,
								false
							],
							"enumDescriptions": [
								"%github.copilot.config.agent.terminal.denyList.value.true%",
								"%github.copilot.config.agent.terminal.denyList.value.false%"
							],
							"description": "%github.copilot.config.agent.terminal.denyList.key%"
						},
						"tags": [
							"experimental"
						],
						"markdownDescription": "%github.copilot.config.agent.terminal.denyList%"
					},
					"github.copilot.chat.edits.newNotebook.enabled": {
						"type": "boolean",
						"default": true,
						"tags": [
							"experimental",
							"onExp"
						],
						"description": "%github.copilot.config.editsNewNotebook.enabled%"
					},
					"github.copilot.chat.notebook.followCellExecution.enabled": {
						"type": "boolean",
						"default": false,
						"tags": [
							"experimental"
						],
						"description": "%github.copilot.config.notebook.followCellExecution%"
					},
					"github.copilot.chat.summarizeAgentConversationHistory.enabled": {
						"type": "boolean",
						"default": true,
						"tags": [
							"experimental",
							"onExp"
						],
						"description": "%github.copilot.config.summarizeAgentConversationHistory.enabled%"
					}
				}
			}
		],
		"submenus": [
			{
				"id": "copilot/reviewComment/additionalActions/applyAndNext",
				"label": "%github.copilot.submenu.reviewComment.applyAndNext.label%"
			},
			{
				"id": "copilot/reviewComment/additionalActions/discardAndNext",
				"label": "%github.copilot.submenu.reviewComment.discardAndNext.label%"
			},
			{
				"id": "copilot/reviewComment/additionalActions/discard",
				"label": "%github.copilot.submenu.reviewComment.discard.label%"
			},
			{
				"id": "github.copilot.chat.debug.filter",
				"label": "Filter",
				"icon": "$(filter)"
			}
		],
		"menus": {
			"chat/modelPicker": [
				{
					"command": "github.copilot.chat.manageModels",
					"when": "github.copilot.byokEnabled"
				}
			],
			"editor/title": [
				{
					"command": "github.copilot.debug.generateInlineEditTests",
					"when": "resourceScheme == 'ccreq'"
				},
				{
					"command": "github.copilot.chat.notebook.enableFollowCellExecution",
					"when": "config.github.copilot.chat.notebook.followCellExecution.enabled && !github.copilot.notebookFollowInSessionEnabled && github.copilot.notebookAgentModeUsage && !config.notebook.globalToolbar",
					"group": "navigation@10"
				},
				{
					"command": "github.copilot.chat.notebook.disableFollowCellExecution",
					"when": "config.github.copilot.chat.notebook.followCellExecution.enabled && github.copilot.notebookFollowInSessionEnabled && github.copilot.notebookAgentModeUsage && !config.notebook.globalToolbar",
					"group": "navigation@10"
				}
			],
			"editor/context/chat": [
				{
					"command": "github.copilot.chat.explain",
					"when": "!github.copilot.interactiveSession.disabled",
					"group": "copilotAction@1"
				},
				{
					"command": "github.copilot.chat.fix",
					"when": "!github.copilot.interactiveSession.disabled && !editorReadonly",
					"group": "copilotAction@2"
				},
				{
					"command": "github.copilot.chat.review",
					"when": "github.copilot.chat.reviewSelection.enabled && !github.copilot.interactiveSession.disabled && resourceScheme != 'vscode-chat-code-block'",
					"group": "copilotAction@3"
				},
				{
					"command": "github.copilot.chat.generateDocs",
					"when": "!github.copilot.interactiveSession.disabled && !editorReadonly",
					"group": "copilotAction@4"
				},
				{
					"command": "github.copilot.chat.generateTests",
					"when": "!github.copilot.interactiveSession.disabled && !editorReadonly",
					"group": "copilotAction@5"
				}
			],
			"terminal/context/chat": [
				{
					"command": "github.copilot.terminal.explainTerminalSelectionContextMenu",
					"group": "copilotAction@1"
				},
				{
					"command": "github.copilot.terminal.attachTerminalSelection",
					"group": "zEditContext@1"
				}
			],
			"testing/item/result": [
				{
					"command": "github.copilot.tests.fixTestFailure.fromInline",
					"when": "testResultState == failed && !testResultOutdated",
					"group": "inline@2"
				}
			],
			"testing/item/context": [
				{
					"command": "github.copilot.tests.fixTestFailure.fromInline",
					"when": "testResultState == failed && !testResultOutdated",
					"group": "inline@2"
				}
			],
			"commandPalette": [
				{
					"command": "github.copilot.interactiveSession.feedback",
					"when": "github.copilot-chat.activated && !github.copilot.interactiveSession.disabled"
				},
				{
					"command": "github.copilot.debug.workbenchState",
					"when": "true"
				},
				{
					"command": "github.copilot.chat.rerunWithCopilotDebug",
					"when": "false"
				},
				{
					"command": "github.copilot.chat.startCopilotDebugCommand",
					"when": "false"
				},
				{
					"command": "github.copilot.terminal.explainTerminalSelectionContextMenu",
					"when": "false"
				},
				{
					"command": "github.copilot.git.generateCommitMessage",
					"when": "false"
				},
				{
					"command": "github.copilot.chat.explain",
					"when": "false"
				},
				{
					"command": "github.copilot.chat.review",
					"when": "!github.copilot.interactiveSession.disabled"
				},
				{
					"command": "github.copilot.chat.review.apply",
					"when": "false"
				},
				{
					"command": "github.copilot.chat.review.applyAndNext",
					"when": "false"
				},
				{
					"command": "github.copilot.chat.review.discard",
					"when": "false"
				},
				{
					"command": "github.copilot.chat.review.discardAndNext",
					"when": "false"
				},
				{
					"command": "github.copilot.chat.review.discardAll",
					"when": "false"
				},
				{
					"command": "github.copilot.chat.review.stagedChanges",
					"when": "false"
				},
				{
					"command": "github.copilot.chat.review.unstagedChanges",
					"when": "false"
				},
				{
					"command": "github.copilot.chat.review.changes",
					"when": "false"
				},
				{
					"command": "github.copilot.chat.review.changes.cancel",
					"when": "false"
				},
				{
					"command": "github.copilot.chat.review.previous",
					"when": "false"
				},
				{
					"command": "github.copilot.chat.review.next",
					"when": "false"
				},
				{
					"command": "github.copilot.chat.review.continueInInlineChat",
					"when": "false"
				},
				{
					"command": "github.copilot.chat.review.continueInChat",
					"when": "false"
				},
				{
					"command": "github.copilot.chat.review.markHelpful",
					"when": "false"
				},
				{
					"command": "github.copilot.chat.review.markUnhelpful",
					"when": "false"
				},
				{
					"command": "github.copilot.devcontainer.generateDevContainerConfig",
					"when": "false"
				},
				{
					"command": "github.copilot.tests.fixTestFailure",
					"when": "false"
				},
				{
					"command": "github.copilot.tests.fixTestFailure.fromInline",
					"when": "false"
				},
				{
					"command": "github.copilot.search.markHelpful",
					"when": "false"
				},
				{
					"command": "github.copilot.search.markUnhelpful",
					"when": "false"
				},
				{
					"command": "github.copilot.search.feedback",
					"when": "false"
				},
				{
					"command": "github.copilot.chat.debug.showElements",
					"when": "false"
				},
				{
					"command": "github.copilot.chat.debug.hideElements",
					"when": "false"
				},
				{
					"command": "github.copilot.chat.debug.showTools",
					"when": "false"
				},
				{
					"command": "github.copilot.chat.debug.hideTools",
					"when": "false"
				},
				{
					"command": "github.copilot.chat.debug.exportLogItem",
					"when": "false"
				},
				{
					"command": "github.copilot.chat.debug.exportPromptArchive",
					"when": "false"
				},
				{
					"command": "github.copilot.chat.mcp.setup.check",
					"when": "false"
				},
				{
					"command": "github.copilot.chat.mcp.setup.validatePackage",
					"when": "false"
				},
				{
					"command": "github.copilot.chat.mcp.setup.flow",
					"when": "false"
				}
			],
			"view/title": [
				{
					"submenu": "github.copilot.chat.debug.filter",
					"when": "view == copilot-chat",
					"group": "navigation"
				},
				{
					"command": "github.copilot.debug.showChatLogView",
					"when": "view == workbench.panel.chat.view.copilot"
				}
			],
			"view/item/context": [
				{
					"command": "github.copilot.chat.debug.exportLogItem",
					"when": "view == copilot-chat && (viewItem == toolcall || viewItem == request)",
					"group": "export@1"
				},
				{
					"command": "github.copilot.chat.debug.exportPromptArchive",
					"when": "view == copilot-chat && viewItem == chatprompt",
					"group": "export@2"
				}
			],
			"searchPanel/aiResults/commands": [
				{
					"command": "github.copilot.search.markHelpful",
					"group": "inline@0",
					"when": "aiResultsTitle && aiResultsRequested"
				},
				{
					"command": "github.copilot.search.markUnhelpful",
					"group": "inline@1",
					"when": "aiResultsTitle && aiResultsRequested"
				},
				{
					"command": "github.copilot.search.feedback",
					"group": "inline@2",
					"when": "aiResultsTitle && aiResultsRequested && github.copilot.debugReportFeedback"
				}
			],
			"comments/comment/title": [
				{
					"command": "github.copilot.chat.review.markHelpful",
					"group": "inline@0",
					"when": "commentController == github-copilot-review"
				},
				{
					"command": "github.copilot.chat.review.markUnhelpful",
					"group": "inline@1",
					"when": "commentController == github-copilot-review"
				}
			],
			"commentsView/commentThread/context": [
				{
					"command": "github.copilot.chat.review.apply",
					"group": "context@1",
					"when": "commentController == github-copilot-review"
				},
				{
					"command": "github.copilot.chat.review.discard",
					"group": "context@2",
					"when": "commentController == github-copilot-review"
				},
				{
					"command": "github.copilot.chat.review.discardAll",
					"group": "context@3",
					"when": "commentController == github-copilot-review"
				}
			],
			"comments/commentThread/additionalActions": [
				{
					"submenu": "copilot/reviewComment/additionalActions/applyAndNext",
					"group": "inline@1",
					"when": "commentController == github-copilot-review && github.copilot.chat.review.numberOfComments > 1"
				},
				{
					"command": "github.copilot.chat.review.apply",
					"group": "inline@1",
					"when": "commentController == github-copilot-review && github.copilot.chat.review.numberOfComments == 1"
				},
				{
					"submenu": "copilot/reviewComment/additionalActions/discardAndNext",
					"group": "inline@2",
					"when": "commentController == github-copilot-review && github.copilot.chat.review.numberOfComments > 1"
				},
				{
					"submenu": "copilot/reviewComment/additionalActions/discard",
					"group": "inline@2",
					"when": "commentController == github-copilot-review && github.copilot.chat.review.numberOfComments == 1"
				}
			],
			"copilot/reviewComment/additionalActions/applyAndNext": [
				{
					"command": "github.copilot.chat.review.applyAndNext",
					"group": "inline@1",
					"when": "commentController == github-copilot-review"
				},
				{
					"command": "github.copilot.chat.review.apply",
					"group": "inline@2",
					"when": "commentController == github-copilot-review"
				}
			],
			"copilot/reviewComment/additionalActions/discardAndNext": [
				{
					"command": "github.copilot.chat.review.discardAndNext",
					"group": "inline@1",
					"when": "commentController == github-copilot-review"
				},
				{
					"command": "github.copilot.chat.review.discard",
					"group": "inline@2",
					"when": "commentController == github-copilot-review"
				},
				{
					"command": "github.copilot.chat.review.continueInInlineChat",
					"group": "inline@3",
					"when": "commentController == github-copilot-review"
				}
			],
			"copilot/reviewComment/additionalActions/discard": [
				{
					"command": "github.copilot.chat.review.discard",
					"group": "inline@2",
					"when": "commentController == github-copilot-review"
				},
				{
					"command": "github.copilot.chat.review.continueInInlineChat",
					"group": "inline@3",
					"when": "commentController == github-copilot-review"
				}
			],
			"comments/commentThread/title": [
				{
					"command": "github.copilot.chat.review.previous",
					"group": "inline@1",
					"when": "commentController == github-copilot-review"
				},
				{
					"command": "github.copilot.chat.review.next",
					"group": "inline@2",
					"when": "commentController == github-copilot-review"
				},
				{
					"command": "github.copilot.chat.review.continueInChat",
					"group": "inline@3",
					"when": "commentController == github-copilot-review"
				},
				{
					"command": "github.copilot.chat.review.discardAll",
					"group": "inline@4",
					"when": "commentController == github-copilot-review"
				}
			],
			"scm/title": [
				{
					"command": "github.copilot.chat.review.changes",
					"group": "navigation",
					"when": "github.copilot.chat.reviewDiff.enabled && !github.copilot.chat.review.sourceControlProgress && scmProvider == git && scmProviderRootUri in github.copilot.chat.reviewDiff.enabledRootUris"
				},
				{
					"command": "github.copilot.chat.review.changes.cancel",
					"group": "navigation",
					"when": "github.copilot.chat.reviewDiff.enabled && github.copilot.chat.review.sourceControlProgress && scmProvider == git && scmProviderRootUri in github.copilot.chat.reviewDiff.enabledRootUris"
				}
			],
			"scm/inputBox": [
				{
					"command": "github.copilot.git.generateCommitMessage",
					"when": "scmProvider == git"
				}
			],
			"testing/message/context": [
				{
					"command": "github.copilot.tests.fixTestFailure",
					"when": "testing.testItemHasUri",
					"group": "inline@1"
				}
			],
			"debug/createConfiguration": [
				{
					"command": "github.copilot.debug.generateConfiguration",
					"group": "z_commands",
					"when": "config.github.copilot.chat.startDebugging.enabled"
				}
			],
			"issue/reporter": [
				{
					"command": "github.copilot.report"
				}
			],
			"github.copilot.chat.debug.filter": [
				{
					"command": "github.copilot.chat.debug.showElements",
					"when": "github.copilot.chat.debug.elementsHidden",
					"group": "commands@0"
				},
				{
					"command": "github.copilot.chat.debug.hideElements",
					"when": "!github.copilot.chat.debug.elementsHidden",
					"group": "commands@0"
				},
				{
					"command": "github.copilot.chat.debug.showTools",
					"when": "github.copilot.chat.debug.toolsHidden",
					"group": "commands@1"
				},
				{
					"command": "github.copilot.chat.debug.hideTools",
					"when": "!github.copilot.chat.debug.toolsHidden",
					"group": "commands@1"
				}
			],
			"notebook/toolbar": [
				{
					"command": "github.copilot.chat.notebook.enableFollowCellExecution",
					"when": "config.github.copilot.chat.notebook.followCellExecution.enabled && !github.copilot.notebookFollowInSessionEnabled && github.copilot.notebookAgentModeUsage && config.notebook.globalToolbar",
					"group": "navigation/execute@15"
				},
				{
					"command": "github.copilot.chat.notebook.disableFollowCellExecution",
					"when": "config.github.copilot.chat.notebook.followCellExecution.enabled && github.copilot.notebookFollowInSessionEnabled && github.copilot.notebookAgentModeUsage && config.notebook.globalToolbar",
					"group": "navigation/execute@15"
				}
			]
		},
		"icons": {
			"copilot-logo": {
				"description": "%github.copilot.icon%",
				"default": {
					"fontPath": "assets/copilot.woff",
					"fontCharacter": "\\0041"
				}
			},
			"copilot-warning": {
				"description": "%github.copilot.icon%",
				"default": {
					"fontPath": "assets/copilot.woff",
					"fontCharacter": "\\0042"
				}
			},
			"copilot-notconnected": {
				"description": "%github.copilot.icon%",
				"default": {
					"fontPath": "assets/copilot.woff",
					"fontCharacter": "\\0043"
				}
			}
		},
		"iconFonts": [
			{
				"id": "copilot-font",
				"src": [
					{
						"path": "assets/copilot.woff",
						"format": "woff"
					}
				]
			}
		],
		"terminalQuickFixes": [
			{
				"id": "copilot-chat.fixWithCopilot",
				"commandLineMatcher": ".+",
				"commandExitResult": "error",
				"outputMatcher": {
					"anchor": "bottom",
					"length": 1,
					"lineMatcher": ".+",
					"offset": 0
				},
				"kind": "explain"
			},
			{
				"id": "copilot-chat.generateCommitMessage",
				"commandLineMatcher": "git add .+",
				"commandExitResult": "success",
				"kind": "explain",
				"outputMatcher": {
					"anchor": "bottom",
					"length": 1,
					"lineMatcher": ".+",
					"offset": 0
				}
			},
			{
				"id": "copilot-chat.terminalToDebugging",
				"commandLineMatcher": ".+",
				"kind": "explain",
				"commandExitResult": "error",
				"outputMatcher": {
					"anchor": "bottom",
					"length": 1,
					"lineMatcher": "",
					"offset": 0
				}
			},
			{
				"id": "copilot-chat.terminalToDebuggingSuccess",
				"commandLineMatcher": ".+",
				"kind": "explain",
				"commandExitResult": "success",
				"outputMatcher": {
					"anchor": "bottom",
					"length": 1,
					"lineMatcher": "",
					"offset": 0
				}
			}
		],
		"languages": [
			{
				"id": "ignore",
				"filenamePatterns": [
					".copilotignore"
				],
				"aliases": []
			},
			{
				"id": "markdown",
				"extensions": [
					".copilotmd"
				]
			}
		],
		"views": {
			"copilot-chat": [
				{
					"id": "copilot-chat",
					"name": "Copilot Chat Debug",
					"icon": "assets/debug-icon.svg",
					"when": "github.copilot.chat.showLogView"
				}
			],
			"context-inspector": [
				{
					"id": "context-inspector",
					"name": "Language Context Inspector",
					"icon": "$(inspect)",
					"when": "github.copilot.chat.showContextInspectorView"
				}
			]
		},
		"viewsContainers": {
			"activitybar": [
				{
					"id": "copilot-chat",
					"title": "Copilot Chat Debug",
					"icon": "assets/debug-icon.svg"
				},
				{
					"id": "context-inspector",
					"title": "Language Context Inspector",
					"icon": "$(inspect)"
				}
			]
		},
		"configurationDefaults": {
			"workbench.editorAssociations": {
				"*.copilotmd": "vscode.markdown.preview.editor"
			}
		},
		"keybindings": [
			{
				"command": "github.copilot.chat.rerunWithCopilotDebug",
				"key": "ctrl+alt+.",
				"mac": "cmd+alt+.",
				"when": "github.copilot-chat.activated && terminalShellIntegrationEnabled && terminalFocus && !terminalAltBufferActive"
			}
		],
		"walkthroughs": [
			{
				"id": "copilotWelcome",
				"title": "%github.copilot.walkthrough.title%",
				"description": "%github.copilot.walkthrough.description%",
				"when": "!isWeb",
				"steps": [
					{
						"id": "copilot.setup.signIn",
						"title": "%github.copilot.walkthrough.setup.signIn.title%",
						"description": "%github.copilot.walkthrough.setup.signIn.description%",
						"when": "chatEntitlementSignedOut && !view.workbench.panel.chat.view.copilot.visible && !github.copilot-chat.activated && !github.copilot.offline && !github.copilot.interactiveSession.individual.disabled && !github.copilot.interactiveSession.individual.expired && !github.copilot.interactiveSession.enterprise.disabled && !github.copilot.interactiveSession.contactSupport",
						"media": {
							"video": {
								"dark": "https://vscodewalkthroughs.z1.web.core.windows.net/v0.26/workspace.mp4",
								"light": "https://vscodewalkthroughs.z1.web.core.windows.net/v0.26/workspace-light.mp4",
								"hc": "https://vscodewalkthroughs.z1.web.core.windows.net/v0.26/workspace-hc.mp4",
								"hcLight": "https://vscodewalkthroughs.z1.web.core.windows.net/v0.26/workspace-hclight.mp4"
							},
							"altText": "%github.copilot.walkthrough.panelChat.media.altText%"
						}
					},
					{
						"id": "copilot.setup.signInNoAction",
						"title": "%github.copilot.walkthrough.setup.signIn.title%",
						"description": "%github.copilot.walkthrough.setup.noAction.description%",
						"when": "chatEntitlementSignedOut && view.workbench.panel.chat.view.copilot.visible && !github.copilot-chat.activated && !github.copilot.offline && !github.copilot.interactiveSession.individual.disabled && !github.copilot.interactiveSession.individual.expired && !github.copilot.interactiveSession.enterprise.disabled && !github.copilot.interactiveSession.contactSupport",
						"media": {
							"video": {
								"dark": "https://vscodewalkthroughs.z1.web.core.windows.net/v0.26/workspace.mp4",
								"light": "https://vscodewalkthroughs.z1.web.core.windows.net/v0.26/workspace-light.mp4",
								"hc": "https://vscodewalkthroughs.z1.web.core.windows.net/v0.26/workspace-hc.mp4",
								"hcLight": "https://vscodewalkthroughs.z1.web.core.windows.net/v0.26/workspace-hclight.mp4"
							},
							"altText": "%github.copilot.walkthrough.panelChat.media.altText%"
						}
					},
					{
						"id": "copilot.setup.signUp",
						"title": "%github.copilot.walkthrough.setup.signUp.title%",
						"description": "%github.copilot.walkthrough.setup.signUp.description%",
						"when": "chatPlanCanSignUp && !view.workbench.panel.chat.view.copilot.visible && !github.copilot-chat.activated && !github.copilot.offline && (github.copilot.interactiveSession.individual.disabled || github.copilot.interactiveSession.individual.expired) && !github.copilot.interactiveSession.enterprise.disabled && !github.copilot.interactiveSession.contactSupport",
						"media": {
							"video": {
								"dark": "https://vscodewalkthroughs.z1.web.core.windows.net/v0.26/workspace.mp4",
								"light": "https://vscodewalkthroughs.z1.web.core.windows.net/v0.26/workspace-light.mp4",
								"hc": "https://vscodewalkthroughs.z1.web.core.windows.net/v0.26/workspace-hc.mp4",
								"hcLight": "https://vscodewalkthroughs.z1.web.core.windows.net/v0.26/workspace-hclight.mp4"
							},
							"altText": "%github.copilot.walkthrough.panelChat.media.altText%"
						}
					},
					{
						"id": "copilot.setup.signUpNoAction",
						"title": "%github.copilot.walkthrough.setup.signUp.title%",
						"description": "%github.copilot.walkthrough.setup.noAction.description%",
						"when": "chatPlanCanSignUp && view.workbench.panel.chat.view.copilot.visible && !github.copilot-chat.activated && !github.copilot.offline && (github.copilot.interactiveSession.individual.disabled || github.copilot.interactiveSession.individual.expired) && !github.copilot.interactiveSession.enterprise.disabled && !github.copilot.interactiveSession.contactSupport",
						"media": {
							"video": {
								"dark": "https://vscodewalkthroughs.z1.web.core.windows.net/v0.26/workspace.mp4",
								"light": "https://vscodewalkthroughs.z1.web.core.windows.net/v0.26/workspace-light.mp4",
								"hc": "https://vscodewalkthroughs.z1.web.core.windows.net/v0.26/workspace-hc.mp4",
								"hcLight": "https://vscodewalkthroughs.z1.web.core.windows.net/v0.26/workspace-hclight.mp4"
							},
							"altText": "%github.copilot.walkthrough.panelChat.media.altText%"
						}
					},
					{
						"id": "copilot.panelChat",
						"title": "%github.copilot.walkthrough.panelChat.title%",
						"description": "%github.copilot.walkthrough.panelChat.description%",
						"when": "!chatEntitlementSignedOut || chatIsEnabled ",
						"media": {
							"video": {
								"dark": "https://vscodewalkthroughs.z1.web.core.windows.net/v0.26/workspace.mp4",
								"light": "https://vscodewalkthroughs.z1.web.core.windows.net/v0.26/workspace-light.mp4",
								"hc": "https://vscodewalkthroughs.z1.web.core.windows.net/v0.26/workspace-hc.mp4",
								"hcLight": "https://vscodewalkthroughs.z1.web.core.windows.net/v0.26/workspace-hclight.mp4"
							},
							"altText": "%github.copilot.walkthrough.panelChat.media.altText%"
						}
					},
					{
						"id": "copilot.edits",
						"title": "%github.copilot.walkthrough.edits.title%",
						"description": "%github.copilot.walkthrough.edits.description%",
						"when": "!chatEntitlementSignedOut || chatIsEnabled ",
						"media": {
							"video": {
								"dark": "https://vscodewalkthroughs.z1.web.core.windows.net/v0.26/edits.mp4",
								"light": "https://vscodewalkthroughs.z1.web.core.windows.net/v0.26/edits-light.mp4",
								"hc": "https://vscodewalkthroughs.z1.web.core.windows.net/v0.26/edits-hc.mp4",
								"hcLight": "https://vscodewalkthroughs.z1.web.core.windows.net/v0.26/edits-hclight.mp4"
							},
							"altText": "%github.copilot.walkthrough.edits.media.altText%"
						}
					},
					{
						"id": "copilot.firstSuggest",
						"title": "%github.copilot.walkthrough.firstSuggest.title%",
						"description": "%github.copilot.walkthrough.firstSuggest.description%",
						"when": "!chatEntitlementSignedOut || chatIsEnabled ",
						"media": {
							"video": {
								"dark": "https://vscodewalkthroughs.z1.web.core.windows.net/v0.26/ghost-text.mp4",
								"light": "https://vscodewalkthroughs.z1.web.core.windows.net/v0.26/ghost-text-light.mp4",
								"hc": "https://vscodewalkthroughs.z1.web.core.windows.net/v0.26/ghost-text-hc.mp4",
								"hcLight": "https://vscodewalkthroughs.z1.web.core.windows.net/v0.26/ghost-text-hclight.mp4"
							},
							"altText": "%github.copilot.walkthrough.firstSuggest.media.altText%"
						}
					},
					{
						"id": "copilot.inlineChatNotMac",
						"title": "%github.copilot.walkthrough.inlineChatNotMac.title%",
						"description": "%github.copilot.walkthrough.inlineChatNotMac.description%",
						"when": "!isMac && (!chatEntitlementSignedOut || chatIsEnabled )",
						"media": {
							"video": {
								"dark": "https://vscodewalkthroughs.z1.web.core.windows.net/v0.26/inline.mp4",
								"light": "https://vscodewalkthroughs.z1.web.core.windows.net/v0.26/inline-light.mp4",
								"hc": "https://vscodewalkthroughs.z1.web.core.windows.net/v0.26/inline-hc.mp4",
								"hcLight": "https://vscodewalkthroughs.z1.web.core.windows.net/v0.26/inline-hclight.mp4"
							},
							"altText": "%github.copilot.walkthrough.inlineChatNotMac.media.altText%"
						}
					},
					{
						"id": "copilot.inlineChatMac",
						"title": "%github.copilot.walkthrough.inlineChatMac.title%",
						"description": "%github.copilot.walkthrough.inlineChatMac.description%",
						"when": "isMac && (!chatEntitlementSignedOut || chatIsEnabled )",
						"media": {
							"video": {
								"dark": "https://vscodewalkthroughs.z1.web.core.windows.net/v0.26/inline.mp4",
								"light": "https://vscodewalkthroughs.z1.web.core.windows.net/v0.26/inline-light.mp4",
								"hc": "https://vscodewalkthroughs.z1.web.core.windows.net/v0.26/inline-hc.mp4",
								"hcLight": "https://vscodewalkthroughs.z1.web.core.windows.net/v0.26/inline-hclight.mp4"
							},
							"altText": "%github.copilot.walkthrough.inlineChatMac.media.altText%"
						}
					},
					{
						"id": "copilot.sparkle",
						"title": "%github.copilot.walkthrough.sparkle.title%",
						"description": "%github.copilot.walkthrough.sparkle.description%",
						"when": "!chatEntitlementSignedOut || chatIsEnabled",
						"media": {
							"video": {
								"dark": "https://vscodewalkthroughs.z1.web.core.windows.net/v0.26/git-commit.mp4",
								"light": "https://vscodewalkthroughs.z1.web.core.windows.net/v0.26/git-commit-light.mp4",
								"hc": "https://vscodewalkthroughs.z1.web.core.windows.net/v0.26/git-commit-hc.mp4",
								"hcLight": "https://vscodewalkthroughs.z1.web.core.windows.net/v0.26/git-commit-hclight.mp4"
							},
							"altText": "%github.copilot.walkthrough.sparkle.media.altText%"
						}
					}
				]
			}
		],
		"jsonValidation": [
			{
				"fileMatch": "settings.json",
				"url": "ccsettings://root/schema.json"
			}
		],
		"typescriptServerPlugins": [
			{
				"name": "@vscode/copilot-typescript-server-plugin",
				"enableForWorkspaceTypeScriptVersions": true
			}
		]
	},
	"extensionPack": [
		"GitHub.copilot"
	],
	"prettier": {
		"useTabs": true,
		"tabWidth": 4,
		"singleQuote": true
	},
	"scripts": {
		"postinstall": "tsx ./script/postinstall.ts",
		"prepare": "husky",
		"vscode-dts:dev": "node node_modules/@vscode/dts/index.js dev && mv vscode.proposed.*.ts src/extension",
		"vscode-dts:main": "node node_modules/@vscode/dts/index.js main && mv vscode.d.ts src/extension",
		"build": "tsx .esbuild.ts",
		"compile": "tsx .esbuild.ts --dev",
		"watch": "npm-run-all -p watch:*",
		"watch:esbuild": "tsx .esbuild.ts --watch --dev",
		"watch:tsc-extension": "tsc --noEmit --watch --project tsconfig.json",
		"watch:tsc-extension-web": "tsc --noEmit --watch --project tsconfig.worker.json",
		"watch:tsc-simulation-workbench": "tsc --noEmit --watch --project test/simulation/workbench/tsconfig.json",
		"typecheck": "tsc --noEmit --project tsconfig.json && tsc --noEmit --project test/simulation/workbench/tsconfig.json && tsc --noEmit --project tsconfig.worker.json",
		"lint": "eslint . --max-warnings=0",
		"lint-staged": "eslint --max-warnings=0",
		"tsfmt": "npx tsfmt -r --verify",
		"test": "npm-run-all test:*",
		"test:extension": "vscode-test",
		"test:sanity": "vscode-test --sanity",
		"test:unit": "vitest --run --pool=forks",
		"vitest": "vitest",
		"bench": "vitest bench",
		"get_env": "tsx script/setup/getEnv.mts",
		"get_token": "tsx script/setup/getToken.mts",
		"prettier": "prettier --list-different --write --cache .",
		"simulate": "node dist/simulationMain.js",
		"simulate-require-cache": "node dist/simulationMain.js --require-cache",
		"simulate-ci": "node dist/simulationMain.js --ci --require-cache",
		"simulate-update-baseline": "node dist/simulationMain.js --update-baseline",
		"simulate-gc": "node dist/simulationMain.js --require-cache --gc",
		"setup": "npm run get_env && npm run get_token",
		"setup:dotnet": "run-script-os",
		"setup:dotnet:darwin:linux": "curl -O https://raw.githubusercontent.com/dotnet/install-scripts/main/src/dotnet-install.sh && chmod u+x dotnet-install.sh && ./dotnet-install.sh --version latest --quality GA --channel STS && rm dotnet-install.sh",
		"setup:dotnet:win32": "Invoke-WebRequest -Uri https://raw.githubusercontent.com/dotnet/install-scripts/main/src/dotnet-install.ps1 && chmod u+x dotnet-install.ps1 && ./dotnet-install.ps1 --version latest --quality GA --channel STS && rm dotnet-install.ps1",
		"create_venv": "tsx script/setup/createVenv.mts",
		"package": "vsce package",
		"web": "vscode-test-web --headless --extensionDevelopmentPath=. ."
	},
	"devDependencies": {
		"@azure/identity": "4.9.1",
		"@azure/keyvault-secrets": "^4.10.0",
		"@azure/msal-node": "^3.6.3",
		"@c4312/scip": "^0.1.0",
		"@fluentui/react-components": "^9.66.6",
		"@fluentui/react-icons": "^2.0.305",
		"@hediet/node-reload": "^0.8.0",
		"@keyv/sqlite": "^4.0.5",
		"@nteract/messaging": "^7.0.20",
		"@parcel/watcher": "^2.5.1",
		"@stylistic/eslint-plugin": "^3.0.1",
		"@types/eslint": "^9.0.0",
		"@types/google-protobuf": "^3.15.12",
		"@types/markdown-it": "^14.0.0",
		"@types/minimist": "^1.2.5",
		"@types/mocha": "^10.0.10",
		"@types/node": "^22.16.3",
		"@types/picomatch": "^4.0.0",
		"@types/react": "17.0.44",
		"@types/react-dom": "^18.2.17",
		"@types/sinon": "^17.0.4",
		"@types/source-map-support": "^0.5.10",
		"@types/tar": "^6.1.13",
		"@types/vinyl": "^2.0.12",
		"@types/vscode": "^1.102.0",
		"@typescript-eslint/eslint-plugin": "^8.35.0",
		"@typescript-eslint/parser": "^8.32.0",
		"@typescript-eslint/typescript-estree": "^8.26.1",
		"@vitest/coverage-v8": "^3.2.4",
		"@vitest/snapshot": "^1.5.0",
		"@vscode/dts": "^0.4.1",
		"@vscode/lsif-language-service": "^0.1.0-pre.4",
		"@vscode/test-cli": "^0.0.11",
		"@vscode/test-electron": "^2.5.2",
		"@vscode/test-web": "^0.0.71",
		"@vscode/vsce": "3.6.0",
		"@vscode/zeromq": "0.2.7",
		"csv-parse": "^6.0.0",
		"dotenv": "^17.2.0",
		"electron": "^37.2.1",
		"esbuild": "^0.25.6",
		"eslint": "^9.30.0",
		"eslint-import-resolver-typescript": "^4.4.4",
		"eslint-plugin-header": "^3.1.1",
		"eslint-plugin-import": "^2.32.0",
		"eslint-plugin-jsdoc": "^51.3.4",
		"eslint-plugin-no-only-tests": "^3.3.0",
		"fastq": "^1.19.1",
		"glob": "^11.0.3",
		"husky": "^9.1.7",
		"keyv": "^5.3.2",
		"lint-staged": "15.2.9",
		"minimist": "^1.2.8",
		"mobx": "^6.13.7",
		"mobx-react-lite": "^4.1.0",
		"mocha": "^11.7.1",
		"monaco-editor": "0.44.0",
		"npm-run-all": "^4.1.5",
		"open": "^10.1.2",
		"outdent": "^0.8.0",
		"picomatch": "^4.0.2",
		"playwright": "^1.54.0",
		"prettier": "^3.6.2",
		"react": "^17.0.2",
		"react-dom": "17.0.2",
		"run-script-os": "^1.1.6",
		"sinon": "^21.0.0",
		"source-map-support": "^0.5.21",
		"tar": "^7.4.3",
		"ts-dedent": "^2.2.0",
		"tsx": "^4.20.3",
		"typescript": "^5.8.3",
		"typescript-eslint": "^8.36.0",
		"typescript-formatter": "github:jrieken/typescript-formatter#497efb26bc40b5fa59a350e6eab17bce650a7e4b",
		"vite-plugin-top-level-await": "^1.5.0",
		"vite-plugin-wasm": "^3.5.0",
		"vitest": "^3.0.5",
		"yaml": "^2.8.0",
		"zeromq": "github:rebornix/zeromq.js#a19e8e373b3abc677f91b936d3f00d49b1b61792"
	},
	"dependencies": {
		"@anthropic-ai/sdk": "^0.56.0",
		"@humanwhocodes/gitignore-to-minimatch": "1.0.2",
		"@microsoft/tiktokenizer": "^1.0.10",
		"@roamhq/mac-ca": "^1.0.7",
		"@vscode/copilot-api": "^0.1.1",
		"@vscode/extension-telemetry": "^1.0.0",
		"@vscode/l10n": "^0.0.18",
		"@vscode/prompt-tsx": "^0.4.0-alpha.5",
		"@vscode/tree-sitter-wasm": "^0.0.5",
		"@xterm/headless": "^5.5.0",
		"ajv": "^8.17.1",
		"applicationinsights": "^2.9.7",
		"ignore": "^7.0.5",
		"isbinaryfile": "^5.0.4",
		"jsonc-parser": "^3.3.1",
		"lru-cache": "^11.1.0",
		"markdown-it": "^14.1.0",
		"minimatch": "^10.0.3",
		"undici": "^7.11.0",
		"vscode-languageserver-textdocument": "^1.0.12",
		"vscode-tas-client": "^0.1.84",
		"web-tree-sitter": "^0.23.0"
	},
	"overrides": {
		"@aminya/node-gyp-build": "npm:node-gyp-build@4.8.1",
		"string_decoder": "npm:string_decoder@1.2.0",
		"node-gyp": "npm:node-gyp@10.3.1"
	}
}<|MERGE_RESOLUTION|>--- conflicted
+++ resolved
@@ -433,17 +433,12 @@
 							"type": "string",
 							"description": "The ID or processID of the terminal command output to check."
 						}
-<<<<<<< HEAD
-					}
-				}
-=======
 					},
 					"required": [
 						"id"
 					]
 				},
 				"when": "!config.chat.agent.terminal.coreToolsEnabled"
->>>>>>> 3d08d4a4
 			},
 			{
 				"name": "copilot_getTaskOutput",
