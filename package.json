{
	"name": "copilot-chat",
	"displayName": "GitHub Copilot Chat",
	"description": "AI chat features powered by Copilot",
	"version": "0.30.0",
	"build": "1",
	"internalAIKey": "1058ec22-3c95-4951-8443-f26c1f325911",
	"internalLargeStorageAriaKey": "ec712b3202c5462fb6877acae7f1f9d7-c19ad55e-3e3c-4f99-984b-827f6d95bd9e-6917",
	"ariaKey": "0c6ae279ed8443289764825290e4f9e2-1a736e7c-1324-4338-be46-fc2a58ae4d14-7255",
	"buildType": "dev",
	"publisher": "GitHub",
	"homepage": "https://github.com/features/copilot?editor=vscode",
	"license": "SEE LICENSE IN LICENSE.txt",
	"repository": {
		"type": "git",
		"url": "https://github.com/microsoft/vscode-copilot-chat"
	},
	"bugs": {
		"url": "https://github.com/microsoft/vscode/issues"
	},
	"qna": "https://github.com/github-community/community/discussions/categories/copilot",
	"icon": "assets/copilot.png",
	"pricing": "Trial",
	"engines": {
		"vscode": "^1.103.0-insider",
		"npm": ">=9.0.0",
		"node": ">=22.14.0"
	},
	"categories": [
		"AI",
		"Chat",
		"Programming Languages",
		"Machine Learning"
	],
	"keywords": [
		"ai",
		"openai",
		"codex",
		"pilot",
		"snippets",
		"documentation",
		"autocomplete",
		"intellisense",
		"refactor",
		"javascript",
		"python",
		"typescript",
		"php",
		"go",
		"golang",
		"ruby",
		"c++",
		"c#",
		"java",
		"kotlin",
		"co-pilot"
	],
	"badges": [
		{
			"url": "https://img.shields.io/badge/GitHub%20Copilot-Subscription%20Required-orange",
			"href": "https://github.com/github-copilot/signup?editor=vscode",
			"description": "%github.copilot.badge.signUp%"
		},
		{
			"url": "https://img.shields.io/github/stars/github/copilot-docs?style=social",
			"href": "https://github.com/github/copilot-docs",
			"description": "%github.copilot.badge.star%"
		},
		{
			"url": "https://img.shields.io/youtube/channel/views/UC7c3Kb6jYCRj4JOHHZTxKsQ?style=social",
			"href": "https://www.youtube.com/@GitHub/search?query=copilot",
			"description": "%github.copilot.badge.youtube%"
		},
		{
			"url": "https://img.shields.io/twitter/follow/github?style=social",
			"href": "https://twitter.com/github",
			"description": "%github.copilot.badge.twitter%"
		}
	],
	"activationEvents": [
		"onStartupFinished",
		"onLanguageModelChat:copilot",
		"onUri",
		"onFileSystem:ccreq",
		"onFileSystem:ccsettings"
	],
	"main": "./dist/extension",
	"l10n": "./l10n",
	"enabledApiProposals": [
		"extensionsAny",
		"newSymbolNamesProvider",
		"interactive",
		"codeActionAI",
		"activeComment",
		"commentReveal",
		"contribCommentThreadAdditionalMenu",
		"contribCommentsViewThreadMenus",
		"documentFiltersExclusive",
		"embeddings",
		"findTextInFiles",
		"findTextInFiles2",
		"findFiles2@2",
		"textSearchProvider",
		"terminalDataWriteEvent",
		"terminalExecuteCommandEvent",
		"terminalSelection",
		"terminalQuickFixProvider",
		"mappedEditsProvider",
		"aiRelatedInformation",
		"aiSettingsSearch",
		"chatParticipantAdditions",
		"chatEditing",
		"defaultChatParticipant@4",
		"contribSourceControlInputBoxMenu",
		"authLearnMore",
		"testObserver",
		"aiTextSearchProvider@2",
		"chatParticipantPrivate@9",
		"chatProvider",
		"contribDebugCreateConfiguration",
		"chatReferenceDiagnostic",
		"textSearchProvider2",
		"chatReferenceBinaryData",
		"languageModelSystem",
		"languageModelCapabilities",
		"inlineCompletionsAdditions",
		"languageModelDataPart@3",
		"chatStatusItem",
		"taskProblemMatcherStatus",
		"contribLanguageModelToolSets",
		"textDocumentChangeReason",
		"resolvers",
		"taskExecutionTerminal"
	],
	"contributes": {
		"languageModelTools": [
			{
				"name": "copilot_searchCodebase",
				"toolReferenceName": "codebase",
				"displayName": "%copilot.tools.searchCodebase.name%",
				"icon": "$(folder)",
				"canBeReferencedInPrompt": true,
				"userDescription": "%copilot.codebase.tool.description%",
				"modelDescription": "Run a natural language search for relevant code or documentation comments from the user's current workspace. Returns relevant code snippets from the user's current workspace if it is large, or the full contents of the workspace if it is small.",
				"tags": [
					"codesearch",
					"vscode_codesearch"
				],
				"inputSchema": {
					"type": "object",
					"properties": {
						"query": {
							"type": "string",
							"description": "The query to search the codebase for. Should contain all relevant context. Should ideally be text that might appear in the codebase, such as function names, variable names, or comments."
						}
					},
					"required": [
						"query"
					]
				}
			},
			{
				"name": "copilot_searchWorkspaceSymbols",
				"toolReferenceName": "symbols",
				"displayName": "%copilot.tools.searchWorkspaceSymbols.name%",
				"icon": "$(symbol)",
				"userDescription": "%copilot.workspaceSymbols.tool.description%",
				"modelDescription": "Search the user's workspace for code symbols using language services. Use this tool when the user is looking for a specific symbol in their workspace.",
				"tags": [
					"vscode_codesearch"
				],
				"inputSchema": {
					"type": "object",
					"properties": {
						"symbolName": {
							"type": "string",
							"description": "The symbol to search for, such as a function name, class name, or variable name."
						}
					},
					"required": [
						"symbolName"
					]
				}
			},
			{
				"name": "copilot_listCodeUsages",
				"toolReferenceName": "usages",
				"displayName": "%copilot.tools.listCodeUsages.name%",
				"icon": "$(references)",
				"canBeReferencedInPrompt": true,
				"userDescription": "%copilot.listCodeUsages.tool.description%",
				"modelDescription": "Request to list all usages (references, definitions, implementations etc) of a function, class, method, variable etc. Use this tool when \n1. Looking for a sample implementation of an interface or class\n2. Checking how a function is used throughout the codebase.\n3. Including and updating all usages when changing a function, method, or constructor",
				"tags": [
					"vscode_codesearch"
				],
				"inputSchema": {
					"type": "object",
					"properties": {
						"symbolName": {
							"type": "string",
							"description": "The name of the symbol, such as a function name, class name, method name, variable name, etc."
						},
						"filePaths": {
							"type": "array",
							"description": "One or more file paths which likely contain the definition of the symbol. For instance the file which declares a class or function. This is optional but will speed up the invocation of this tool and improve the quality of its output.",
							"items": {
								"type": "string"
							}
						}
					},
					"required": [
						"symbolName"
					]
				}
			},
			{
				"name": "copilot_getVSCodeAPI",
				"toolReferenceName": "vscodeAPI",
				"displayName": "%copilot.tools.getVSCodeAPI.name%",
				"icon": "$(references)",
				"userDescription": "%copilot.vscode.tool.description%",
				"modelDescription": "Get relevant VS Code API references to answer questions about VS Code extension development. Use this tool when the user asks about VS Code APIs, capabilities, or best practices related to developing VS Code extensions. Use it in all VS Code extension development workspaces.",
				"inputSchema": {
					"type": "object",
					"properties": {
						"query": {
							"type": "string",
							"description": "The query to search vscode documentation for. Should contain all relevant context."
						}
					},
					"required": [
						"query"
					]
				},
				"tags": [],
				"canBeReferencedInPrompt": true
			},
			{
				"displayName": "%copilot.tools.think.name%",
				"name": "copilot_think",
				"tags": [],
				"when": "config.github.copilot.chat.agent.thinkingTool",
				"modelDescription": "Use this tool to think deeply about the user's request and organize your thoughts. This tool helps improve response quality by allowing the model to consider the request carefully, brainstorm solutions, and plan complex tasks. It's particularly useful for:\n\n1. Exploring repository issues and brainstorming bug fixes\n2. Analyzing test results and planning fixes\n3. Planning complex refactoring approaches\n4. Designing new features and architecture\n5. Organizing debugging hypotheses\n\nThe tool logs your thought process for transparency but doesn't execute any code or make changes.",
				"inputSchema": {
					"type": "object",
					"properties": {
						"thoughts": {
							"type": "string",
							"description": "Your thoughts about the current task or problem. This should be a clear, structured explanation of your reasoning, analysis, or planning process."
						}
					},
					"required": [
						"thoughts"
					]
				}
			},
			{
				"name": "copilot_findFiles",
				"toolReferenceName": "fileSearch",
				"displayName": "%copilot.tools.findFiles.name%",
				"modelDescription": "Search for files in the workspace by glob pattern. This only returns the paths of matching files. Use this tool when you know the exact filename pattern of the files you're searching for. Glob patterns match from the root of the workspace folder. Examples:\n- **/*.{js,ts} to match all js/ts files in the workspace.\n- src/** to match all files under the top-level src folder.\n- **/foo/**/*.js to match all js files under any foo folder in the workspace.",
				"tags": [
					"vscode_codesearch"
				],
				"inputSchema": {
					"type": "object",
					"properties": {
						"query": {
							"type": "string",
							"description": "Search for files with names or paths matching this glob pattern."
						},
						"maxResults": {
							"type": "number",
							"description": "The maximum number of results to return. Do not use this unless necessary, it can slow things down. By default, only some matches are returned. If you use this and don't see what you're looking for, you can try again with a more specific query or a larger maxResults."
						}
					},
					"required": [
						"query"
					]
				}
			},
			{
				"name": "copilot_findTextInFiles",
				"toolReferenceName": "textSearch",
				"displayName": "%copilot.tools.findTextInFiles.name%",
				"modelDescription": "Do a fast text search in the workspace. Use this tool when you want to search with an exact string or regex. If you are not sure what words will appear in the workspace, prefer using regex patterns with alternation (|) or character classes to search for multiple potential words at once instead of making separate searches. For example, use 'function|method|procedure' to look for all of those words at once. Use includePattern to search within files matching a specific pattern, or in a specific file, using a relative path. Use this tool when you want to see an overview of a particular file, instead of using read_file many times to look for code within a file.",
				"tags": [
					"vscode_codesearch"
				],
				"inputSchema": {
					"type": "object",
					"properties": {
						"query": {
							"type": "string",
							"description": "The pattern to search for in files in the workspace. Use regex with alternation (e.g., 'word1|word2|word3') or character classes to find multiple potential words in a single search. Be sure to set the isRegexp property properly to declare whether it's a regex or plain text pattern. Is case-insensitive."
						},
						"isRegexp": {
							"type": "boolean",
							"description": "Whether the pattern is a regex."
						},
						"includePattern": {
							"type": "string",
							"description": "Search files matching this glob pattern. Will be applied to the relative path of files within the workspace. To search recursively inside a folder, use a proper glob pattern like \"src/folder/**\". Do not use | in includePattern."
						},
						"maxResults": {
							"type": "number",
							"description": "The maximum number of results to return. Do not use this unless necessary, it can slow things down. By default, only some matches are returned. If you use this and don't see what you're looking for, you can try again with a more specific query or a larger maxResults."
						}
					},
					"required": [
						"query",
						"isRegexp"
					]
				}
			},
			{
				"name": "copilot_applyPatch",
				"displayName": "%copilot.tools.applyPatch.name%",
				"toolReferenceName": "applyPatch",
				"userDescription": "%copilot.tools.applyPatch.description%",
				"modelDescription": "Edit text files. Do not use this tool to edit Jupyter notebooks. `apply_patch` allows you to execute a diff/patch against a text file, but the format of the diff specification is unique to this task, so pay careful attention to these instructions. To use the `apply_patch` command, you should pass a message of the following structure as \"input\":\n\n*** Begin Patch\n[YOUR_PATCH]\n*** End Patch\n\nWhere [YOUR_PATCH] is the actual content of your patch, specified in the following V4A diff format.\n\n*** [ACTION] File: [/absolute/path/to/file] -> ACTION can be one of Add, Update, or Delete.\nAn example of a message that you might pass as \"input\" to this function, in order to apply a patch, is shown below.\n\n*** Begin Patch\n*** Update File: /Users/someone/pygorithm/searching/binary_search.py\n@@class BaseClass\n@@    def search():\n-        pass\n+        raise NotImplementedError()\n\n@@class Subclass\n@@    def search():\n-        pass\n+        raise NotImplementedError()\n\n*** End Patch\nDo not use line numbers in this diff format.",
				"inputSchema": {
					"type": "object",
					"properties": {
						"input": {
							"type": "string",
							"description": "The edit patch to apply."
						},
						"explanation": {
							"type": "string",
							"description": "A short description of what the tool call is aiming to achieve."
						}
					},
					"required": [
						"input",
						"explanation"
					]
				}
			},
			{
				"name": "copilot_readFile",
				"toolReferenceName": "readFile",
				"displayName": "%copilot.tools.readFile.name%",
				"modelDescription": "Read the contents of a file.\n\nYou must specify the line range you're interested in. Line numbers are 1-indexed. If the file contents returned are insufficient for your task, you may call this tool again to retrieve more content. Prefer reading larger ranges over doing many small reads.",
				"tags": [
					"vscode_codesearch"
				],
				"inputSchema": {
					"type": "object",
					"properties": {
						"filePath": {
							"description": "The absolute path of the file to read.",
							"type": "string"
						},
						"startLine": {
							"type": "number",
							"description": "The line number to start reading from, 1-based."
						},
						"endLine": {
							"type": "number",
							"description": "The inclusive line number to end reading at, 1-based."
						}
					},
					"required": [
						"filePath",
						"startLine",
						"endLine"
					]
				}
			},
			{
				"name": "copilot_listDirectory",
				"toolReferenceName": "listDirectory",
				"displayName": "%copilot.tools.listDirectory.name%",
				"modelDescription": "List the contents of a directory. Result will have the name of the child. If the name ends in /, it's a folder, otherwise a file",
				"tags": [
					"vscode_codesearch"
				],
				"inputSchema": {
					"type": "object",
					"properties": {
						"path": {
							"type": "string",
							"description": "The absolute path to the directory to list."
						}
					},
					"required": [
						"path"
					]
				}
			},
			{
				"name": "copilot_runInTerminal",
				"toolReferenceName": "runInTerminal",
				"displayName": "%copilot.tools.runInTerminal.name%",
				"modelDescription": "This tool allows you to execute shell commands in a persistent terminal session, preserving environment variables, working directory, and other context across multiple commands.\n\nCommand Execution:\n- Supports multi-line commands \n\nDirectory Management:\n- Must use absolute paths to avoid navigation issues.\n\nProgram Execution:\n- Supports Python, Node.js, and other executables.\n- Install dependencies via pip, npm, etc.\n\nBackground Processes:\n- For long-running tasks (e.g., servers), set isBackground=true.\n- Returns a terminal ID for checking status and runtime later.\n\nOutput Management:\n- Output is automatically truncated if longer than 60KB to prevent context overflow\n- Use filters like 'head', 'tail', 'grep' to limit output size\n- For pager commands, disable paging: use 'git --no-pager' or add '| cat'\n\nBest Practices:\n- Be specific with commands to avoid excessive output\n- Use targeted queries instead of broad scans\n- Consider using 'wc -l' to count before listing many items",
				"tags": [],
				"inputSchema": {
					"type": "object",
					"properties": {
						"command": {
							"type": "string",
							"description": "The command to run in the terminal."
						},
						"explanation": {
							"type": "string",
							"description": "A one-sentence description of what the command does. This will be shown to the user before the command is run."
						},
						"isBackground": {
							"type": "boolean",
							"description": "Whether the command starts a background process. If true, the command will run in the background and you will not see the output. If false, the tool call will block on the command finishing, and then you will get the output. Examples of background processes: building in watch mode, starting a server. You can check the output of a background process later on by using copilot_getTerminalOutput."
						}
					},
					"required": [
						"command",
						"explanation",
						"isBackground"
					]
				}
			},
			{
				"name": "copilot_getTerminalOutput",
				"toolReferenceName": "getTerminalOutput",
				"displayName": "%copilot.tools.getTerminalOutput.name%",
				"modelDescription": "Get the output of a terminal command previously started with runInTerminal",
				"tags": [],
				"inputSchema": {
					"type": "object",
					"properties": {
						"id": {
							"type": "string",
							"description": "The ID of the terminal command output to check."
						}
					},
					"required": [
						"id"
					]
				}
			},
			{
				"name": "copilot_getTaskOutput",
				"toolReferenceName": "getTaskOutput",
				"displayName": "%copilot.tools.getTaskOutput.name%",
				"modelDescription": "Retrieves the output of a VS Code task.\n- Use this tool when the user is trying to understand the current project state, debug issues, or analyze task-related errors, output, or status.",
				"tags": [],
				"inputSchema": {
					"type": "object",
					"properties": {
						"workspaceFolder": {
							"type": "string",
							"description": "The workspace folder path containing the task"
						},
						"id": {
							"type": "string",
							"description": "The task ID to run."
						},
						"maxCharsToRetrieve": {
							"type": "number",
							"description": "The maximum number of characters to retrieve from the terminal output."
						}
					},
					"required": [
						"id",
						"workspaceFolder"
					]
				}
			},
			{
				"name": "copilot_getErrors",
				"displayName": "%copilot.tools.getErrors.name%",
				"toolReferenceName": "problems",
				"canBeReferencedInPrompt": true,
				"icon": "$(error)",
				"userDescription": "%copilot.tools.errors.description%",
				"modelDescription": "Get any compile or lint errors in a code file. If the user mentions errors or problems in a file, they may be referring to these. Use the tool to see the same errors that the user is seeing. Also use this tool after editing a file to validate the change.",
				"tags": [],
				"inputSchema": {
					"type": "object",
					"properties": {
						"filePaths": {
							"description": "The absolute paths to the files to check for errors.",
							"type": "array",
							"items": {
								"type": "string"
							}
						}
					},
					"required": [
						"filePaths"
					]
				}
			},
			{
				"name": "copilot_readProjectStructure",
				"displayName": "%copilot.tools.readProjectStructure.name%",
				"modelDescription": "Get a file tree representation of the workspace.",
				"tags": []
			},
			{
				"name": "copilot_getChangedFiles",
				"displayName": "%copilot.tools.getChangedFiles.name%",
				"toolReferenceName": "changes",
				"icon": "$(diff)",
				"canBeReferencedInPrompt": true,
				"userDescription": "%copilot.tools.changes.description%",
				"modelDescription": "Get git diffs of current file changes in a git repository. Don't forget that you can use copilot_runInTerminal to run git commands in a terminal as well.",
				"tags": [
					"vscode_codesearch"
				],
				"inputSchema": {
					"type": "object",
					"properties": {
						"repositoryPath": {
							"type": "string",
							"description": "The absolute path to the git repository to look for changes in. If not provided, the active git repository will be used."
						},
						"sourceControlState": {
							"type": "array",
							"items": {
								"type": "string",
								"enum": [
									"staged",
									"unstaged",
									"merge-conflicts"
								]
							},
							"description": "The kinds of git state to filter by. Allowed values are: 'staged', 'unstaged', and 'merge-conflicts'. If not provided, all states will be included."
						}
					}
				}
			},
			{
				"name": "copilot_testFailure",
				"toolReferenceName": "testFailure",
				"displayName": "%copilot.tools.testFailure.name%",
				"icon": "$(beaker)",
				"userDescription": "%copilot.testFailure.tool.description%",
				"modelDescription": "Includes test failure information in the prompt.",
				"inputSchema": {},
				"tags": [
					"vscode_editing_with_tests",
					"enable_other_tool_copilot_readFile",
					"enable_other_tool_copilot_listDirectory",
					"enable_other_tool_copilot_findFiles",
					"enable_other_tool_copilot_runTests"
				],
				"canBeReferencedInPrompt": true
			},
			{
				"name": "copilot_updateUserPreferences",
				"toolReferenceName": "updateUserPreferences",
				"displayName": "%copilot.tools.updateUserPreferences.name%",
				"modelDescription": "Update the user's preferences file with new information about the user and their coding preferences, based on the current chat history.",
				"canBeReferencedInPrompt": true,
				"tags": [],
				"inputSchema": {
					"type": "object",
					"properties": {
						"facts": {
							"type": "array",
							"items": {
								"type": "string"
							},
							"description": "An array of new user preferences to remember."
						}
					},
					"required": [
						"facts"
					]
				},
				"when": "config.github.copilot.chat.enableUserPreferences"
			},
			{
				"name": "copilot_runTests",
				"toolReferenceName": "runTests",
				"canBeReferencedInPrompt": true,
				"displayName": "%copilot.tools.runTests.name%",
				"modelDescription": "Runs unit tests in files. Use this tool if the user asks to run tests or when you want to validate changes using unit tests. When possible, always try to provide `files` paths containing the relevant unit tests in order to avoid unnecessarily long test runs.",
				"inputSchema": {
					"type": "object",
					"properties": {
						"files": {
							"type": "array",
							"items": {
								"type": "string"
							},
							"description": "Test files to run. If not provided, all test files will be run."
						}
					}
				},
				"tags": [
					"vscode_editing_with_tests",
					"enable_other_tool_copilot_readFile",
					"enable_other_tool_copilot_listDirectory",
					"enable_other_tool_copilot_findFiles",
					"enable_other_tool_copilot_runTests"
				]
			},
			{
				"name": "copilot_getTerminalSelection",
				"toolReferenceName": "terminalSelection",
				"displayName": "%github.copilot.tools.terminalSelection.name%",
				"modelDescription": "Get the user's current selection in the active terminal.",
				"userDescription": "%github.copilot.tools.terminalSelection.description%",
				"canBeReferencedInPrompt": true,
				"icon": "$(terminal)"
			},
			{
				"name": "copilot_getTerminalLastCommand",
				"toolReferenceName": "terminalLastCommand",
				"displayName": "%github.copilot.tools.terminalLastCommand.name%",
				"modelDescription": "Get the active terminal's last run command.",
				"userDescription": "%github.copilot.tools.terminalLastCommand.description%",
				"canBeReferencedInPrompt": true,
				"icon": "$(terminal)"
			},
			{
				"name": "copilot_createNewWorkspace",
				"displayName": "%github.copilot.tools.createNewWorkspace.name%",
				"toolReferenceName": "newWorkspace",
				"icon": "$(new-folder)",
				"userDescription": "%github.copilot.tools.createNewWorkspace.userDescription%",
				"when": "config.github.copilot.chat.newWorkspaceCreation.enabled",
				"modelDescription": "Get steps to help the user create any project in a VS Code workspace. Use this tool to help users set up new projects, including TypeScript-based projects, Model Context Protocol (MCP) servers, VS Code extensions, Next.js projects, Vite projects, or any other project.",
				"inputSchema": {
					"type": "object",
					"properties": {
						"query": {
							"type": "string",
							"description": "The query to use to generate the new workspace. This should be a clear and concise description of the workspace the user wants to create."
						}
					},
					"required": [
						"query"
					]
				},
				"tags": [
					"enable_other_tool_install_extension",
					"enable_other_tool_get_project_setup_info"
				]
			},
			{
				"name": "copilot_createAndRunTask",
				"displayName": "%github.copilot.tools.createAndRunTask.name%",
				"toolReferenceName": "createAndRunTask",
				"canBeReferencedInPrompt": false,
				"icon": "$(json)",
				"userDescription": "%github.copilot.tools.createAndRunTask.userDescription%",
				"when": "config.github.copilot.chat.agent.runTasks",
				"modelDescription": "For a workspace, this tool will create a task based on the package.json, README.md, and project structure so that the project can be built and run.",
				"inputSchema": {
					"type": "object",
					"properties": {
						"workspaceFolder": {
							"type": "string",
							"description": "The absolute path of the workspace folder where the tasks.json file will be created."
						},
						"task": {
							"type": "object",
							"description": "The task to add to the new tasks.json file.",
							"properties": {
								"label": {
									"type": "string",
									"description": "The label of the task."
								},
								"type": {
									"type": "string",
									"description": "The type of the task. The only supported value is 'shell'.",
									"enum": [
										"shell"
									]
								},
								"command": {
									"type": "string",
									"description": "The shell command to run for the task. Use this to specify commands for building or running the application."
								},
								"args": {
									"type": "array",
									"description": "The arguments to pass to the command.",
									"items": {
										"type": "string"
									}
								},
								"isBackground": {
									"type": "boolean",
									"description": "Whether the task runs in the background without blocking the UI or other tasks. Set to true for long-running processes like watch tasks or servers that should continue executing without requiring user attention. When false, the task will block the terminal until completion."
								},
								"problemMatcher": {
									"type": "array",
									"description": "The problem matcher to use to parse task output for errors and warnings. Can be a predefined matcher like '$tsc' (TypeScript), '$eslint-stylish', '$gcc', etc., or a custom pattern defined in tasks.json. This helps VS Code display errors in the Problems panel and enables quick navigation to error locations.",
									"items": {
										"type": "string"
									}
								},
								"group": {
									"type": "string",
									"description": "The group to which the task belongs."
								}
							},
							"required": [
								"label",
								"type",
								"command"
							]
						}
					},
					"required": [
						"task",
						"workspaceFolder"
					]
				},
				"tags": [
					"enable_other_tool_copilot_getProjectSetupInfo"
				]
			},
			{
				"name": "copilot_getProjectSetupInfo",
				"displayName": "%github.copilot.tools.getProjectSetupInfo.name%",
				"when": "config.github.copilot.chat.newWorkspaceCreation.enabled",
				"toolReferenceName": "getProjectSetupInfo",
				"modelDescription": "Do not call this tool without first calling the tool to create a workspace. This tool provides a project setup information for a Visual Studio Code workspace based on a project type and programming language.",
				"inputSchema": {
					"type": "object",
					"properties": {
						"projectType": {
							"type": "string",
							"description": "The type of project to create. Supported values are: 'python-script', 'python-project', 'mcp-server', 'model-context-protocol-server', 'vscode-extension', 'next-js', 'vite' and 'other'"
						},
						"language": {
							"type": "string",
							"description": "The programming language for the project. Supported: 'javascript', 'typescript', 'python' and 'other'."
						}
					},
					"required": [
						"projectType"
					]
				},
				"tags": []
			},
			{
				"name": "copilot_installExtension",
				"displayName": "Install Extension in VS Code",
				"when": "config.github.copilot.chat.newWorkspaceCreation.enabled",
				"toolReferenceName": "installExtension",
				"modelDescription": "Install an extension in VS Code. Use this tool to install an extension in Visual Studio Code as part of a new workspace creation process only.",
				"inputSchema": {
					"type": "object",
					"properties": {
						"id": {
							"type": "string",
							"description": "The ID of the extension to install. This should be in the format <publisher>.<extension>."
						},
						"name": {
							"type": "string",
							"description": "The name of the extension to install. This should be a clear and concise description of the extension."
						}
					},
					"required": [
						"id",
						"name"
					]
				},
				"tags": []
			},
			{
				"name": "copilot_runVscodeCommand",
				"displayName": "Run VS Code Command",
				"when": "config.github.copilot.chat.newWorkspaceCreation.enabled",
				"toolReferenceName": "runVscodeCommand",
				"modelDescription": "Run a command in VS Code. Use this tool to run a command in Visual Studio Code as part of a new workspace creation process only.",
				"inputSchema": {
					"type": "object",
					"properties": {
						"commandId": {
							"type": "string",
							"description": "The ID of the command to execute. This should be in the format <command>."
						},
						"name": {
							"type": "string",
							"description": "The name of the command to execute. This should be a clear and concise description of the command."
						},
						"args": {
							"type": "array",
							"description": "The arguments to pass to the command. This should be an array of strings.",
							"items": {
								"type": "string"
							}
						}
					},
					"required": [
						"commandId",
						"name"
					]
				},
				"tags": []
			},
			{
				"name": "copilot_createNewJupyterNotebook",
				"displayName": "Create New Jupyter Notebook",
				"icon": "$(notebook)",
				"toolReferenceName": "newJupyterNotebook",
				"modelDescription": "Generates a new Jupyter Notebook (.ipynb) in VS Code. Jupyter Notebooks are interactive documents commonly used for data exploration, analysis, visualization, and combining code with narrative text. This tool should only be called when the user explicitly requests to create a new Jupyter Notebook.",
				"userDescription": "%copilot.tools.newJupyterNotebook.description%",
				"inputSchema": {
					"type": "object",
					"properties": {
						"query": {
							"type": "string",
							"description": "The query to use to generate the jupyter notebook. This should be a clear and concise description of the notebook the user wants to create."
						}
					},
					"required": [
						"query"
					]
				},
				"tags": []
			},
			{
				"name": "copilot_runVsCodeTask",
				"displayName": "runVsCodeTask",
				"toolReferenceName": "runTask",
				"modelDescription": "Runs a VS Code task.\n\n- If you see that an appropriate task exists for building or running code, prefer to use this tool to run the task instead of using the run_in_terminal tool.\n- Make sure that any appropriate build or watch task is running before trying to run tests or execute code.\n- If the user asks to run a task, use this tool to do so.",
				"inputSchema": {
					"type": "object",
					"properties": {
						"workspaceFolder": {
							"type": "string",
							"description": "The workspace folder path containing the task"
						},
						"id": {
							"type": "string",
							"description": "The task ID to run."
						}
					},
					"required": [
						"workspaceFolder",
						"id"
					]
				}
			},
			{
				"name": "copilot_insertEdit",
				"toolReferenceName": "insertEdit",
				"displayName": "%copilot.tools.insertEdit.name%",
				"modelDescription": "Insert new code into an existing file in the workspace. Use this tool once per file that needs to be modified, even if there are multiple changes for a file. Generate the \"explanation\" property first.\nThe system is very smart and can understand how to apply your edits to the files, you just need to provide minimal hints.\nAvoid repeating existing code, instead use comments to represent regions of unchanged code. Be as concise as possible. For example:\n// ...existing code...\n{ changed code }\n// ...existing code...\n{ changed code }\n// ...existing code...\n\nHere is an example of how you should use format an edit to an existing Person class:\nclass Person {\n\t// ...existing code...\n\tage: number;\n\t// ...existing code...\n\tgetAge() {\n\treturn this.age;\n\t}\n}",
				"tags": [],
				"inputSchema": {
					"type": "object",
					"properties": {
						"explanation": {
							"type": "string",
							"description": "A short explanation of the edit being made."
						},
						"filePath": {
							"type": "string",
							"description": "An absolute path to the file to edit."
						},
						"code": {
							"type": "string",
							"description": "The code change to apply to the file.\nThe system is very smart and can understand how to apply your edits to the files, you just need to provide minimal hints.\nAvoid repeating existing code, instead use comments to represent regions of unchanged code. Be as concise as possible. For example:\n// ...existing code...\n{ changed code }\n// ...existing code...\n{ changed code }\n// ...existing code...\n\nHere is an example of how you should use format an edit to an existing Person class:\nclass Person {\n\t// ...existing code...\n\tage: number;\n\t// ...existing code...\n\tgetAge() {\n\t\treturn this.age;\n\t}\n}"
						}
					},
					"required": [
						"explanation",
						"filePath",
						"code"
					]
				}
			},
			{
				"name": "copilot_createFile",
				"toolReferenceName": "createFile",
				"displayName": "%copilot.tools.createFile.name%",
				"modelDescription": "This is a tool for creating a new file in the workspace. The file will be created with the specified content. The directory will be created if it does not already exist. Never use this tool to edit a file that already exists.",
				"tags": [],
				"inputSchema": {
					"type": "object",
					"properties": {
						"filePath": {
							"type": "string",
							"description": "The absolute path to the file to create."
						},
						"content": {
							"type": "string",
							"description": "The content to write to the file."
						}
					},
					"required": [
						"filePath",
						"content"
					]
				}
			},
			{
				"name": "copilot_createDirectory",
				"toolReferenceName": "createDirectory",
				"displayName": "%copilot.tools.createDirectory.name%",
				"modelDescription": "Create a new directory structure in the workspace. Will recursively create all directories in the path, like mkdir -p. You do not need to use this tool before using create_file, that tool will automatically create the needed directories.",
				"tags": [],
				"inputSchema": {
					"type": "object",
					"properties": {
						"dirPath": {
							"type": "string",
							"description": "The absolute path to the directory to create."
						}
					},
					"required": [
						"dirPath"
					]
				}
			},
			{
				"name": "copilot_openSimpleBrowser",
				"displayName": "%copilot.tools.openSimpleBrowser.name%",
				"modelDescription": "Preview a website or open a URL in the editor's Simple Browser. Useful for quickly viewing locally hosted websites, demos, or resources without leaving the coding environment.",
				"userDescription": "%copilot.tools.openSimpleBrowser.description%",
				"toolReferenceName": "openSimpleBrowser",
				"canBeReferencedInPrompt": true,
				"tags": [],
				"inputSchema": {
					"type": "object",
					"properties": {
						"url": {
							"type": "string",
							"description": "The website URL to preview or open in the Simple Browser inside the editor."
						}
					},
					"required": [
						"url"
					]
				}
			},
			{
				"name": "copilot_replaceString",
				"toolReferenceName": "replaceString",
				"displayName": "%copilot.tools.replaceString.name%",
				"modelDescription": "This is a tool for making edits in an existing file in the workspace. For moving or renaming files, use run in terminal tool with the 'mv' command instead. For larger edits, split them into smaller edits and call the edit tool multiple times to ensure accuracy. Before editing, always ensure you have the context to understand the file's contents and context. To edit a file, provide: 1) filePath (absolute path), 2) oldString (MUST be the exact literal text to replace including all whitespace, indentation, newlines, and surrounding code etc), and 3) newString (MUST be the exact literal text to replace \\`oldString\\` with (also including all whitespace, indentation, newlines, and surrounding code etc.). Ensure the resulting code is correct and idiomatic.). Each use of this tool replaces exactly ONE occurrence of oldString.\n\nCRITICAL for \\`oldString\\`: Must uniquely identify the single instance to change. Include at least 3 lines of context BEFORE and AFTER the target text, matching whitespace and indentation precisely. If this string matches multiple locations, or does not match exactly, the tool will fail. Never use ...existing code... comments in the oldString or newString.",
				"when": "!config.github.copilot.chat.disableReplaceTool",
				"inputSchema": {
					"type": "object",
					"properties": {
						"filePath": {
							"type": "string",
							"description": "An absolute path to the file to edit."
						},
						"oldString": {
							"type": "string",
<<<<<<< HEAD
							"description": "The string to be replaced in the file. Never use 'Lines 123-456 omitted' comments from summarized documents or ...existing code... comments in the oldString."
=======
							"description": "The exact literal text to replace, preferably unescaped. For single replacements (default), include at least 3 lines of context BEFORE and AFTER the target text, matching whitespace and indentation precisely. For multiple replacements, specify expected_replacements parameter. If this string is not the exact literal text (i.e. you escaped it) or does not match exactly, the tool will fail."
>>>>>>> a9a319f9
						},
						"newString": {
							"type": "string",
							"description": "The exact literal text to replace `old_string` with, preferably unescaped. Provide the EXACT text. Ensure the resulting code is correct and idiomatic."
						}
					},
					"required": [
						"filePath",
						"oldString",
						"newString"
					]
				}
			},
			{
				"name": "copilot_editNotebook",
				"toolReferenceName": "editNotebook",
				"displayName": "%copilot.tools.editNotebook.name%",
				"modelDescription": "This is a tool for editing an existing Notebook file in the workspace. Generate the \"explanation\" property first.\nThe system is very smart and can understand how to apply your edits to the notebooks.\nWhen updating the content of an existing cell, ensure newCode includes at least 3-5 lines of context both before and after the new changes, preserving whitespace and indentation exactly.",
				"tags": [],
				"inputSchema": {
					"type": "object",
					"properties": {
						"filePath": {
							"type": "string",
							"description": "An absolute path to the notebook file to edit, or the URI of a untitled, not yet named, file, such as `untitled:Untitled-1."
						},
						"explanation": {
							"type": "string",
							"description": "A one-sentence description of edit operation. This will be shown to the user before the tool is run."
						},
						"cellId": {
							"type": "string",
							"description": "Id of the cell that needs to be deleted or edited. Use the value `TOP`, `BOTTOM` when inserting a cell at the top or bottom of the notebook, else provide the id of the cell after which a new cell is to be inserted. Remember, if a cellId is provided and editType=insert, then a cell will be inserted after the cell with the provided cellId."
						},
						"newCode": {
							"anyOf": [
								{
									"type": "string",
									"description": "The code for the new or existing cell to be edited. Code should not be wrapped within <VSCode.Cell> tags"
								},
								{
									"type": "array",
									"items": {
										"type": "string",
										"description": "The code for the new or existing cell to be edited. Code should not be wrapped within <VSCode.Cell> tags"
									}
								}
							]
						},
						"language": {
							"type": "string",
							"description": "The language of the cell. `markdown`, `python`, `javascript`, `julia`, etc."
						},
						"editType": {
							"type": "string",
							"enum": [
								"insert",
								"delete",
								"edit"
							],
							"description": "The operation peformed on the cell, whether `insert`, `delete` or `edit`.\nUse the `editType` field to specify the operation: `insert` to add a new cell, `edit` to modify an existing cell's content, and `delete` to remove a cell."
						}
					},
					"required": [
						"filePath",
						"explanation",
						"editType"
					]
				}
			},
			{
				"name": "copilot_runNotebookCell",
				"displayName": "%copilot.tools.runNotebookCell.name%",
				"toolReferenceName": "runCell",
				"icon": "$(play)",
				"modelDescription": "This is a tool for running a code cell in a notebook file directly in the notebook editor. The output from the execution will be returned. Code cells should be run as they are added or edited when working through a problem to bring the kernel state up to date and ensure the code executes successfully. Code cells are ready to run and don't require any pre-processing. If asked to run the first cell in a notebook, you should run the first code cell since markdown cells cannot be executed. NOTE: Avoid executing Markdown cells or providing Markdown cell IDs, as Markdown cells cannot be  executed.",
				"userDescription": "%copilot.tools.runNotebookCell.description%",
				"tags": [
					"enable_other_tool_copilot_getNotebookSummary"
				],
				"inputSchema": {
					"type": "object",
					"properties": {
						"filePath": {
							"type": "string",
							"description": "An absolute path to the notebook file with the cell to run, or the URI of a untitled, not yet named, file, such as `untitled:Untitled-1.ipynb"
						},
						"reason": {
							"type": "string",
							"description": "An optional explanation of why the cell is being run. This will be shown to the user before the tool is run and is not necessary if it's self-explanatory."
						},
						"cellId": {
							"type": "string",
							"description": "The ID for the code cell to execute. Avoid providing markdown cell IDs as nothing will be executed."
						},
						"continueOnError": {
							"type": "boolean",
							"description": "Whether or not execution should continue for remaining cells if an error is encountered. Default to false unless instructed otherwise."
						}
					},
					"required": [
						"filePath",
						"cellId"
					]
				}
			},
			{
				"name": "copilot_getNotebookSummary",
				"toolReferenceName": "getNotebookSummary",
				"displayName": "Get the structure of a notebook",
				"modelDescription": "This is a tool returns the list of the Notebook cells along with the id, cell types, language, execution information and output mime types for each cell. This is useful to get Cell Ids when executing a notebook or determine what cells have been executed and what order, or what cells have outputs. Requery this tool if the contents of the notebook change.",
				"tags": [],
				"inputSchema": {
					"type": "object",
					"properties": {
						"filePath": {
							"type": "string",
							"description": "An absolute path to the notebook file with the cell to run, or the URI of a untitled, not yet named, file, such as `untitled:Untitled-1.ipynb"
						}
					},
					"required": [
						"filePath"
					]
				}
			},
			{
				"name": "copilot_readNotebookCellOutput",
				"displayName": "%copilot.tools.getNotebookCellOutput.name%",
				"toolReferenceName": "readNotebookCellOutput",
				"canBeReferencedInPrompt": true,
				"icon": "$(notebook-render-output)",
				"modelDescription": "This tool will retrieve the output for a notebook cell from its most recent execution or restored from disk. The cell may have output even when it has not been run in the current kernel session. This tool has a higher token limit for output length than the runNotebookCell tool.",
				"userDescription": "%copilot.tools.getNotebookCellOutput.description%",
				"when": "userHasOpenedNotebook",
				"tags": [],
				"inputSchema": {
					"type": "object",
					"properties": {
						"filePath": {
							"type": "string",
							"description": "An absolute path to the notebook file with the cell to run, or the URI of a untitled, not yet named, file, such as `untitled:Untitled-1.ipynb"
						},
						"cellId": {
							"type": "string",
							"description": "The ID of the cell for which output should be retrieved."
						}
					},
					"required": [
						"filePath",
						"cellId"
					]
				}
			},
			{
				"name": "copilot_fetchWebPage",
				"displayName": "%copilot.tools.fetchWebPage.name%",
				"toolReferenceName": "fetch",
				"when": "!isWeb",
				"canBeReferencedInPrompt": true,
				"icon": "$(globe)",
				"userDescription": "%copilot.tools.fetchWebPage.description%",
				"modelDescription": "Fetches the main content from a web page. This tool is useful for summarizing or analyzing the content of a webpage. You should use this tool when you think the user is looking for information from a specific webpage.",
				"tags": [],
				"inputSchema": {
					"type": "object",
					"properties": {
						"urls": {
							"type": "array",
							"items": {
								"type": "string"
							},
							"description": "An array of URLs to fetch content from."
						},
						"query": {
							"type": "string",
							"description": "The query to search for in the web page's content. This should be a clear and concise description of the content you want to find."
						}
					},
					"required": [
						"urls",
						"query"
					]
				}
			},
			{
				"name": "copilot_findTestFiles",
				"displayName": "%copilot.tools.findTestFiles.name%",
				"icon": "$(beaker)",
				"canBeReferencedInPrompt": true,
				"toolReferenceName": "findTestFiles",
				"userDescription": "%copilot.tools.findTestFiles.description%",
				"modelDescription": "For a source code file, find the file that contains the tests. For a test file find the file that contains the code under test.",
				"tags": [],
				"inputSchema": {
					"type": "object",
					"properties": {
						"filePaths": {
							"type": "array",
							"items": {
								"type": "string"
							}
						}
					},
					"required": [
						"filePaths"
					]
				}
			},
			{
				"name": "copilot_getDocInfo",
				"displayName": "%copilot.tools.getDocInfo.name%",
				"icon": "$(beaker)",
				"canBeReferencedInPrompt": false,
				"toolReferenceName": "docInfo",
				"userDescription": "%copilot.tools.getDocInfo.description%",
				"modelDescription": "Find information about how to document it a symbol like a class or function. This tool is useful for generating documentation comments for code symbols. You should use this tool when you think the user is looking for information about how to document a specific code symbol.",
				"tags": [],
				"inputSchema": {
					"type": "object",
					"properties": {
						"filePaths": {
							"type": "array",
							"items": {
								"type": "string"
							},
							"description": "The file paths for which documentation information is needed."
						}
					},
					"required": [
						"filePaths"
					]
				}
			},
			{
				"name": "copilot_getSearchResults",
				"toolReferenceName": "searchResults",
				"displayName": "%github.copilot.tools.searchResults.name%",
				"icon": "$(search)",
				"userDescription": "%github.copilot.tools.searchResults.description%",
				"modelDescription": "The results from the search view",
				"canBeReferencedInPrompt": true
			},
			{
				"name": "copilot_githubRepo",
				"toolReferenceName": "githubRepo",
				"displayName": "%github.copilot.tools.githubRepo.name%",
				"modelDescription": "Searches a GitHub repository for relevant source code snippets. Only use this tool if the user is very clearly asking for code snippets from a specific GitHub repository. Do not use this tool for Github repos that the user has open in their workspace.",
				"userDescription": "%github.copilot.tools.githubRepo.userDescription%",
				"icon": "$(repo)",
				"canBeReferencedInPrompt": true,
				"inputSchema": {
					"type": "object",
					"properties": {
						"repo": {
							"type": "string",
							"description": "The name of the Github repository to search for code in. Should must be formatted as '<owner>/<repo>'."
						},
						"query": {
							"type": "string",
							"description": "The query to search for repo. Should contain all relevant context."
						}
					},
					"required": [
						"repo",
						"query"
					]
				}
			}
		],
		"languageModelToolSets": [
			{
				"name": "editFiles",
				"description": "%copilot.toolSet.editing.description%",
				"icon": "$(pencil)",
				"tools": [
					"insertEdit",
					"replaceString",
					"applyPatch",
					"createFile",
					"createDirectory",
					"editNotebook",
					"newJupyterNotebook"
				]
			},
			{
				"name": "runNotebooks",
				"description": "%copilot.toolSet.runNotebook.description%",
				"icon": "$(notebook)",
				"tools": [
					"runCell",
					"getNotebookSummary",
					"readNotebookCellOutput"
				]
			},
			{
				"name": "runCommands",
				"description": "%copilot.toolSet.runCommand.description%",
				"icon": "$(terminal)",
				"tools": [
					"runInTerminal",
					"getTerminalOutput"
				]
			},
			{
				"name": "search",
				"description": "%copilot.toolSet.search.description%",
				"icon": "$(search)",
				"tools": [
					"fileSearch",
					"textSearch",
					"listDirectory",
					"readNotebookCellOutput",
					"readFile"
				]
			},
			{
				"name": "new",
				"description": "%copilot.toolSet.new.description%",
				"icon": "$(new-folder)",
				"tools": [
					"newWorkspace",
					"runVscodeCommand",
					"getProjectSetupInfo",
					"installExtension"
				]
			},
			{
				"name": "runTasks",
				"description": "%copilot.toolSet.runTasks.description%",
				"tools": [
					"createAndRunTask",
					"runTask",
					"getTaskOutput"
				]
			}
		],
		"chatParticipants": [
			{
				"id": "github.copilot.default",
				"name": "GitHubCopilot",
				"fullName": "GitHub Copilot",
				"description": "%copilot.description%",
				"isDefault": true,
				"locations": [
					"panel"
				],
				"modes": [
					"ask"
				],
				"disambiguation": [
					{
						"category": "generate_code_sample",
						"description": "The user wants to generate code snippets without referencing the contents of the current workspace. This category does not include generating entire projects.",
						"examples": [
							"Write an example of computing a SHA256 hash."
						]
					},
					{
						"category": "add_feature_to_file",
						"description": "The user wants to change code in a file that is provided in their request, without referencing the contents of the current workspace. This category does not include generating entire projects.",
						"examples": [
							"Add a refresh button to the table widget."
						]
					},
					{
						"category": "question_about_specific_files",
						"description": "The user has a question about a specific file or code snippet that they have provided as part of their query, and the question does not require additional workspace context to answer.",
						"examples": [
							"What does this file do?"
						]
					}
				]
			},
			{
				"id": "github.copilot.editingSession",
				"name": "GitHubCopilot",
				"fullName": "GitHub Copilot",
				"description": "%copilot.edits.description%",
				"isDefault": true,
				"locations": [
					"panel"
				],
				"modes": [
					"edit"
				],
				"when": "!config.chat.edits2.enabled"
			},
			{
				"id": "github.copilot.editingSessionEditor",
				"name": "GitHubCopilot",
				"fullName": "GitHub Copilot",
				"description": "%copilot.edits.description%",
				"isDefault": true,
				"when": "config.inlineChat.enableV2 || config.github.copilot.chat.advanced.inlineChat2",
				"locations": [
					"editor",
					"notebook"
				],
				"commands": [
					{
						"name": "fix",
						"description": "%copilot.workspace.fix.description%",
						"when": "config.inlineChat.enableV2 || config.github.copilot.chat.advanced.inlineChat2",
						"disambiguation": [
							{
								"category": "fix",
								"description": "Propose a fix for the problems in the selected code",
								"examples": [
									"There is a problem in this code. Rewrite the code to show it with the bug fixed."
								]
							}
						]
					},
					{
						"name": "tests",
						"description": "%copilot.workspace.tests.description%",
						"when": "config.inlineChat.enableV2 || config.github.copilot.chat.advanced.inlineChat2",
						"disambiguation": [
							{
								"category": "tests",
								"description": "Help writing tests for the selected code",
								"examples": [
									"Help me write tests for the selected code."
								]
							}
						]
					},
					{
						"name": "doc",
						"description": "%copilot.workspace.doc.description%",
						"when": "config.inlineChat.enableV2 || config.github.copilot.chat.advanced.inlineChat2",
						"disambiguation": [
							{
								"category": "doc",
								"description": "Add documentation comment for this symbol",
								"examples": [
									"Add jsdoc to this method"
								]
							}
						]
					}
				]
			},
			{
				"id": "github.copilot.editingSession2",
				"name": "GitHubCopilot",
				"fullName": "GitHub Copilot",
				"description": "%copilot.edits.description%",
				"isDefault": true,
				"locations": [
					"panel"
				],
				"modes": [
					"edit"
				],
				"when": "config.chat.edits2.enabled"
			},
			{
				"id": "github.copilot.editsAgent",
				"name": "agent",
				"fullName": "GitHub Copilot",
				"description": "%copilot.agent.description%",
				"locations": [
					"panel"
				],
				"modes": [
					"agent"
				],
				"isDefault": true,
				"isAgent": true,
				"when": "config.chat.agent.enabled",
				"commands": [
					{
						"name": "list"
					},
					{
						"name": "error",
						"description": "Make a model request which will result in an error",
						"when": "github.copilot.chat.debug"
					}
				]
			},
			{
				"id": "github.copilot.editor",
				"name": "Copilot",
				"fullName": "GitHub Copilot",
				"description": "%copilot.description%",
				"isDefault": true,
				"locations": [
					"editor"
				],
				"when": "!config.inlineChat.enableV2 && !config.github.copilot.chat.advanced.inlineChat2",
				"disambiguation": [
					{
						"category": "unknown",
						"description": "Intent of this command is unclear or is not related to information technologies",
						"examples": [
							"Add a dog to this comment."
						]
					}
				],
				"commands": [
					{
						"name": "generate",
						"description": "%copilot.workspace.generate.description%",
						"disambiguation": [
							{
								"category": "generate",
								"description": "Generate new code",
								"examples": [
									"Add a function that returns the sum of two numbers"
								]
							}
						]
					},
					{
						"name": "edit",
						"description": "%copilot.workspace.edit.inline.description%",
						"disambiguation": [
							{
								"category": "edit",
								"description": "Make changes to existing code",
								"examples": [
									"Change this method to use async/await"
								]
							}
						]
					},
					{
						"name": "doc",
						"description": "%copilot.workspace.doc.description%",
						"disambiguation": [
							{
								"category": "doc",
								"description": "Add documentation comment for this symbol",
								"examples": [
									"Add jsdoc to this method"
								]
							}
						]
					},
					{
						"name": "fix",
						"description": "%copilot.workspace.fix.description%",
						"disambiguation": [
							{
								"category": "fix",
								"description": "Propose a fix for the problems in the selected code",
								"examples": [
									"There is a problem in this code. Rewrite the code to show it with the bug fixed."
								]
							}
						]
					},
					{
						"name": "explain",
						"description": "%copilot.workspace.explain.description%",
						"disambiguation": [
							{
								"category": "explain",
								"description": "Explain how the code in your active editor works",
								"examples": [
									"Write an explanation for the code above as paragraphs of text."
								]
							}
						]
					},
					{
						"name": "review",
						"description": "%copilot.workspace.review.description%",
						"when": "github.copilot.advanced.review.intent"
					},
					{
						"name": "tests",
						"description": "%copilot.workspace.tests.description%",
						"disambiguation": [
							{
								"category": "tests",
								"description": "Generate unit tests for the selected code. The user does not want to fix their existing tests.",
								"examples": [
									"Write a set of detailed unit test functions for the code above."
								]
							}
						]
					}
				]
			},
			{
				"id": "github.copilot.notebook",
				"name": "GitHubCopilot",
				"fullName": "GitHub Copilot",
				"description": "%copilot.description%",
				"isDefault": true,
				"locations": [
					"notebook"
				],
				"when": "!config.inlineChat.enableV2 && !config.github.copilot.chat.advanced.inlineChat2",
				"commands": [
					{
						"name": "fix",
						"description": "%copilot.workspace.fix.description%"
					},
					{
						"name": "explain",
						"description": "%copilot.workspace.explain.description%"
					}
				]
			},
			{
				"id": "github.copilot.workspace",
				"name": "workspace",
				"fullName": "Workspace",
				"description": "%copilot.workspace.description%",
				"sampleRequest": "%copilot.workspace.sampleRequest%",
				"locations": [
					"panel"
				],
				"disambiguation": [
					{
						"category": "workspace_project_questions",
						"description": "The user wants to learn about or update the code or files in their current workspace. Questions in this category may be about understanding what the whole workspace does or locating the implementation of some code. This does not include generating or updating tests.",
						"examples": [
							"What does this project do?"
						]
					},
					{
						"category": "find_code_in_workspace",
						"description": "The user wants to locate the implementation of some functionality in their current workspace.",
						"examples": [
							"Where is the tree widget implemented?"
						]
					},
					{
						"category": "generate_with_workspace_context",
						"description": "The user wants to generate code based on multiple files in the workspace and did not specify which files to reference.",
						"examples": [
							"Create a README for this project."
						]
					}
				],
				"commands": [
					{
						"name": "explain",
						"description": "%copilot.workspace.explain.description%"
					},
					{
						"name": "review",
						"description": "%copilot.workspace.review.description%",
						"when": "github.copilot.advanced.review.intent"
					},
					{
						"name": "tests",
						"description": "%copilot.workspace.tests.description%",
						"disambiguation": [
							{
								"category": "create_tests",
								"description": "The user wants to generate unit tests.",
								"examples": [
									"Generate tests for my selection using pytest."
								]
							}
						]
					},
					{
						"name": "fix",
						"description": "%copilot.workspace.fix.description%",
						"sampleRequest": "%copilot.workspace.fix.sampleRequest%"
					},
					{
						"name": "new",
						"description": "%copilot.workspace.new.description%",
						"sampleRequest": "%copilot.workspace.new.sampleRequest%",
						"isSticky": true,
						"disambiguation": [
							{
								"category": "create_new_workspace_or_extension",
								"description": "The user wants to create a complete Visual Studio Code workspace from scratch, such as a new application or a Visual Studio Code extension. Use this category only if the question relates to generating or creating new workspaces in Visual Studio Code. Do not use this category for updating existing code or generating sample code snippets",
								"examples": [
									"Scaffold a Node server.",
									"Create a sample project which uses the fileSystemProvider API.",
									"react application"
								]
							}
						]
					},
					{
						"name": "newNotebook",
						"description": "%copilot.workspace.newNotebook.description%",
						"sampleRequest": "%copilot.workspace.newNotebook.sampleRequest%",
						"disambiguation": [
							{
								"category": "create_jupyter_notebook",
								"description": "The user wants to create a new Jupyter notebook in Visual Studio Code.",
								"examples": [
									"Create a notebook to analyze this CSV file."
								]
							}
						]
					},
					{
						"name": "semanticSearch",
						"description": "%copilot.workspace.semanticSearch.description%",
						"sampleRequest": "%copilot.workspace.semanticSearch.sampleRequest%",
						"when": "config.github.copilot.semanticSearch.enabled"
					},
					{
						"name": "setupTests",
						"description": "%copilot.vscode.setupTests.description%",
						"sampleRequest": "%copilot.vscode.setupTests.sampleRequest%",
						"when": "config.github.copilot.chat.setupTests.enabled",
						"disambiguation": [
							{
								"category": "set_up_tests",
								"description": "The user wants to configure project test setup, framework, or test runner. The user does not want to fix their existing tests.",
								"examples": [
									"Set up tests for this project."
								]
							}
						]
					}
				]
			},
			{
				"id": "github.copilot.vscode",
				"name": "vscode",
				"fullName": "VS Code",
				"description": "%copilot.vscode.description%",
				"sampleRequest": "%copilot.vscode.sampleRequest%",
				"locations": [
					"panel"
				],
				"disambiguation": [
					{
						"category": "vscode_configuration_questions",
						"description": "The user wants to learn about, use, or configure the Visual Studio Code. Use this category if the users question is specifically about commands, settings, keybindings, extensions and other features available in Visual Studio Code. Do not use this category to answer questions about generating code or creating new projects including Visual Studio Code extensions.",
						"examples": [
							"Switch to light mode.",
							"Keyboard shortcut to toggle terminal visibility.",
							"Settings to enable minimap.",
							"Whats new in the latest release?"
						]
					},
					{
						"category": "configure_python_environment",
						"description": "The user wants to set up their Python environment.",
						"examples": [
							"Create a virtual environment for my project."
						]
					}
				],
				"commands": [
					{
						"name": "search",
						"description": "%copilot.vscode.search.description%",
						"sampleRequest": "%copilot.vscode.search.sampleRequest%"
					},
					{
						"name": "startDebugging",
						"description": "%copilot.vscode.startDebugging.description%",
						"sampleRequest": "%copilot.vscode.startDebugging.sampleRequest%",
						"when": "config.github.copilot.chat.startDebugging.enabled"
					}
				]
			},
			{
				"id": "github.copilot.terminal",
				"name": "terminal",
				"fullName": "Terminal",
				"description": "%copilot.terminal.description%",
				"sampleRequest": "%copilot.terminal.sampleRequest%",
				"isDefault": true,
				"locations": [
					"terminal"
				],
				"commands": [
					{
						"name": "explain",
						"description": "%copilot.terminal.explain.description%",
						"sampleRequest": "%copilot.terminal.explain.sampleRequest%"
					}
				]
			},
			{
				"id": "github.copilot.terminalPanel",
				"name": "terminal",
				"fullName": "Terminal",
				"description": "%copilot.terminalPanel.description%",
				"sampleRequest": "%copilot.terminal.sampleRequest%",
				"locations": [
					"panel"
				],
				"commands": [
					{
						"name": "explain",
						"description": "%copilot.terminal.explain.description%",
						"sampleRequest": "%copilot.terminal.explain.sampleRequest%",
						"disambiguation": [
							{
								"category": "terminal_state_questions",
								"description": "The user wants to learn about specific state such as the selection, command, or failed command in the integrated terminal in Visual Studio Code.",
								"examples": [
									"Why did the latest terminal command fail?"
								]
							}
						]
					}
				]
			}
		],
		"languageModels": [
			{
				"vendor": "copilot"
			},
			{
				"vendor": "copilot-byok"
			}
		],
		"interactiveSession": [
			{
				"label": "GitHub Copilot",
				"id": "copilot",
				"icon": "",
				"when": "!github.copilot.interactiveSession.disabled"
			}
		],
		"viewsWelcome": [
			{
				"view": "debug",
				"when": "github.copilot-chat.activated",
				"contents": "%github.copilot.viewsWelcome.debug%"
			}
		],
		"chatViewsWelcome": [
			{
				"icon": "$(copilot-large)",
				"title": "Ask Copilot",
				"content": "%github.copilot.viewsWelcome.signIn%",
				"when": "!github.copilot-chat.activated && !github.copilot.offline && !github.copilot.interactiveSession.individual.expired && !github.copilot.interactiveSession.enterprise.disabled && !github.copilot.interactiveSession.contactSupport && !github.copilot.interactiveSession.chatDisabled && !github.copilot.interactiveSession.switchToReleaseChannel"
			},
			{
				"icon": "$(copilot-large)",
				"title": "Ask Copilot",
				"content": "%github.copilot.viewsWelcome.individual.expired%",
				"when": "github.copilot.interactiveSession.individual.expired"
			},
			{
				"icon": "$(copilot-large)",
				"title": "Ask Copilot",
				"content": "%github.copilot.viewsWelcome.enterprise%",
				"when": "github.copilot.interactiveSession.enterprise.disabled"
			},
			{
				"icon": "$(copilot-large)",
				"title": "Ask Copilot",
				"content": "%github.copilot.viewsWelcome.offline%",
				"when": "github.copilot.offline"
			},
			{
				"icon": "$(copilot-large)",
				"title": "Ask Copilot",
				"content": "%github.copilot.viewsWelcome.contactSupport%",
				"when": "github.copilot.interactiveSession.contactSupport"
			},
			{
				"icon": "$(copilot-large)",
				"title": "Ask Copilot",
				"content": "%github.copilot.viewsWelcome.chatDisabled%",
				"when": "github.copilot.interactiveSession.chatDisabled"
			},
			{
				"icon": "$(copilot-large)",
				"title": "Ask Copilot",
				"content": "%github.copilot.viewsWelcome.switchToReleaseChannel%",
				"when": "github.copilot.interactiveSession.switchToReleaseChannel"
			}
		],
		"commands": [
			{
				"command": "github.copilot.chat.explain",
				"title": "%github.copilot.command.explainThis%",
				"enablement": "!github.copilot.interactiveSession.disabled",
				"category": "GitHub Copilot"
			},
			{
				"command": "github.copilot.chat.explain.palette",
				"title": "%github.copilot.command.explainThis%",
				"enablement": "!github.copilot.interactiveSession.disabled && !editorReadonly",
				"category": "GitHub Copilot"
			},
			{
				"command": "github.copilot.chat.review",
				"title": "%github.copilot.command.reviewAndComment%",
				"enablement": "github.copilot.chat.reviewSelection.enabled && !github.copilot.interactiveSession.disabled",
				"category": "GitHub Copilot"
			},
			{
				"command": "github.copilot.chat.review.apply",
				"title": "%github.copilot.command.applyReviewSuggestion%",
				"icon": "$(sparkle)",
				"enablement": "commentThread =~ /hasSuggestion/",
				"category": "GitHub Copilot"
			},
			{
				"command": "github.copilot.chat.review.applyAndNext",
				"title": "%github.copilot.command.applyReviewSuggestionAndNext%",
				"icon": "$(sparkle)",
				"enablement": "commentThread =~ /hasSuggestion/",
				"category": "GitHub Copilot"
			},
			{
				"command": "github.copilot.chat.review.discard",
				"title": "%github.copilot.command.discardReviewSuggestion%",
				"icon": "$(close)",
				"category": "GitHub Copilot"
			},
			{
				"command": "github.copilot.chat.review.discardAndNext",
				"title": "%github.copilot.command.discardReviewSuggestionAndNext%",
				"icon": "$(close)",
				"category": "GitHub Copilot"
			},
			{
				"command": "github.copilot.chat.review.discardAll",
				"title": "%github.copilot.command.discardAllReviewSuggestion%",
				"icon": "$(close-all)",
				"category": "GitHub Copilot"
			},
			{
				"command": "github.copilot.chat.review.stagedChanges",
				"title": "%github.copilot.command.reviewStagedChanges%",
				"icon": "$(code-review)",
				"enablement": "github.copilot.chat.reviewDiff.enabled && !github.copilot.interactiveSession.disabled",
				"category": "GitHub Copilot"
			},
			{
				"command": "github.copilot.chat.review.unstagedChanges",
				"title": "%github.copilot.command.reviewUnstagedChanges%",
				"icon": "$(code-review)",
				"enablement": "github.copilot.chat.reviewDiff.enabled && !github.copilot.interactiveSession.disabled",
				"category": "GitHub Copilot"
			},
			{
				"command": "github.copilot.chat.review.changes",
				"title": "%github.copilot.command.reviewChanges%",
				"icon": "$(code-review)",
				"enablement": "github.copilot.chat.reviewDiff.enabled && !github.copilot.interactiveSession.disabled",
				"category": "GitHub Copilot"
			},
			{
				"command": "github.copilot.chat.review.changes.cancel",
				"title": "%github.copilot.command.reviewChanges.cancel%",
				"icon": "$(stop-circle)",
				"category": "GitHub Copilot"
			},
			{
				"command": "github.copilot.chat.review.previous",
				"title": "%github.copilot.command.gotoPreviousReviewSuggestion%",
				"icon": "$(arrow-up)",
				"category": "GitHub Copilot"
			},
			{
				"command": "github.copilot.chat.review.next",
				"title": "%github.copilot.command.gotoNextReviewSuggestion%",
				"icon": "$(arrow-down)",
				"category": "GitHub Copilot"
			},
			{
				"command": "github.copilot.chat.review.continueInInlineChat",
				"title": "%github.copilot.command.continueReviewInInlineChat%",
				"icon": "$(comment-discussion)",
				"category": "GitHub Copilot"
			},
			{
				"command": "github.copilot.chat.review.continueInChat",
				"title": "%github.copilot.command.continueReviewInChat%",
				"icon": "$(comment-discussion)",
				"category": "GitHub Copilot"
			},
			{
				"command": "github.copilot.chat.review.markHelpful",
				"title": "%github.copilot.command.helpfulReviewSuggestion%",
				"icon": "$(thumbsup)",
				"enablement": "!(commentThread =~ /markedAsHelpful/)",
				"category": "GitHub Copilot"
			},
			{
				"command": "github.copilot.chat.openUserPreferences",
				"title": "%github.copilot.command.openUserPreferences%",
				"category": "GitHub Copilot",
				"enablement": "config.github.copilot.chat.enableUserPreferences"
			},
			{
				"command": "github.copilot.chat.review.markUnhelpful",
				"title": "%github.copilot.command.unhelpfulReviewSuggestion%",
				"icon": "$(thumbsdown)",
				"enablement": "!(commentThread =~ /markedAsUnhelpful/)",
				"category": "GitHub Copilot"
			},
			{
				"command": "github.copilot.chat.generate",
				"title": "%github.copilot.command.generateThis%",
				"icon": "$(sparkle)",
				"enablement": "!github.copilot.interactiveSession.disabled && !editorReadonly",
				"category": "GitHub Copilot"
			},
			{
				"command": "github.copilot.chat.generateDocs",
				"title": "%github.copilot.command.generateDocs%",
				"enablement": "!github.copilot.interactiveSession.disabled && !editorReadonly",
				"category": "GitHub Copilot"
			},
			{
				"command": "github.copilot.chat.generateTests",
				"title": "%github.copilot.command.generateTests%",
				"enablement": "!github.copilot.interactiveSession.disabled && !editorReadonly",
				"category": "GitHub Copilot"
			},
			{
				"command": "github.copilot.chat.fix",
				"title": "%github.copilot.command.fixThis%",
				"enablement": "!github.copilot.interactiveSession.disabled && !editorReadonly",
				"category": "GitHub Copilot"
			},
			{
				"command": "github.copilot.interactiveSession.feedback",
				"title": "%github.copilot.command.sendChatFeedback%",
				"enablement": "github.copilot-chat.activated && !github.copilot.interactiveSession.disabled",
				"icon": "$(feedback)",
				"category": "GitHub Copilot"
			},
			{
				"command": "github.copilot.debug.workbenchState",
				"title": "%github.copilot.command.logWorkbenchState%",
				"category": "Developer"
			},
			{
				"command": "github.copilot.debug.showChatLogView",
				"title": "%github.copilot.command.showChatLogView%",
				"category": "Developer"
			},
			{
				"command": "github.copilot.debug.showContextInspectorView",
				"title": "%github.copilot.command.showContextInspectorView%",
				"icon": "$(inspect)",
				"category": "Developer"
			},
			{
				"command": "github.copilot.terminal.explainTerminalSelection",
				"title": "%github.copilot.command.explainTerminalSelection%",
				"category": "GitHub Copilot"
			},
			{
				"command": "github.copilot.terminal.explainTerminalSelectionContextMenu",
				"title": "%github.copilot.command.explainTerminalSelectionContextMenu%",
				"category": "GitHub Copilot"
			},
			{
				"command": "github.copilot.terminal.explainTerminalLastCommand",
				"title": "%github.copilot.command.explainTerminalLastCommand%",
				"category": "GitHub Copilot"
			},
			{
				"command": "github.copilot.terminal.attachTerminalSelection",
				"title": "%github.copilot.command.attachTerminalSelection%",
				"category": "GitHub Copilot"
			},
			{
				"command": "github.copilot.git.generateCommitMessage",
				"title": "%github.copilot.git.generateCommitMessage%",
				"icon": "$(sparkle)",
				"enablement": "!github.copilot.interactiveSession.disabled",
				"category": "GitHub Copilot"
			},
			{
				"command": "github.copilot.devcontainer.generateDevContainerConfig",
				"title": "%github.copilot.devcontainer.generateDevContainerConfig%",
				"category": "GitHub Copilot"
			},
			{
				"command": "github.copilot.tests.fixTestFailure",
				"icon": "$(sparkle)",
				"title": "%github.copilot.command.fixTestFailure%",
				"category": "GitHub Copilot"
			},
			{
				"command": "github.copilot.tests.fixTestFailure.fromInline",
				"icon": "$(sparkle)",
				"title": "%github.copilot.command.fixTestFailure%"
			},
			{
				"command": "github.copilot.chat.attachSelection",
				"title": "%github.copilot.chat.attachSelection%",
				"icon": "$(comment-discussion)",
				"category": "GitHub Copilot"
			},
			{
				"command": "github.copilot.debug.collectDiagnostics",
				"title": "%github.copilot.command.collectDiagnostics%",
				"category": "Developer"
			},
			{
				"command": "github.copilot.debug.generateSTest",
				"title": "%github.copilot.command.generateSTest%",
				"enablement": "github.copilot.debugReportFeedback",
				"category": "GitHub Copilot Developer"
			},
			{
				"command": "github.copilot.debug.generateConfiguration",
				"title": "%github.copilot.command.generateConfiguration%",
				"category": "GitHub Copilot",
				"enablement": "config.github.copilot.chat.startDebugging.enabled",
				"tags": [
					"experimental"
				]
			},
			{
				"command": "github.copilot.open.walkthrough",
				"title": "%github.copilot.command.openWalkthrough%",
				"category": "GitHub Copilot"
			},
			{
				"command": "github.copilot.debug.generateInlineEditTests",
				"title": "Generate Inline Edit Tests",
				"category": "GitHub Copilot",
				"enablement": "resourceScheme == 'ccreq'"
			},
			{
				"command": "github.copilot.buildLocalWorkspaceIndex",
				"title": "%github.copilot.command.buildLocalWorkspaceIndex%",
				"category": "GitHub Copilot",
				"enablement": "github.copilot-chat.activated"
			},
			{
				"command": "github.copilot.buildRemoteWorkspaceIndex",
				"title": "%github.copilot.command.buildRemoteWorkspaceIndex%",
				"category": "GitHub Copilot",
				"enablement": "github.copilot-chat.activated"
			},
			{
				"command": "github.copilot.report",
				"title": "Report Issue",
				"category": "GitHub Copilot"
			},
			{
				"command": "github.copilot.chat.rerunWithCopilotDebug",
				"title": "%github.copilot.command.rerunWithCopilotDebug%",
				"category": "GitHub Copilot"
			},
			{
				"command": "github.copilot.chat.startCopilotDebugCommand",
				"title": "Start Copilot Debug"
			},
			{
				"command": "github.copilot.chat.clearTemporalContext",
				"title": "Clear Temporal Context",
				"category": "GitHub Copilot (Developer)"
			},
			{
				"command": "github.copilot.search.markHelpful",
				"title": "Helpful",
				"icon": "$(thumbsup)",
				"enablement": "!github.copilot.search.feedback.sent"
			},
			{
				"command": "github.copilot.search.markUnhelpful",
				"title": "Unhelpful",
				"icon": "$(thumbsdown)",
				"enablement": "!github.copilot.search.feedback.sent"
			},
			{
				"command": "github.copilot.search.feedback",
				"title": "Feedback",
				"icon": "$(feedback)",
				"enablement": "!github.copilot.search.feedback.sent"
			},
			{
				"command": "github.copilot.chat.manageModels",
				"title": "Manage Models...",
				"icon": "$(settings-gear)",
				"category": "GitHub Copilot",
				"enablement": "github.copilot.byokEnabled"
			},
			{
				"command": "github.copilot.chat.debug.showElements",
				"title": "Show Rendered Elements"
			},
			{
				"command": "github.copilot.chat.debug.hideElements",
				"title": "Hide Rendered Elements"
			},
			{
				"command": "github.copilot.chat.debug.showTools",
				"title": "Show Tools"
			},
			{
				"command": "github.copilot.chat.debug.hideTools",
				"title": "Hide Tools"
			},
			{
				"command": "github.copilot.chat.debug.exportLogItem",
				"title": "Export as...",
				"icon": "$(export)"
			},
			{
				"command": "github.copilot.chat.debug.exportPromptArchive",
				"title": "Export All as Archive...",
				"icon": "$(archive)"
			},
			{
				"command": "github.copilot.debug.collectWorkspaceIndexDiagnostics",
				"title": "%github.copilot.command.collectWorkspaceIndexDiagnostics%",
				"category": "Developer"
			},
			{
				"command": "github.copilot.chat.mcp.setup.check",
				"title": "MCP Check: is supported"
			},
			{
				"command": "github.copilot.chat.mcp.setup.validatePackage",
				"title": "MCP Check: validate package"
			},
			{
				"command": "github.copilot.chat.mcp.setup.flow",
				"title": "MCP Check: do prompts"
			},
			{
				"command": "github.copilot.chat.generateAltText",
				"title": "Generate/Refine Alt Text"
			},
			{
				"command": "github.copilot.chat.notebook.enableFollowCellExecution",
				"title": "Enable Follow Cell Execution from Chat",
				"shortTitle": "Follow",
				"icon": "$(pinned)"
			},
			{
				"command": "github.copilot.chat.notebook.disableFollowCellExecution",
				"title": "Disable Follow Cell Execution from Chat",
				"shortTitle": "Unfollow",
				"icon": "$(pinned-dirty)"
			}
		],
		"configuration": [
			{
				"title": "GitHub Copilot Chat",
				"id": "stable",
				"properties": {
					"github.copilot.chat.codeGeneration.useInstructionFiles": {
						"type": "boolean",
						"default": true,
						"markdownDescription": "%github.copilot.config.codeGeneration.useInstructionFiles%"
					},
					"github.copilot.editor.enableCodeActions": {
						"type": "boolean",
						"default": true,
						"description": "%github.copilot.config.enableCodeActions%"
					},
					"github.copilot.renameSuggestions.triggerAutomatically": {
						"type": "boolean",
						"default": true,
						"description": "%github.copilot.config.renameSuggestions.triggerAutomatically%"
					},
					"github.copilot.chat.localeOverride": {
						"type": "string",
						"enum": [
							"auto",
							"en",
							"fr",
							"it",
							"de",
							"es",
							"ru",
							"zh-CN",
							"zh-TW",
							"ja",
							"ko",
							"cs",
							"pt-br",
							"tr",
							"pl"
						],
						"enumDescriptions": [
							"Use VS Code's configured display language",
							"English",
							"français",
							"italiano",
							"Deutsch",
							"español",
							"русский",
							"中文(简体)",
							"中文(繁體)",
							"日本語",
							"한국어",
							"čeština",
							"português",
							"Türkçe",
							"polski"
						],
						"default": "auto",
						"markdownDescription": "%github.copilot.config.localeOverride%"
					},
					"github.copilot.chat.terminalChatLocation": {
						"type": "string",
						"default": "chatView",
						"markdownDescription": "%github.copilot.config.terminalChatLocation%",
						"markdownEnumDescriptions": [
							"%github.copilot.config.terminalChatLocation.chatView%",
							"%github.copilot.config.terminalChatLocation.quickChat%",
							"%github.copilot.config.terminalChatLocation.terminal%"
						],
						"enum": [
							"chatView",
							"quickChat",
							"terminal"
						]
					},
					"github.copilot.chat.scopeSelection": {
						"type": "boolean",
						"default": false,
						"markdownDescription": "%github.copilot.config.scopeSelection%"
					},
					"github.copilot.chat.useProjectTemplates": {
						"type": "boolean",
						"default": true,
						"markdownDescription": "%github.copilot.config.useProjectTemplates%"
					},
					"github.copilot.chat.agent.runTasks": {
						"type": "boolean",
						"default": true,
						"description": "%github.copilot.config.agent.runTasks%"
					},
					"github.copilot.nextEditSuggestions.enabled": {
						"type": "boolean",
						"default": false,
						"tags": [
							"nextEditSuggestions",
							"onExp"
						],
						"markdownDescription": "%github.copilot.nextEditSuggestions.enabled%",
						"scope": "language-overridable"
					},
					"github.copilot.nextEditSuggestions.fixes": {
						"type": "boolean",
						"default": true,
						"tags": [
							"nextEditSuggestions",
							"onExp"
						],
						"markdownDescription": "%github.copilot.nextEditSuggestions.fixes%",
						"scope": "language-overridable"
					},
					"github.copilot.chat.agent.autoFix": {
						"type": "boolean",
						"default": true,
						"description": "%github.copilot.config.autoFix%"
					}
				}
			},
			{
				"title": "Preview",
				"id": "preview",
				"properties": {
					"github.copilot.chat.startDebugging.enabled": {
						"type": "boolean",
						"default": true,
						"markdownDescription": "%github.copilot.config.startDebugging.enabled%",
						"tags": [
							"preview"
						]
					},
					"github.copilot.chat.reviewSelection.enabled": {
						"type": "boolean",
						"default": true,
						"description": "%github.copilot.config.reviewSelection.enabled%",
						"tags": [
							"preview"
						]
					},
					"github.copilot.chat.reviewSelection.instructions": {
						"type": "array",
						"items": {
							"oneOf": [
								{
									"type": "object",
									"markdownDescription": "%github.copilot.config.reviewSelection.instruction.file%",
									"properties": {
										"file": {
											"type": "string",
											"examples": [
												".copilot-review-instructions.md"
											]
										},
										"language": {
											"type": "string"
										}
									},
									"examples": [
										{
											"file": ".copilot-review-instructions.md"
										}
									],
									"required": [
										"file"
									]
								},
								{
									"type": "object",
									"markdownDescription": "%github.copilot.config.reviewSelection.instruction.text%",
									"properties": {
										"text": {
											"type": "string",
											"examples": [
												"Use underscore for field names."
											]
										},
										"language": {
											"type": "string"
										}
									},
									"required": [
										"text"
									],
									"examples": [
										{
											"text": "Use underscore for field names."
										},
										{
											"text": "Resolve all TODO tasks."
										}
									]
								}
							]
						},
						"default": [],
						"markdownDescription": "%github.copilot.config.reviewSelection.instructions%",
						"examples": [
							[
								{
									"file": ".copilot-review-instructions.md"
								},
								{
									"text": "Resolve all TODO tasks."
								}
							]
						],
						"tags": [
							"preview"
						]
					},
					"github.copilot.chat.copilotDebugCommand.enabled": {
						"type": "boolean",
						"default": true,
						"tags": [
							"preview"
						],
						"description": "%github.copilot.chat.copilotDebugCommand.enabled%"
					},
					"github.copilot.chat.codesearch.enabled": {
						"type": "boolean",
						"default": false,
						"tags": [
							"preview"
						],
						"markdownDescription": "%github.copilot.config.codesearch.enabled%"
					},
					"github.copilot.chat.edits.codesearch.enabled": {
						"type": "boolean",
						"default": false,
						"tags": [
							"preview"
						],
						"markdownDeprecationMessage": "%github.copilot.config.edits.codesearch.enabled%"
					},
					"github.copilot.chat.byok.ollamaEndpoint": {
						"type": "string",
						"default": "http://localhost:11434",
						"tags": [
							"preview"
						],
						"markdownDescription": "%github.copilot.config.byok.ollamaEndpoint%"
					}
				}
			},
			{
				"title": "Experimental",
				"id": "experimental",
				"properties": {
					"github.copilot.chat.agent.thinkingTool": {
						"type": "boolean",
						"default": false,
						"tags": [
							"experimental"
						],
						"markdownDescription": "%github.copilot.config.agent.thinkingTool%"
					},
					"github.copilot.chat.edits.suggestRelatedFilesFromGitHistory": {
						"type": "boolean",
						"default": true,
						"tags": [
							"experimental"
						],
						"markdownDescription": "%github.copilot.config.edits.suggestRelatedFilesFromGitHistory%"
					},
					"github.copilot.chat.edits.suggestRelatedFilesForTests": {
						"type": "boolean",
						"default": true,
						"tags": [
							"experimental"
						],
						"markdownDescription": "%github.copilot.chat.edits.suggestRelatedFilesForTests%"
					},
					"github.copilot.chat.codeGeneration.instructions": {
						"markdownDeprecationMessage": "%github.copilot.config.codeGeneration.instructions.deprecated%",
						"type": "array",
						"items": {
							"oneOf": [
								{
									"type": "object",
									"markdownDescription": "%github.copilot.config.codeGeneration.instruction.file%",
									"properties": {
										"file": {
											"type": "string",
											"examples": [
												".copilot-codeGeneration-instructions.md"
											]
										},
										"language": {
											"type": "string"
										}
									},
									"examples": [
										{
											"file": ".copilot-codeGeneration-instructions.md"
										}
									],
									"required": [
										"file"
									]
								},
								{
									"type": "object",
									"markdownDescription": "%github.copilot.config.codeGeneration.instruction.text%",
									"properties": {
										"text": {
											"type": "string",
											"examples": [
												"Use underscore for field names."
											]
										},
										"language": {
											"type": "string"
										}
									},
									"required": [
										"text"
									],
									"examples": [
										{
											"text": "Use underscore for field names."
										},
										{
											"text": "Always add a comment: 'Generated by Copilot'."
										}
									]
								}
							]
						},
						"default": [],
						"markdownDescription": "%github.copilot.config.codeGeneration.instructions%",
						"examples": [
							[
								{
									"file": ".copilot-codeGeneration-instructions.md"
								},
								{
									"text": "Always add a comment: 'Generated by Copilot'."
								}
							]
						],
						"tags": [
							"experimental"
						]
					},
					"github.copilot.chat.testGeneration.instructions": {
						"markdownDeprecationMessage": "%github.copilot.config.testGeneration.instructions.deprecated%",
						"type": "array",
						"items": {
							"oneOf": [
								{
									"type": "object",
									"markdownDescription": "%github.copilot.config.experimental.testGeneration.instruction.file%",
									"properties": {
										"file": {
											"type": "string",
											"examples": [
												".copilot-test-instructions.md"
											]
										},
										"language": {
											"type": "string"
										}
									},
									"examples": [
										{
											"file": ".copilot-test-instructions.md"
										}
									],
									"required": [
										"file"
									]
								},
								{
									"type": "object",
									"markdownDescription": "%github.copilot.config.experimental.testGeneration.instruction.text%",
									"properties": {
										"text": {
											"type": "string",
											"examples": [
												"Use suite and test instead of describe and it."
											]
										},
										"language": {
											"type": "string"
										}
									},
									"required": [
										"text"
									],
									"examples": [
										{
											"text": "Always try uniting related tests in a suite."
										}
									]
								}
							]
						},
						"default": [],
						"markdownDescription": "%github.copilot.config.testGeneration.instructions%",
						"examples": [
							[
								{
									"file": ".copilot-test-instructions.md"
								},
								{
									"text": "Always try uniting related tests in a suite."
								}
							]
						],
						"tags": [
							"experimental"
						]
					},
					"github.copilot.chat.commitMessageGeneration.instructions": {
						"type": "array",
						"items": {
							"oneOf": [
								{
									"type": "object",
									"markdownDescription": "%github.copilot.config.commitMessageGeneration.instruction.file%",
									"properties": {
										"file": {
											"type": "string",
											"examples": [
												".copilot-commit-message-instructions.md"
											]
										}
									},
									"examples": [
										{
											"file": ".copilot-commit-message-instructions.md"
										}
									],
									"required": [
										"file"
									]
								},
								{
									"type": "object",
									"markdownDescription": "%github.copilot.config.commitMessageGeneration.instruction.text%",
									"properties": {
										"text": {
											"type": "string",
											"examples": [
												"Use conventional commit message format."
											]
										}
									},
									"required": [
										"text"
									],
									"examples": [
										{
											"text": "Use conventional commit message format."
										}
									]
								}
							]
						},
						"default": [],
						"markdownDescription": "%github.copilot.config.commitMessageGeneration.instructions%",
						"examples": [
							[
								{
									"file": ".copilot-commit-message-instructions.md"
								},
								{
									"text": "Use conventional commit message format."
								}
							]
						],
						"tags": [
							"experimental"
						]
					},
					"github.copilot.chat.pullRequestDescriptionGeneration.instructions": {
						"type": "array",
						"items": {
							"oneOf": [
								{
									"type": "object",
									"markdownDescription": "%github.copilot.config.pullRequestDescriptionGeneration.instruction.file%",
									"properties": {
										"file": {
											"type": "string",
											"examples": [
												".copilot-pull-request-description-instructions.md"
											]
										}
									},
									"examples": [
										{
											"file": ".copilot-pull-request-description-instructions.md"
										}
									],
									"required": [
										"file"
									]
								},
								{
									"type": "object",
									"markdownDescription": "%github.copilot.config.pullRequestDescriptionGeneration.instruction.text%",
									"properties": {
										"text": {
											"type": "string",
											"examples": [
												"Include every commit message in the pull request description."
											]
										}
									},
									"required": [
										"text"
									],
									"examples": [
										{
											"text": "Include every commit message in the pull request description."
										}
									]
								}
							]
						},
						"default": [],
						"markdownDescription": "%github.copilot.config.pullRequestDescriptionGeneration.instructions%",
						"examples": [
							[
								{
									"file": ".copilot-pull-request-description-instructions.md"
								},
								{
									"text": "Use conventional commit message format."
								}
							]
						],
						"tags": [
							"experimental"
						]
					},
					"github.copilot.chat.generateTests.codeLens": {
						"type": "boolean",
						"default": false,
						"description": "%github.copilot.config.generateTests.codeLens%",
						"tags": [
							"experimental"
						]
					},
					"github.copilot.chat.edits.temporalContext.enabled": {
						"type": "boolean",
						"default": false,
						"description": "%github.copilot.chat.edits.temporalContext.enabled%",
						"tags": [
							"experimental",
							"onExp"
						]
					},
					"github.copilot.chat.editor.temporalContext.enabled": {
						"type": "boolean",
						"default": false,
						"description": "%github.copilot.chat.editor.temporalContext.enabled%",
						"tags": [
							"experimental",
							"onExp"
						]
					},
					"github.copilot.chat.setupTests.enabled": {
						"type": "boolean",
						"default": true,
						"markdownDescription": "%github.copilot.config.setupTests.enabled%",
						"tags": [
							"experimental"
						]
					},
					"github.copilot.chat.languageContext.typescript.enabled": {
						"type": "boolean",
						"default": false,
						"scope": "resource",
						"tags": [
							"experimental",
							"onExP"
						],
						"markdownDescription": "%github.copilot.chat.languageContext.typescript.enabled%"
					},
					"github.copilot.chat.languageContext.typescript.cacheTimeout": {
						"type": "number",
						"default": 500,
						"scope": "resource",
						"tags": [
							"experimental",
							"onExP"
						],
						"markdownDescription": "%github.copilot.chat.languageContext.typescript.cacheTimeout%"
					},
					"github.copilot.chat.languageContext.fix.typescript.enabled": {
						"type": "boolean",
						"default": false,
						"scope": "resource",
						"tags": [
							"experimental",
							"onExP"
						],
						"markdownDescription": "%github.copilot.chat.languageContext.fix.typescript.enabled%"
					},
					"github.copilot.chat.languageContext.inline.typescript.enabled": {
						"type": "boolean",
						"default": false,
						"scope": "resource",
						"tags": [
							"experimental",
							"onExP"
						],
						"markdownDescription": "%github.copilot.chat.languageContext.inline.typescript.enabled%"
					},
					"github.copilot.chat.newWorkspaceCreation.enabled": {
						"type": "boolean",
						"default": true,
						"tags": [
							"experimental"
						],
						"description": "%github.copilot.config.newWorkspaceCreation.enabled%"
					},
					"github.copilot.chat.agent.currentEditorContext.enabled": {
						"type": "boolean",
						"default": true,
						"tags": [
							"experimental"
						],
						"description": "%github.copilot.config.agent.currentEditorContext.enabled%"
					},
					"github.copilot.chat.agent.terminal.allowList": {
						"type": "object",
						"default": {},
						"additionalProperties": {
							"type": "boolean",
							"enum": [
								true,
								false
							],
							"enumDescriptions": [
								"%github.copilot.config.agent.terminal.allowList.value.true%",
								"%github.copilot.config.agent.terminal.allowList.value.false%"
							],
							"description": "%github.copilot.config.agent.terminal.allowList.key%"
						},
						"tags": [
							"experimental"
						],
						"markdownDescription": "%github.copilot.config.agent.terminal.allowList%"
					},
					"github.copilot.chat.agent.terminal.denyList": {
						"type": "object",
						"default": {
							"rm": true,
							"rmdir": true,
							"del": true,
							"kill": true,
							"curl": true,
							"wget": true,
							"eval": true,
							"chmod": true,
							"chown": true,
							"Remove-Item": true
						},
						"additionalProperties": {
							"type": "boolean",
							"enum": [
								true,
								false
							],
							"enumDescriptions": [
								"%github.copilot.config.agent.terminal.denyList.value.true%",
								"%github.copilot.config.agent.terminal.denyList.value.false%"
							],
							"description": "%github.copilot.config.agent.terminal.denyList.key%"
						},
						"tags": [
							"experimental"
						],
						"markdownDescription": "%github.copilot.config.agent.terminal.denyList%"
					},
					"github.copilot.chat.edits.newNotebook.enabled": {
						"type": "boolean",
						"default": true,
						"tags": [
							"experimental",
							"onExp"
						],
						"description": "%github.copilot.config.editsNewNotebook.enabled%"
					},
					"github.copilot.chat.notebook.followCellExecution.enabled": {
						"type": "boolean",
						"default": false,
						"tags": [
							"experimental"
						],
						"description": "%github.copilot.config.notebook.followCellExecution%"
					},
					"github.copilot.chat.summarizeAgentConversationHistory.enabled": {
						"type": "boolean",
						"default": true,
						"tags": [
							"experimental",
							"onExp"
						],
						"description": "%github.copilot.config.summarizeAgentConversationHistory.enabled%"
					}
				}
			}
		],
		"submenus": [
			{
				"id": "copilot/reviewComment/additionalActions/applyAndNext",
				"label": "%github.copilot.submenu.reviewComment.applyAndNext.label%"
			},
			{
				"id": "copilot/reviewComment/additionalActions/discardAndNext",
				"label": "%github.copilot.submenu.reviewComment.discardAndNext.label%"
			},
			{
				"id": "copilot/reviewComment/additionalActions/discard",
				"label": "%github.copilot.submenu.reviewComment.discard.label%"
			},
			{
				"id": "github.copilot.chat.debug.filter",
				"label": "Filter",
				"icon": "$(filter)"
			}
		],
		"menus": {
			"chat/modelPicker": [
				{
					"command": "github.copilot.chat.manageModels",
					"when": "github.copilot.byokEnabled"
				}
			],
			"editor/title": [
				{
					"command": "github.copilot.debug.generateInlineEditTests",
					"when": "resourceScheme == 'ccreq'"
				},
				{
					"command": "github.copilot.chat.notebook.enableFollowCellExecution",
					"when": "config.github.copilot.chat.notebook.followCellExecution.enabled && !github.copilot.notebookFollowInSessionEnabled && github.copilot.notebookAgentModeUsage && !config.notebook.globalToolbar",
					"group": "navigation@10"
				},
				{
					"command": "github.copilot.chat.notebook.disableFollowCellExecution",
					"when": "config.github.copilot.chat.notebook.followCellExecution.enabled && github.copilot.notebookFollowInSessionEnabled && github.copilot.notebookAgentModeUsage && !config.notebook.globalToolbar",
					"group": "navigation@10"
				}
			],
			"editor/context/chat": [
				{
					"command": "github.copilot.chat.explain",
					"when": "!github.copilot.interactiveSession.disabled",
					"group": "copilotAction@1"
				},
				{
					"command": "github.copilot.chat.fix",
					"when": "!github.copilot.interactiveSession.disabled && !editorReadonly",
					"group": "copilotAction@2"
				},
				{
					"command": "github.copilot.chat.review",
					"when": "github.copilot.chat.reviewSelection.enabled && !github.copilot.interactiveSession.disabled && resourceScheme != 'vscode-chat-code-block'",
					"group": "copilotAction@3"
				},
				{
					"command": "github.copilot.chat.generateDocs",
					"when": "!github.copilot.interactiveSession.disabled && !editorReadonly",
					"group": "copilotAction@4"
				},
				{
					"command": "github.copilot.chat.generateTests",
					"when": "!github.copilot.interactiveSession.disabled && !editorReadonly",
					"group": "copilotAction@5"
				}
			],
			"terminal/context/chat": [
				{
					"command": "github.copilot.terminal.explainTerminalSelectionContextMenu",
					"group": "copilotAction@1"
				},
				{
					"command": "github.copilot.terminal.attachTerminalSelection",
					"group": "zEditContext@1"
				}
			],
			"testing/item/result": [
				{
					"command": "github.copilot.tests.fixTestFailure.fromInline",
					"when": "testResultState == failed && !testResultOutdated",
					"group": "inline@2"
				}
			],
			"testing/item/context": [
				{
					"command": "github.copilot.tests.fixTestFailure.fromInline",
					"when": "testResultState == failed && !testResultOutdated",
					"group": "inline@2"
				}
			],
			"commandPalette": [
				{
					"command": "github.copilot.interactiveSession.feedback",
					"when": "github.copilot-chat.activated && !github.copilot.interactiveSession.disabled"
				},
				{
					"command": "github.copilot.debug.workbenchState",
					"when": "true"
				},
				{
					"command": "github.copilot.chat.rerunWithCopilotDebug",
					"when": "false"
				},
				{
					"command": "github.copilot.chat.startCopilotDebugCommand",
					"when": "false"
				},
				{
					"command": "github.copilot.terminal.explainTerminalSelectionContextMenu",
					"when": "false"
				},
				{
					"command": "github.copilot.git.generateCommitMessage",
					"when": "false"
				},
				{
					"command": "github.copilot.chat.explain",
					"when": "false"
				},
				{
					"command": "github.copilot.chat.review",
					"when": "!github.copilot.interactiveSession.disabled"
				},
				{
					"command": "github.copilot.chat.review.apply",
					"when": "false"
				},
				{
					"command": "github.copilot.chat.review.applyAndNext",
					"when": "false"
				},
				{
					"command": "github.copilot.chat.review.discard",
					"when": "false"
				},
				{
					"command": "github.copilot.chat.review.discardAndNext",
					"when": "false"
				},
				{
					"command": "github.copilot.chat.review.discardAll",
					"when": "false"
				},
				{
					"command": "github.copilot.chat.review.stagedChanges",
					"when": "false"
				},
				{
					"command": "github.copilot.chat.review.unstagedChanges",
					"when": "false"
				},
				{
					"command": "github.copilot.chat.review.changes",
					"when": "false"
				},
				{
					"command": "github.copilot.chat.review.changes.cancel",
					"when": "false"
				},
				{
					"command": "github.copilot.chat.review.previous",
					"when": "false"
				},
				{
					"command": "github.copilot.chat.review.next",
					"when": "false"
				},
				{
					"command": "github.copilot.chat.review.continueInInlineChat",
					"when": "false"
				},
				{
					"command": "github.copilot.chat.review.continueInChat",
					"when": "false"
				},
				{
					"command": "github.copilot.chat.review.markHelpful",
					"when": "false"
				},
				{
					"command": "github.copilot.chat.review.markUnhelpful",
					"when": "false"
				},
				{
					"command": "github.copilot.devcontainer.generateDevContainerConfig",
					"when": "false"
				},
				{
					"command": "github.copilot.tests.fixTestFailure",
					"when": "false"
				},
				{
					"command": "github.copilot.tests.fixTestFailure.fromInline",
					"when": "false"
				},
				{
					"command": "github.copilot.search.markHelpful",
					"when": "false"
				},
				{
					"command": "github.copilot.search.markUnhelpful",
					"when": "false"
				},
				{
					"command": "github.copilot.search.feedback",
					"when": "false"
				},
				{
					"command": "github.copilot.chat.debug.showElements",
					"when": "false"
				},
				{
					"command": "github.copilot.chat.debug.hideElements",
					"when": "false"
				},
				{
					"command": "github.copilot.chat.debug.showTools",
					"when": "false"
				},
				{
					"command": "github.copilot.chat.debug.hideTools",
					"when": "false"
				},
				{
					"command": "github.copilot.chat.debug.exportLogItem",
					"when": "false"
				},
				{
					"command": "github.copilot.chat.debug.exportPromptArchive",
					"when": "false"
				},
				{
					"command": "github.copilot.chat.mcp.setup.check",
					"when": "false"
				},
				{
					"command": "github.copilot.chat.mcp.setup.validatePackage",
					"when": "false"
				},
				{
					"command": "github.copilot.chat.mcp.setup.flow",
					"when": "false"
				}
			],
			"view/title": [
				{
					"submenu": "github.copilot.chat.debug.filter",
					"when": "view == copilot-chat",
					"group": "navigation"
				}
			],
			"view/item/context": [
				{
					"command": "github.copilot.chat.debug.exportLogItem",
					"when": "view == copilot-chat && (viewItem == toolcall || viewItem == request)",
					"group": "export@1"
				},
				{
					"command": "github.copilot.chat.debug.exportPromptArchive",
					"when": "view == copilot-chat && viewItem == chatprompt",
					"group": "export@2"
				}
			],
			"searchPanel/aiResults/commands": [
				{
					"command": "github.copilot.search.markHelpful",
					"group": "inline@0",
					"when": "aiResultsTitle && aiResultsRequested"
				},
				{
					"command": "github.copilot.search.markUnhelpful",
					"group": "inline@1",
					"when": "aiResultsTitle && aiResultsRequested"
				},
				{
					"command": "github.copilot.search.feedback",
					"group": "inline@2",
					"when": "aiResultsTitle && aiResultsRequested && github.copilot.debugReportFeedback"
				}
			],
			"comments/comment/title": [
				{
					"command": "github.copilot.chat.review.markHelpful",
					"group": "inline@0",
					"when": "commentController == github-copilot-review"
				},
				{
					"command": "github.copilot.chat.review.markUnhelpful",
					"group": "inline@1",
					"when": "commentController == github-copilot-review"
				}
			],
			"commentsView/commentThread/context": [
				{
					"command": "github.copilot.chat.review.apply",
					"group": "context@1",
					"when": "commentController == github-copilot-review"
				},
				{
					"command": "github.copilot.chat.review.discard",
					"group": "context@2",
					"when": "commentController == github-copilot-review"
				},
				{
					"command": "github.copilot.chat.review.discardAll",
					"group": "context@3",
					"when": "commentController == github-copilot-review"
				}
			],
			"comments/commentThread/additionalActions": [
				{
					"submenu": "copilot/reviewComment/additionalActions/applyAndNext",
					"group": "inline@1",
					"when": "commentController == github-copilot-review && github.copilot.chat.review.numberOfComments > 1"
				},
				{
					"command": "github.copilot.chat.review.apply",
					"group": "inline@1",
					"when": "commentController == github-copilot-review && github.copilot.chat.review.numberOfComments == 1"
				},
				{
					"submenu": "copilot/reviewComment/additionalActions/discardAndNext",
					"group": "inline@2",
					"when": "commentController == github-copilot-review && github.copilot.chat.review.numberOfComments > 1"
				},
				{
					"submenu": "copilot/reviewComment/additionalActions/discard",
					"group": "inline@2",
					"when": "commentController == github-copilot-review && github.copilot.chat.review.numberOfComments == 1"
				}
			],
			"copilot/reviewComment/additionalActions/applyAndNext": [
				{
					"command": "github.copilot.chat.review.applyAndNext",
					"group": "inline@1",
					"when": "commentController == github-copilot-review"
				},
				{
					"command": "github.copilot.chat.review.apply",
					"group": "inline@2",
					"when": "commentController == github-copilot-review"
				}
			],
			"copilot/reviewComment/additionalActions/discardAndNext": [
				{
					"command": "github.copilot.chat.review.discardAndNext",
					"group": "inline@1",
					"when": "commentController == github-copilot-review"
				},
				{
					"command": "github.copilot.chat.review.discard",
					"group": "inline@2",
					"when": "commentController == github-copilot-review"
				},
				{
					"command": "github.copilot.chat.review.continueInInlineChat",
					"group": "inline@3",
					"when": "commentController == github-copilot-review"
				}
			],
			"copilot/reviewComment/additionalActions/discard": [
				{
					"command": "github.copilot.chat.review.discard",
					"group": "inline@2",
					"when": "commentController == github-copilot-review"
				},
				{
					"command": "github.copilot.chat.review.continueInInlineChat",
					"group": "inline@3",
					"when": "commentController == github-copilot-review"
				}
			],
			"comments/commentThread/title": [
				{
					"command": "github.copilot.chat.review.previous",
					"group": "inline@1",
					"when": "commentController == github-copilot-review"
				},
				{
					"command": "github.copilot.chat.review.next",
					"group": "inline@2",
					"when": "commentController == github-copilot-review"
				},
				{
					"command": "github.copilot.chat.review.continueInChat",
					"group": "inline@3",
					"when": "commentController == github-copilot-review"
				},
				{
					"command": "github.copilot.chat.review.discardAll",
					"group": "inline@4",
					"when": "commentController == github-copilot-review"
				}
			],
			"scm/title": [
				{
					"command": "github.copilot.chat.review.changes",
					"group": "navigation",
					"when": "github.copilot.chat.reviewDiff.enabled && !github.copilot.chat.review.sourceControlProgress && scmProvider == git && scmProviderRootUri in github.copilot.chat.reviewDiff.enabledRootUris"
				},
				{
					"command": "github.copilot.chat.review.changes.cancel",
					"group": "navigation",
					"when": "github.copilot.chat.reviewDiff.enabled && github.copilot.chat.review.sourceControlProgress && scmProvider == git && scmProviderRootUri in github.copilot.chat.reviewDiff.enabledRootUris"
				}
			],
			"scm/inputBox": [
				{
					"command": "github.copilot.git.generateCommitMessage",
					"when": "scmProvider == git"
				}
			],
			"testing/message/context": [
				{
					"command": "github.copilot.tests.fixTestFailure",
					"when": "testing.testItemHasUri",
					"group": "inline@1"
				}
			],
			"debug/createConfiguration": [
				{
					"command": "github.copilot.debug.generateConfiguration",
					"group": "z_commands",
					"when": "config.github.copilot.chat.startDebugging.enabled"
				}
			],
			"issue/reporter": [
				{
					"command": "github.copilot.report"
				}
			],
			"github.copilot.chat.debug.filter": [
				{
					"command": "github.copilot.chat.debug.showElements",
					"when": "github.copilot.chat.debug.elementsHidden",
					"group": "commands@0"
				},
				{
					"command": "github.copilot.chat.debug.hideElements",
					"when": "!github.copilot.chat.debug.elementsHidden",
					"group": "commands@0"
				},
				{
					"command": "github.copilot.chat.debug.showTools",
					"when": "github.copilot.chat.debug.toolsHidden",
					"group": "commands@1"
				},
				{
					"command": "github.copilot.chat.debug.hideTools",
					"when": "!github.copilot.chat.debug.toolsHidden",
					"group": "commands@1"
				}
			],
			"notebook/toolbar": [
				{
					"command": "github.copilot.chat.notebook.enableFollowCellExecution",
					"when": "config.github.copilot.chat.notebook.followCellExecution.enabled && !github.copilot.notebookFollowInSessionEnabled && github.copilot.notebookAgentModeUsage && config.notebook.globalToolbar",
					"group": "navigation/execute@15"
				},
				{
					"command": "github.copilot.chat.notebook.disableFollowCellExecution",
					"when": "config.github.copilot.chat.notebook.followCellExecution.enabled && github.copilot.notebookFollowInSessionEnabled && github.copilot.notebookAgentModeUsage && config.notebook.globalToolbar",
					"group": "navigation/execute@15"
				}
			]
		},
		"icons": {
			"copilot-logo": {
				"description": "%github.copilot.icon%",
				"default": {
					"fontPath": "assets/copilot.woff",
					"fontCharacter": "\\0041"
				}
			},
			"copilot-warning": {
				"description": "%github.copilot.icon%",
				"default": {
					"fontPath": "assets/copilot.woff",
					"fontCharacter": "\\0042"
				}
			},
			"copilot-notconnected": {
				"description": "%github.copilot.icon%",
				"default": {
					"fontPath": "assets/copilot.woff",
					"fontCharacter": "\\0043"
				}
			}
		},
		"iconFonts": [
			{
				"id": "copilot-font",
				"src": [
					{
						"path": "assets/copilot.woff",
						"format": "woff"
					}
				]
			}
		],
		"terminalQuickFixes": [
			{
				"id": "copilot-chat.fixWithCopilot",
				"commandLineMatcher": ".+",
				"commandExitResult": "error",
				"outputMatcher": {
					"anchor": "bottom",
					"length": 1,
					"lineMatcher": ".+",
					"offset": 0
				},
				"kind": "explain"
			},
			{
				"id": "copilot-chat.generateCommitMessage",
				"commandLineMatcher": "git add .+",
				"commandExitResult": "success",
				"kind": "explain",
				"outputMatcher": {
					"anchor": "bottom",
					"length": 1,
					"lineMatcher": ".+",
					"offset": 0
				}
			},
			{
				"id": "copilot-chat.terminalToDebugging",
				"commandLineMatcher": ".+",
				"kind": "explain",
				"commandExitResult": "error",
				"outputMatcher": {
					"anchor": "bottom",
					"length": 1,
					"lineMatcher": "",
					"offset": 0
				}
			},
			{
				"id": "copilot-chat.terminalToDebuggingSuccess",
				"commandLineMatcher": ".+",
				"kind": "explain",
				"commandExitResult": "success",
				"outputMatcher": {
					"anchor": "bottom",
					"length": 1,
					"lineMatcher": "",
					"offset": 0
				}
			}
		],
		"languages": [
			{
				"id": "ignore",
				"filenamePatterns": [
					".copilotignore"
				],
				"aliases": []
			},
			{
				"id": "markdown",
				"extensions": [
					".copilotmd"
				]
			}
		],
		"views": {
			"copilot-chat": [
				{
					"id": "copilot-chat",
					"name": "Copilot Chat Debug",
					"icon": "assets/debug-icon.svg",
					"when": "github.copilot.chat.showLogView"
				}
			],
			"context-inspector": [
				{
					"id": "context-inspector",
					"name": "Language Context Inspector",
					"icon": "$(inspect)",
					"when": "github.copilot.chat.showContextInspectorView"
				}
			]
		},
		"viewsContainers": {
			"activitybar": [
				{
					"id": "copilot-chat",
					"title": "Copilot Chat Debug",
					"icon": "assets/debug-icon.svg"
				},
				{
					"id": "context-inspector",
					"title": "Language Context Inspector",
					"icon": "$(inspect)"
				}
			]
		},
		"configurationDefaults": {
			"workbench.editorAssociations": {
				"*.copilotmd": "vscode.markdown.preview.editor"
			}
		},
		"keybindings": [
			{
				"command": "github.copilot.chat.rerunWithCopilotDebug",
				"key": "ctrl+alt+.",
				"mac": "cmd+alt+.",
				"when": "github.copilot-chat.activated && terminalShellIntegrationEnabled && terminalFocus && !terminalAltBufferActive"
			}
		],
		"walkthroughs": [
			{
				"id": "copilotWelcome",
				"title": "%github.copilot.walkthrough.title%",
				"description": "%github.copilot.walkthrough.description%",
				"when": "!isWeb",
				"steps": [
					{
						"id": "copilot.setup.signIn",
						"title": "%github.copilot.walkthrough.setup.signIn.title%",
						"description": "%github.copilot.walkthrough.setup.signIn.description%",
						"when": "chatEntitlementSignedOut && !view.workbench.panel.chat.view.copilot.visible && !github.copilot-chat.activated && !github.copilot.offline && !github.copilot.interactiveSession.individual.disabled && !github.copilot.interactiveSession.individual.expired && !github.copilot.interactiveSession.enterprise.disabled && !github.copilot.interactiveSession.contactSupport",
						"media": {
							"video": {
								"dark": "https://vscodewalkthroughs.z1.web.core.windows.net/v0.26/workspace.mp4",
								"light": "https://vscodewalkthroughs.z1.web.core.windows.net/v0.26/workspace-light.mp4",
								"hc": "https://vscodewalkthroughs.z1.web.core.windows.net/v0.26/workspace-hc.mp4",
								"hcLight": "https://vscodewalkthroughs.z1.web.core.windows.net/v0.26/workspace-hclight.mp4"
							},
							"altText": "%github.copilot.walkthrough.panelChat.media.altText%"
						}
					},
					{
						"id": "copilot.setup.signInNoAction",
						"title": "%github.copilot.walkthrough.setup.signIn.title%",
						"description": "%github.copilot.walkthrough.setup.noAction.description%",
						"when": "chatEntitlementSignedOut && view.workbench.panel.chat.view.copilot.visible && !github.copilot-chat.activated && !github.copilot.offline && !github.copilot.interactiveSession.individual.disabled && !github.copilot.interactiveSession.individual.expired && !github.copilot.interactiveSession.enterprise.disabled && !github.copilot.interactiveSession.contactSupport",
						"media": {
							"video": {
								"dark": "https://vscodewalkthroughs.z1.web.core.windows.net/v0.26/workspace.mp4",
								"light": "https://vscodewalkthroughs.z1.web.core.windows.net/v0.26/workspace-light.mp4",
								"hc": "https://vscodewalkthroughs.z1.web.core.windows.net/v0.26/workspace-hc.mp4",
								"hcLight": "https://vscodewalkthroughs.z1.web.core.windows.net/v0.26/workspace-hclight.mp4"
							},
							"altText": "%github.copilot.walkthrough.panelChat.media.altText%"
						}
					},
					{
						"id": "copilot.setup.signUp",
						"title": "%github.copilot.walkthrough.setup.signUp.title%",
						"description": "%github.copilot.walkthrough.setup.signUp.description%",
						"when": "chatPlanCanSignUp && !view.workbench.panel.chat.view.copilot.visible && !github.copilot-chat.activated && !github.copilot.offline && (github.copilot.interactiveSession.individual.disabled || github.copilot.interactiveSession.individual.expired) && !github.copilot.interactiveSession.enterprise.disabled && !github.copilot.interactiveSession.contactSupport",
						"media": {
							"video": {
								"dark": "https://vscodewalkthroughs.z1.web.core.windows.net/v0.26/workspace.mp4",
								"light": "https://vscodewalkthroughs.z1.web.core.windows.net/v0.26/workspace-light.mp4",
								"hc": "https://vscodewalkthroughs.z1.web.core.windows.net/v0.26/workspace-hc.mp4",
								"hcLight": "https://vscodewalkthroughs.z1.web.core.windows.net/v0.26/workspace-hclight.mp4"
							},
							"altText": "%github.copilot.walkthrough.panelChat.media.altText%"
						}
					},
					{
						"id": "copilot.setup.signUpNoAction",
						"title": "%github.copilot.walkthrough.setup.signUp.title%",
						"description": "%github.copilot.walkthrough.setup.noAction.description%",
						"when": "chatPlanCanSignUp && view.workbench.panel.chat.view.copilot.visible && !github.copilot-chat.activated && !github.copilot.offline && (github.copilot.interactiveSession.individual.disabled || github.copilot.interactiveSession.individual.expired) && !github.copilot.interactiveSession.enterprise.disabled && !github.copilot.interactiveSession.contactSupport",
						"media": {
							"video": {
								"dark": "https://vscodewalkthroughs.z1.web.core.windows.net/v0.26/workspace.mp4",
								"light": "https://vscodewalkthroughs.z1.web.core.windows.net/v0.26/workspace-light.mp4",
								"hc": "https://vscodewalkthroughs.z1.web.core.windows.net/v0.26/workspace-hc.mp4",
								"hcLight": "https://vscodewalkthroughs.z1.web.core.windows.net/v0.26/workspace-hclight.mp4"
							},
							"altText": "%github.copilot.walkthrough.panelChat.media.altText%"
						}
					},
					{
						"id": "copilot.panelChat",
						"title": "%github.copilot.walkthrough.panelChat.title%",
						"description": "%github.copilot.walkthrough.panelChat.description%",
						"when": "!chatEntitlementSignedOut || chatIsEnabled ",
						"media": {
							"video": {
								"dark": "https://vscodewalkthroughs.z1.web.core.windows.net/v0.26/workspace.mp4",
								"light": "https://vscodewalkthroughs.z1.web.core.windows.net/v0.26/workspace-light.mp4",
								"hc": "https://vscodewalkthroughs.z1.web.core.windows.net/v0.26/workspace-hc.mp4",
								"hcLight": "https://vscodewalkthroughs.z1.web.core.windows.net/v0.26/workspace-hclight.mp4"
							},
							"altText": "%github.copilot.walkthrough.panelChat.media.altText%"
						}
					},
					{
						"id": "copilot.edits",
						"title": "%github.copilot.walkthrough.edits.title%",
						"description": "%github.copilot.walkthrough.edits.description%",
						"when": "!chatEntitlementSignedOut || chatIsEnabled ",
						"media": {
							"video": {
								"dark": "https://vscodewalkthroughs.z1.web.core.windows.net/v0.26/edits.mp4",
								"light": "https://vscodewalkthroughs.z1.web.core.windows.net/v0.26/edits-light.mp4",
								"hc": "https://vscodewalkthroughs.z1.web.core.windows.net/v0.26/edits-hc.mp4",
								"hcLight": "https://vscodewalkthroughs.z1.web.core.windows.net/v0.26/edits-hclight.mp4"
							},
							"altText": "%github.copilot.walkthrough.edits.media.altText%"
						}
					},
					{
						"id": "copilot.firstSuggest",
						"title": "%github.copilot.walkthrough.firstSuggest.title%",
						"description": "%github.copilot.walkthrough.firstSuggest.description%",
						"when": "!chatEntitlementSignedOut || chatIsEnabled ",
						"media": {
							"video": {
								"dark": "https://vscodewalkthroughs.z1.web.core.windows.net/v0.26/ghost-text.mp4",
								"light": "https://vscodewalkthroughs.z1.web.core.windows.net/v0.26/ghost-text-light.mp4",
								"hc": "https://vscodewalkthroughs.z1.web.core.windows.net/v0.26/ghost-text-hc.mp4",
								"hcLight": "https://vscodewalkthroughs.z1.web.core.windows.net/v0.26/ghost-text-hclight.mp4"
							},
							"altText": "%github.copilot.walkthrough.firstSuggest.media.altText%"
						}
					},
					{
						"id": "copilot.inlineChatNotMac",
						"title": "%github.copilot.walkthrough.inlineChatNotMac.title%",
						"description": "%github.copilot.walkthrough.inlineChatNotMac.description%",
						"when": "!isMac && (!chatEntitlementSignedOut || chatIsEnabled )",
						"media": {
							"video": {
								"dark": "https://vscodewalkthroughs.z1.web.core.windows.net/v0.26/inline.mp4",
								"light": "https://vscodewalkthroughs.z1.web.core.windows.net/v0.26/inline-light.mp4",
								"hc": "https://vscodewalkthroughs.z1.web.core.windows.net/v0.26/inline-hc.mp4",
								"hcLight": "https://vscodewalkthroughs.z1.web.core.windows.net/v0.26/inline-hclight.mp4"
							},
							"altText": "%github.copilot.walkthrough.inlineChatNotMac.media.altText%"
						}
					},
					{
						"id": "copilot.inlineChatMac",
						"title": "%github.copilot.walkthrough.inlineChatMac.title%",
						"description": "%github.copilot.walkthrough.inlineChatMac.description%",
						"when": "isMac && (!chatEntitlementSignedOut || chatIsEnabled )",
						"media": {
							"video": {
								"dark": "https://vscodewalkthroughs.z1.web.core.windows.net/v0.26/inline.mp4",
								"light": "https://vscodewalkthroughs.z1.web.core.windows.net/v0.26/inline-light.mp4",
								"hc": "https://vscodewalkthroughs.z1.web.core.windows.net/v0.26/inline-hc.mp4",
								"hcLight": "https://vscodewalkthroughs.z1.web.core.windows.net/v0.26/inline-hclight.mp4"
							},
							"altText": "%github.copilot.walkthrough.inlineChatMac.media.altText%"
						}
					},
					{
						"id": "copilot.sparkle",
						"title": "%github.copilot.walkthrough.sparkle.title%",
						"description": "%github.copilot.walkthrough.sparkle.description%",
						"when": "!chatEntitlementSignedOut || chatIsEnabled",
						"media": {
							"video": {
								"dark": "https://vscodewalkthroughs.z1.web.core.windows.net/v0.26/git-commit.mp4",
								"light": "https://vscodewalkthroughs.z1.web.core.windows.net/v0.26/git-commit-light.mp4",
								"hc": "https://vscodewalkthroughs.z1.web.core.windows.net/v0.26/git-commit-hc.mp4",
								"hcLight": "https://vscodewalkthroughs.z1.web.core.windows.net/v0.26/git-commit-hclight.mp4"
							},
							"altText": "%github.copilot.walkthrough.sparkle.media.altText%"
						}
					}
				]
			}
		],
		"jsonValidation": [
			{
				"fileMatch": "settings.json",
				"url": "ccsettings://root/schema.json"
			}
		],
		"typescriptServerPlugins": [
			{
				"name": "@vscode/copilot-typescript-server-plugin",
				"enableForWorkspaceTypeScriptVersions": true
			}
		]
	},
	"extensionPack": [
		"GitHub.copilot"
	],
	"prettier": {
		"useTabs": true,
		"tabWidth": 4,
		"singleQuote": true
	},
	"scripts": {
		"postinstall": "tsx ./script/postinstall.ts",
		"prepare": "husky",
		"vscode-dts:dev": "node node_modules/@vscode/dts/index.js dev && mv vscode.proposed.*.ts src/extension",
		"vscode-dts:main": "node node_modules/@vscode/dts/index.js main && mv vscode.d.ts src/extension",
		"build": "tsx .esbuild.ts",
		"compile": "tsx .esbuild.ts --dev",
		"watch": "npm-run-all -p watch:*",
		"watch:esbuild": "tsx .esbuild.ts --watch --dev",
		"watch:tsc-extension": "tsc --noEmit --watch --project tsconfig.json",
		"watch:tsc-extension-web": "tsc --noEmit --watch --project tsconfig.worker.json",
		"watch:tsc-simulation-workbench": "tsc --noEmit --watch --project test/simulation/workbench/tsconfig.json",
		"typecheck": "tsc --noEmit --project tsconfig.json && tsc --noEmit --project test/simulation/workbench/tsconfig.json && tsc --noEmit --project tsconfig.worker.json",
		"lint": "eslint . --max-warnings=0",
		"lint-staged": "eslint --max-warnings=0",
		"tsfmt": "npx tsfmt -r --verify",
		"test": "npm-run-all test:*",
		"test:extension": "vscode-test",
		"test:sanity": "vscode-test --sanity",
		"test:unit": "vitest --run --pool=forks",
		"vitest": "vitest",
		"bench": "vitest bench",
		"get_env": "tsx script/setup/getEnv.mts",
		"get_token": "tsx script/setup/getToken.mts",
		"prettier": "prettier --list-different --write --cache .",
		"simulate": "node dist/simulationMain.js",
		"simulate-require-cache": "node dist/simulationMain.js --require-cache",
		"simulate-ci": "node dist/simulationMain.js --ci --require-cache",
		"simulate-update-baseline": "node dist/simulationMain.js --update-baseline",
		"simulate-gc": "node dist/simulationMain.js --require-cache --gc",
		"setup": "npm run get_env && npm run get_token",
		"setup:dotnet": "run-script-os",
		"setup:dotnet:darwin:linux": "curl -O https://raw.githubusercontent.com/dotnet/install-scripts/main/src/dotnet-install.sh && chmod u+x dotnet-install.sh && ./dotnet-install.sh --version latest --quality GA --channel STS && rm dotnet-install.sh",
		"setup:dotnet:win32": "Invoke-WebRequest -Uri https://raw.githubusercontent.com/dotnet/install-scripts/main/src/dotnet-install.ps1 && chmod u+x dotnet-install.ps1 && ./dotnet-install.ps1 --version latest --quality GA --channel STS && rm dotnet-install.ps1",
		"create_venv": "tsx script/setup/createVenv.mts",
		"package": "vsce package",
		"web": "vscode-test-web --headless --extensionDevelopmentPath=. ."
	},
	"devDependencies": {
		"@azure/identity": "4.9.1",
		"@azure/keyvault-secrets": "^4.10.0",
		"@azure/msal-node": "^3.6.3",
		"@c4312/scip": "^0.1.0",
		"@fluentui/react-components": "^9.66.6",
		"@fluentui/react-icons": "^2.0.305",
		"@hediet/node-reload": "^0.8.0",
		"@keyv/sqlite": "^4.0.5",
		"@nteract/messaging": "^7.0.20",
		"@parcel/watcher": "^2.5.1",
		"@stylistic/eslint-plugin": "^3.0.1",
		"@types/eslint": "^9.0.0",
		"@types/google-protobuf": "^3.15.12",
		"@types/markdown-it": "^14.0.0",
		"@types/minimist": "^1.2.5",
		"@types/mocha": "^10.0.10",
		"@types/node": "^22.16.3",
		"@types/picomatch": "^4.0.0",
		"@types/react": "17.0.44",
		"@types/react-dom": "^18.2.17",
		"@types/sinon": "^17.0.4",
		"@types/source-map-support": "^0.5.10",
		"@types/tar": "^6.1.13",
		"@types/vinyl": "^2.0.12",
		"@types/vscode": "^1.96.0",
		"@typescript-eslint/eslint-plugin": "^8.35.0",
		"@typescript-eslint/parser": "^8.32.0",
		"@typescript-eslint/typescript-estree": "^8.26.1",
		"@vitest/coverage-v8": "^3.2.4",
		"@vitest/snapshot": "^1.5.0",
		"@vscode/dts": "^0.4.1",
		"@vscode/lsif-language-service": "^0.1.0-pre.4",
		"@vscode/test-cli": "^0.0.11",
		"@vscode/test-electron": "^2.5.2",
		"@vscode/test-web": "^0.0.71",
		"@vscode/vsce": "3.6.0",
		"@vscode/zeromq": "0.2.7",
		"csv-parse": "^6.0.0",
		"dotenv": "^17.2.0",
		"electron": "^37.2.1",
		"esbuild": "^0.25.6",
		"eslint": "^9.30.0",
		"eslint-import-resolver-typescript": "^4.4.4",
		"eslint-plugin-header": "^3.1.1",
		"eslint-plugin-import": "^2.32.0",
		"eslint-plugin-jsdoc": "^51.3.4",
		"eslint-plugin-no-only-tests": "^3.3.0",
		"fastq": "^1.19.1",
		"glob": "^11.0.3",
		"husky": "^9.1.7",
		"keyv": "^5.3.2",
		"lint-staged": "15.2.9",
		"minimist": "^1.2.8",
		"mobx": "^6.13.7",
		"mobx-react-lite": "^4.1.0",
		"mocha": "^11.7.1",
		"monaco-editor": "0.44.0",
		"npm-run-all": "^4.1.5",
		"open": "^10.1.2",
		"outdent": "^0.8.0",
		"picomatch": "^4.0.2",
		"playwright": "^1.54.0",
		"prettier": "^3.6.2",
		"react": "^17.0.2",
		"react-dom": "17.0.2",
		"run-script-os": "^1.1.6",
		"sinon": "^21.0.0",
		"source-map-support": "^0.5.21",
		"tar": "^7.4.3",
		"ts-dedent": "^2.2.0",
		"tsx": "^4.20.3",
		"typescript": "^5.8.3",
		"typescript-eslint": "^8.36.0",
		"typescript-formatter": "github:jrieken/typescript-formatter#497efb26bc40b5fa59a350e6eab17bce650a7e4b",
		"vite-plugin-top-level-await": "^1.5.0",
		"vite-plugin-wasm": "^3.5.0",
		"vitest": "^3.0.5",
		"yaml": "^2.8.0",
		"zeromq": "github:rebornix/zeromq.js#a19e8e373b3abc677f91b936d3f00d49b1b61792"
	},
	"dependencies": {
		"@anthropic-ai/sdk": "^0.56.0",
		"@humanwhocodes/gitignore-to-minimatch": "1.0.2",
		"@microsoft/tiktokenizer": "^1.0.10",
		"@roamhq/mac-ca": "^1.0.7",
		"@vscode/copilot-api": "^0.1.1",
		"@vscode/extension-telemetry": "^1.0.0",
		"@vscode/l10n": "^0.0.18",
		"@vscode/prompt-tsx": "^0.4.0-alpha.5",
		"@vscode/tree-sitter-wasm": "^0.0.5",
		"@xterm/headless": "^5.5.0",
		"ajv": "^8.17.1",
		"applicationinsights": "^2.9.7",
		"ignore": "^7.0.5",
		"isbinaryfile": "^5.0.4",
		"jsonc-parser": "^3.3.1",
		"lru-cache": "^11.1.0",
		"markdown-it": "^14.1.0",
		"minimatch": "^10.0.3",
		"undici": "^7.11.0",
		"vscode-languageserver-textdocument": "^1.0.12",
		"vscode-tas-client": "^0.1.84",
		"web-tree-sitter": "^0.23.0"
	},
	"overrides": {
		"@aminya/node-gyp-build": "npm:node-gyp-build@4.8.1",
		"string_decoder": "npm:string_decoder@1.2.0",
		"node-gyp": "npm:node-gyp@10.3.1"
	}
}<|MERGE_RESOLUTION|>--- conflicted
+++ resolved
@@ -935,7 +935,7 @@
 				"name": "copilot_replaceString",
 				"toolReferenceName": "replaceString",
 				"displayName": "%copilot.tools.replaceString.name%",
-				"modelDescription": "This is a tool for making edits in an existing file in the workspace. For moving or renaming files, use run in terminal tool with the 'mv' command instead. For larger edits, split them into smaller edits and call the edit tool multiple times to ensure accuracy. Before editing, always ensure you have the context to understand the file's contents and context. To edit a file, provide: 1) filePath (absolute path), 2) oldString (MUST be the exact literal text to replace including all whitespace, indentation, newlines, and surrounding code etc), and 3) newString (MUST be the exact literal text to replace \\`oldString\\` with (also including all whitespace, indentation, newlines, and surrounding code etc.). Ensure the resulting code is correct and idiomatic.). Each use of this tool replaces exactly ONE occurrence of oldString.\n\nCRITICAL for \\`oldString\\`: Must uniquely identify the single instance to change. Include at least 3 lines of context BEFORE and AFTER the target text, matching whitespace and indentation precisely. If this string matches multiple locations, or does not match exactly, the tool will fail. Never use ...existing code... comments in the oldString or newString.",
+				"modelDescription": "This is a tool for making edits in an existing file in the workspace. For moving or renaming files, use run in terminal tool with the 'mv' command instead. For larger edits, split them into smaller edits and call the edit tool multiple times to ensure accuracy. Before editing, always ensure you have the context to understand the file's contents and context. To edit a file, provide: 1) filePath (absolute path), 2) oldString (MUST be the exact literal text to replace including all whitespace, indentation, newlines, and surrounding code etc), and 3) newString (MUST be the exact literal text to replace \\`oldString\\` with (also including all whitespace, indentation, newlines, and surrounding code etc.). Ensure the resulting code is correct and idiomatic.). Each use of this tool replaces exactly ONE occurrence of oldString.\n\nCRITICAL for \\`oldString\\`: Must uniquely identify the single instance to change. Include at least 3 lines of context BEFORE and AFTER the target text, matching whitespace and indentation precisely. If this string matches multiple locations, or does not match exactly, the tool will fail. Never use 'Lines 123-456 omitted' from summarized documents or ...existing code... comments in the oldString or newString.",
 				"when": "!config.github.copilot.chat.disableReplaceTool",
 				"inputSchema": {
 					"type": "object",
@@ -946,11 +946,7 @@
 						},
 						"oldString": {
 							"type": "string",
-<<<<<<< HEAD
-							"description": "The string to be replaced in the file. Never use 'Lines 123-456 omitted' comments from summarized documents or ...existing code... comments in the oldString."
-=======
 							"description": "The exact literal text to replace, preferably unescaped. For single replacements (default), include at least 3 lines of context BEFORE and AFTER the target text, matching whitespace and indentation precisely. For multiple replacements, specify expected_replacements parameter. If this string is not the exact literal text (i.e. you escaped it) or does not match exactly, the tool will fail."
->>>>>>> a9a319f9
 						},
 						"newString": {
 							"type": "string",
