--- conflicted
+++ resolved
@@ -3890,12 +3890,8 @@
 		"@anthropic-ai/sdk": "^0.56.0",
 		"@humanwhocodes/gitignore-to-minimatch": "1.0.2",
 		"@microsoft/tiktokenizer": "^1.0.10",
-<<<<<<< HEAD
 		"@modelcontextprotocol/sdk": "^1.17.3",
-		"@vscode/copilot-api": "^0.1.4",
-=======
 		"@vscode/copilot-api": "^0.1.5",
->>>>>>> cd340ec2
 		"@vscode/extension-telemetry": "^1.0.0",
 		"@vscode/l10n": "^0.0.18",
 		"@vscode/prompt-tsx": "^0.4.0-alpha.5",
