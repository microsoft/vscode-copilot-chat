--- conflicted
+++ resolved
@@ -2735,21 +2735,21 @@
 						},
 						"markdownDescription": "Configure custom Azure OpenAI models. Each key should be a unique model ID, and the value should be an object with model configuration including name, url, toolCalling, vision, maxInputTokens, and maxOutputTokens properties."
 					},
-<<<<<<< HEAD
 					"github.copilot.chat.byok.responsesApi": {
-=======
-					"github.copilot.chat.enableRetryAfterFilteredResponse": {
->>>>>>> c52d2bbd
 						"type": "boolean",
 						"default": false,
 						"tags": [
 							"experimental"
 						],
-<<<<<<< HEAD
 						"markdownDescription": "%github.copilot.config.byok.responsesApi%"
-=======
+					},
+					"github.copilot.chat.enableRetryAfterFilteredResponse": {
+						"type": "boolean",
+						"default": false,
+						"tags": [
+							"experimental"
+						],
 						"description": "%github.copilot.config.retryAfterFilteredResponse.enabled%"
->>>>>>> c52d2bbd
 					}
 				}
 			}
