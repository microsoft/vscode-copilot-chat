{
	"name": "copilot-chat",
	"displayName": "GitHub Copilot Chat",
	"description": "AI chat features powered by Copilot",
	"version": "0.34.0",
	"build": "1",
	"internalAIKey": "1058ec22-3c95-4951-8443-f26c1f325911",
	"completionsCoreVersion": "1.378.1799",
	"internalLargeStorageAriaKey": "ec712b3202c5462fb6877acae7f1f9d7-c19ad55e-3e3c-4f99-984b-827f6d95bd9e-6917",
	"ariaKey": "0c6ae279ed8443289764825290e4f9e2-1a736e7c-1324-4338-be46-fc2a58ae4d14-7255",
	"buildType": "dev",
	"publisher": "GitHub",
	"homepage": "https://github.com/features/copilot?editor=vscode",
	"license": "SEE LICENSE IN LICENSE.txt",
	"repository": {
		"type": "git",
		"url": "https://github.com/microsoft/vscode-copilot-chat"
	},
	"bugs": {
		"url": "https://github.com/microsoft/vscode/issues"
	},
	"qna": "https://github.com/github-community/community/discussions/categories/copilot",
	"icon": "assets/copilot.png",
	"pricing": "Trial",
	"engines": {
		"vscode": "^1.107.0-20251119",
		"npm": ">=9.0.0",
		"node": ">=22.14.0"
	},
	"categories": [
		"AI",
		"Chat",
		"Programming Languages",
		"Machine Learning"
	],
	"keywords": [
		"ai",
		"openai",
		"codex",
		"pilot",
		"snippets",
		"documentation",
		"autocomplete",
		"intellisense",
		"refactor",
		"javascript",
		"python",
		"typescript",
		"php",
		"go",
		"golang",
		"ruby",
		"c++",
		"c#",
		"java",
		"kotlin",
		"co-pilot"
	],
	"badges": [
		{
			"url": "https://img.shields.io/badge/GitHub%20Copilot-Subscription%20Required-orange",
			"href": "https://github.com/github-copilot/signup?editor=vscode",
			"description": "%github.copilot.badge.signUp%"
		},
		{
			"url": "https://img.shields.io/github/stars/github/copilot-docs?style=social",
			"href": "https://github.com/github/copilot-docs",
			"description": "%github.copilot.badge.star%"
		},
		{
			"url": "https://img.shields.io/youtube/channel/views/UC7c3Kb6jYCRj4JOHHZTxKsQ?style=social",
			"href": "https://www.youtube.com/@GitHub/search?query=copilot",
			"description": "%github.copilot.badge.youtube%"
		},
		{
			"url": "https://img.shields.io/twitter/follow/github?style=social",
			"href": "https://twitter.com/github",
			"description": "%github.copilot.badge.twitter%"
		}
	],
	"activationEvents": [
		"onStartupFinished",
		"onLanguageModelChat:copilot",
		"onUri",
		"onFileSystem:ccreq",
		"onFileSystem:ccsettings"
	],
	"main": "./dist/extension",
	"l10n": "./l10n",
	"enabledApiProposals": [
		"extensionsAny",
		"newSymbolNamesProvider",
		"interactive",
		"codeActionAI",
		"activeComment",
		"commentReveal",
		"contribCommentThreadAdditionalMenu",
		"contribCommentsViewThreadMenus",
		"documentFiltersExclusive",
		"embeddings",
		"findTextInFiles",
		"findTextInFiles2",
		"findFiles2@2",
		"textSearchProvider",
		"terminalDataWriteEvent",
		"terminalExecuteCommandEvent",
		"terminalSelection",
		"terminalQuickFixProvider",
		"mappedEditsProvider",
		"aiRelatedInformation",
		"aiSettingsSearch",
		"chatParticipantAdditions",
		"chatEditing",
		"defaultChatParticipant@4",
		"contribSourceControlInputBoxMenu",
		"authLearnMore",
		"testObserver",
		"aiTextSearchProvider@2",
		"chatParticipantPrivate@11",
		"chatProvider@4",
		"contribDebugCreateConfiguration",
		"chatReferenceDiagnostic",
		"textSearchProvider2",
		"chatReferenceBinaryData",
		"languageModelSystem",
		"languageModelCapabilities",
		"inlineCompletionsAdditions",
		"chatStatusItem",
		"taskProblemMatcherStatus",
		"contribLanguageModelToolSets",
		"textDocumentChangeReason",
		"resolvers",
		"taskExecutionTerminal",
		"dataChannels",
		"languageModelThinkingPart",
		"chatSessionsProvider@3",
		"devDeviceId",
		"contribEditorContentMenu"
	],
	"contributes": {
		"languageModelTools": [
			{
				"name": "copilot_searchCodebase",
				"toolReferenceName": "codebase",
				"displayName": "%copilot.tools.searchCodebase.name%",
				"icon": "$(folder)",
				"userDescription": "%copilot.codebase.tool.description%",
				"modelDescription": "Run a natural language search for relevant code or documentation comments from the user's current workspace. Returns relevant code snippets from the user's current workspace if it is large, or the full contents of the workspace if it is small.",
				"tags": [
					"codesearch",
					"vscode_codesearch"
				],
				"inputSchema": {
					"type": "object",
					"properties": {
						"query": {
							"type": "string",
							"description": "The query to search the codebase for. Should contain all relevant context. Should ideally be text that might appear in the codebase, such as function names, variable names, or comments."
						}
					},
					"required": [
						"query"
					]
				}
			},
			{
				"name": "copilot_searchWorkspaceSymbols",
				"toolReferenceName": "symbols",
				"displayName": "%copilot.tools.searchWorkspaceSymbols.name%",
				"icon": "$(symbol)",
				"userDescription": "%copilot.workspaceSymbols.tool.description%",
				"modelDescription": "Search the user's workspace for code symbols using language services. Use this tool when the user is looking for a specific symbol in their workspace.",
				"tags": [
					"vscode_codesearch"
				],
				"inputSchema": {
					"type": "object",
					"properties": {
						"symbolName": {
							"type": "string",
							"description": "The symbol to search for, such as a function name, class name, or variable name."
						}
					},
					"required": [
						"symbolName"
					]
				}
			},
			{
				"name": "copilot_listCodeUsages",
				"toolReferenceName": "usages",
				"legacyToolReferenceFullNames": [
					"usages"
				],
				"displayName": "%copilot.tools.listCodeUsages.name%",
				"icon": "$(references)",
				"userDescription": "%copilot.listCodeUsages.tool.description%",
				"modelDescription": "Request to list all usages (references, definitions, implementations etc) of a function, class, method, variable etc. Use this tool when \n1. Looking for a sample implementation of an interface or class\n2. Checking how a function is used throughout the codebase.\n3. Including and updating all usages when changing a function, method, or constructor",
				"tags": [
					"vscode_codesearch"
				],
				"inputSchema": {
					"type": "object",
					"properties": {
						"symbolName": {
							"type": "string",
							"description": "The name of the symbol, such as a function name, class name, method name, variable name, etc."
						},
						"filePaths": {
							"type": "array",
							"description": "One or more file paths which likely contain the definition of the symbol. For instance the file which declares a class or function. This is optional but will speed up the invocation of this tool and improve the quality of its output.",
							"items": {
								"type": "string"
							}
						}
					},
					"required": [
						"symbolName"
					]
				}
			},
			{
				"name": "copilot_getVSCodeAPI",
				"toolReferenceName": "vscodeAPI",
				"displayName": "%copilot.tools.getVSCodeAPI.name%",
				"icon": "$(references)",
				"userDescription": "%copilot.vscode.tool.description%",
				"modelDescription": "Get comprehensive VS Code API documentation and references for extension development. This tool provides authoritative documentation for VS Code's extensive API surface, including proposed APIs, contribution points, and best practices. Use this tool for understanding complex VS Code API interactions.\n\nWhen to use this tool:\n- User asks about specific VS Code APIs, interfaces, or extension capabilities\n- Need documentation for VS Code extension contribution points (commands, views, settings, etc.)\n- Questions about proposed APIs and their usage patterns\n- Understanding VS Code extension lifecycle, activation events, and packaging\n- Best practices for VS Code extension development architecture\n- API examples and code patterns for extension features\n- Troubleshooting extension-specific issues or API limitations\n\nWhen NOT to use this tool:\n- Creating simple standalone files or scripts unrelated to VS Code extensions\n- General programming questions not specific to VS Code extension development\n- Questions about using VS Code as an editor (user-facing features)\n- Non-extension related development tasks\n- File creation or editing that doesn't involve VS Code extension APIs\n\nCRITICAL usage guidelines:\n1. Always include specific API names, interfaces, or concepts in your query\n2. Mention the extension feature you're trying to implement\n3. Include context about proposed vs stable APIs when relevant\n4. Reference specific contribution points when asking about extension manifest\n5. Be specific about the VS Code version or API version when known\n\nScope: This tool is for EXTENSION DEVELOPMENT ONLY - building tools that extend VS Code itself, not for general file creation or non-extension programming tasks.",
				"inputSchema": {
					"type": "object",
					"properties": {
						"query": {
							"type": "string",
							"description": "The query to search vscode documentation for. Should contain all relevant context."
						}
					},
					"required": [
						"query"
					]
				},
				"tags": []
			},
			{
				"name": "copilot_findFiles",
				"toolReferenceName": "fileSearch",
				"displayName": "%copilot.tools.findFiles.name%",
				"modelDescription": "Search for files in the workspace by glob pattern. This only returns the paths of matching files. Use this tool when you know the exact filename pattern of the files you're searching for. Glob patterns match from the root of the workspace folder. Examples:\n- **/*.{js,ts} to match all js/ts files in the workspace.\n- src/** to match all files under the top-level src folder.\n- **/foo/**/*.js to match all js files under any foo folder in the workspace.",
				"tags": [
					"vscode_codesearch"
				],
				"inputSchema": {
					"type": "object",
					"properties": {
						"query": {
							"type": "string",
							"description": "Search for files with names or paths matching this glob pattern."
						},
						"maxResults": {
							"type": "number",
							"description": "The maximum number of results to return. Do not use this unless necessary, it can slow things down. By default, only some matches are returned. If you use this and don't see what you're looking for, you can try again with a more specific query or a larger maxResults."
						}
					},
					"required": [
						"query"
					]
				}
			},
			{
				"name": "copilot_findTextInFiles",
				"toolReferenceName": "textSearch",
				"displayName": "%copilot.tools.findTextInFiles.name%",
				"modelDescription": "Do a fast text search in the workspace. Use this tool when you want to search with an exact string or regex. If you are not sure what words will appear in the workspace, prefer using regex patterns with alternation (|) or character classes to search for multiple potential words at once instead of making separate searches. For example, use 'function|method|procedure' to look for all of those words at once. Use includePattern to search within files matching a specific pattern, or in a specific file, using a relative path. Use 'includeIgnoredFiles' to include files normally ignored by .gitignore, other ignore files, and `files.exclude` and `search.exclude` settings. Warning: using this may cause the search to be slower, only set it when you want to search in ignored folders like node_modules or build outputs. Use this tool when you want to see an overview of a particular file, instead of using read_file many times to look for code within a file.",
				"tags": [
					"vscode_codesearch"
				],
				"inputSchema": {
					"type": "object",
					"properties": {
						"query": {
							"type": "string",
							"description": "The pattern to search for in files in the workspace. Use regex with alternation (e.g., 'word1|word2|word3') or character classes to find multiple potential words in a single search. Be sure to set the isRegexp property properly to declare whether it's a regex or plain text pattern. Is case-insensitive."
						},
						"isRegexp": {
							"type": "boolean",
							"description": "Whether the pattern is a regex."
						},
						"includePattern": {
							"type": "string",
							"description": "Search files matching this glob pattern. Will be applied to the relative path of files within the workspace. To search recursively inside a folder, use a proper glob pattern like \"src/folder/**\". Do not use | in includePattern."
						},
						"maxResults": {
							"type": "number",
							"description": "The maximum number of results to return. Do not use this unless necessary, it can slow things down. By default, only some matches are returned. If you use this and don't see what you're looking for, you can try again with a more specific query or a larger maxResults."
						},
						"includeIgnoredFiles": {
							"type": "boolean",
							"description": "Whether to include files that would normally be ignored according to .gitignore, other ignore files and `files.exclude` and `search.exclude` settings. Warning: using this may cause the search to be slower. Only set it when you want to search in ignored folders like node_modules or build outputs."
						}
					},
					"required": [
						"query",
						"isRegexp"
					]
				}
			},
			{
				"name": "copilot_applyPatch",
				"displayName": "%copilot.tools.applyPatch.name%",
				"toolReferenceName": "applyPatch",
				"userDescription": "%copilot.tools.applyPatch.description%",
				"modelDescription": "Edit text files. Do not use this tool to edit Jupyter notebooks. `apply_patch` allows you to execute a diff/patch against a text file, but the format of the diff specification is unique to this task, so pay careful attention to these instructions. To use the `apply_patch` command, you should pass a message of the following structure as \"input\":\n\n*** Begin Patch\n[YOUR_PATCH]\n*** End Patch\n\nWhere [YOUR_PATCH] is the actual content of your patch, specified in the following V4A diff format.\n\n*** [ACTION] File: [/absolute/path/to/file] -> ACTION can be one of Add, Update, or Delete.\nAn example of a message that you might pass as \"input\" to this function, in order to apply a patch, is shown below.\n\n*** Begin Patch\n*** Update File: /Users/someone/pygorithm/searching/binary_search.py\n@@class BaseClass\n@@    def search():\n-        pass\n+        raise NotImplementedError()\n\n@@class Subclass\n@@    def search():\n-        pass\n+        raise NotImplementedError()\n\n*** End Patch\nDo not use line numbers in this diff format.",
				"inputSchema": {
					"type": "object",
					"properties": {
						"input": {
							"type": "string",
							"description": "The edit patch to apply."
						},
						"explanation": {
							"type": "string",
							"description": "A short description of what the tool call is aiming to achieve."
						}
					},
					"required": [
						"input",
						"explanation"
					]
				}
			},
			{
				"name": "copilot_readFile",
				"toolReferenceName": "readFile",
				"legacyToolReferenceFullNames": [
					"search/readFile"
				],
				"displayName": "%copilot.tools.readFile.name%",
				"userDescription": "Read the contents of a file. You must specify the line range you're interested in. Line numbers are 1-indexed. If the file contents returned are insufficient for your task, you may call this tool again to retrieve more content. Prefer reading larger ranges over doing many small reads.",
				"modelDescription": "Read the contents of a file.\n\nYou must specify the line range you're interested in. Line numbers are 1-indexed. If the file contents returned are insufficient for your task, you may call this tool again to retrieve more content. Prefer reading larger ranges over doing many small reads.",
				"tags": [
					"vscode_codesearch"
				],
				"inputSchema": {
					"type": "object",
					"properties": {
						"filePath": {
							"description": "The absolute path of the file to read.",
							"type": "string"
						},
						"startLine": {
							"type": "number",
							"description": "The line number to start reading from, 1-based."
						},
						"endLine": {
							"type": "number",
							"description": "The inclusive line number to end reading at, 1-based."
						}
					},
					"required": [
						"filePath",
						"startLine",
						"endLine"
					]
				}
			},
			{
				"name": "copilot_listDirectory",
				"toolReferenceName": "listDirectory",
				"displayName": "%copilot.tools.listDirectory.name%",
				"modelDescription": "List the contents of a directory. Result will have the name of the child. If the name ends in /, it's a folder, otherwise a file",
				"tags": [
					"vscode_codesearch"
				],
				"inputSchema": {
					"type": "object",
					"properties": {
						"path": {
							"type": "string",
							"description": "The absolute path to the directory to list."
						}
					},
					"required": [
						"path"
					]
				}
			},
			{
				"name": "copilot_getErrors",
				"displayName": "%copilot.tools.getErrors.name%",
				"toolReferenceName": "problems",
				"legacyToolReferenceFullNames": [
					"problems"
				],
				"icon": "$(error)",
				"userDescription": "%copilot.tools.errors.description%",
				"modelDescription": "Get any compile or lint errors in a specific file or across all files. If the user mentions errors or problems in a file, they may be referring to these. Use the tool to see the same errors that the user is seeing. If the user asks you to analyze all errors, or does not specify a file, use this tool to gather errors for all files. Also use this tool after editing a file to validate the change.",
				"tags": [],
				"inputSchema": {
					"type": "object",
					"properties": {
						"filePaths": {
							"description": "The absolute paths to the files or folders to check for errors. Omit 'filePaths' when retrieving all errors.",
							"type": "array",
							"items": {
								"type": "string"
							}
						}
					}
				}
			},
			{
				"name": "copilot_readProjectStructure",
				"displayName": "%copilot.tools.readProjectStructure.name%",
				"modelDescription": "Get a file tree representation of the workspace.",
				"tags": []
			},
			{
				"name": "copilot_getChangedFiles",
				"displayName": "%copilot.tools.getChangedFiles.name%",
				"toolReferenceName": "changes",
				"legacyToolReferenceFullNames": [
					"changes"
				],
				"icon": "$(diff)",
				"userDescription": "%copilot.tools.changes.description%",
				"modelDescription": "Get git diffs of current file changes in a git repository. Don't forget that you can use run_in_terminal to run git commands in a terminal as well.",
				"tags": [
					"vscode_codesearch"
				],
				"inputSchema": {
					"type": "object",
					"properties": {
						"repositoryPath": {
							"type": "string",
							"description": "The absolute path to the git repository to look for changes in. If not provided, the active git repository will be used."
						},
						"sourceControlState": {
							"type": "array",
							"items": {
								"type": "string",
								"enum": [
									"staged",
									"unstaged",
									"merge-conflicts"
								]
							},
							"description": "The kinds of git state to filter by. Allowed values are: 'staged', 'unstaged', and 'merge-conflicts'. If not provided, all states will be included."
						}
					}
				}
			},
			{
				"name": "copilot_testFailure",
				"toolReferenceName": "testFailure",
				"legacyToolReferenceFullNames": [
					"testFailure"
				],
				"displayName": "%copilot.tools.testFailure.name%",
				"icon": "$(beaker)",
				"userDescription": "%copilot.testFailure.tool.description%",
				"modelDescription": "Includes test failure information in the prompt.",
				"inputSchema": {},
				"tags": [
					"vscode_editing_with_tests",
					"enable_other_tool_copilot_readFile",
					"enable_other_tool_copilot_listDirectory",
					"enable_other_tool_copilot_findFiles",
					"enable_other_tool_copilot_runTests"
				]
			},
			{
				"name": "copilot_updateUserPreferences",
				"toolReferenceName": "updateUserPreferences",
				"displayName": "%copilot.tools.updateUserPreferences.name%",
				"modelDescription": "Update the user's preferences file with new information about the user and their coding preferences, based on the current chat history.",
				"canBeReferencedInPrompt": true,
				"tags": [],
				"inputSchema": {
					"type": "object",
					"properties": {
						"facts": {
							"type": "array",
							"items": {
								"type": "string"
							},
							"description": "An array of new user preferences to remember."
						}
					},
					"required": [
						"facts"
					]
				},
				"when": "config.github.copilot.chat.enableUserPreferences"
			},
			{
				"name": "copilot_createNewWorkspace",
				"displayName": "%github.copilot.tools.createNewWorkspace.name%",
				"toolReferenceName": "newWorkspace",
				"legacyToolReferenceFullNames": [
					"new/newWorkspace"
				],
				"icon": "$(new-folder)",
				"userDescription": "%github.copilot.tools.createNewWorkspace.userDescription%",
				"when": "config.github.copilot.chat.newWorkspaceCreation.enabled",
				"modelDescription": "Get comprehensive setup steps to help the user create complete project structures in a VS Code workspace. This tool is designed for full project initialization and scaffolding, not for creating individual files.\n\nWhen to use this tool:\n- User wants to create a new complete project from scratch\n- Setting up entire project frameworks (TypeScript projects, React apps, Node.js servers, etc.)\n- Initializing Model Context Protocol (MCP) servers with full structure\n- Creating VS Code extensions with proper scaffolding\n- Setting up Next.js, Vite, or other framework-based projects\n- User asks for \"new project\", \"create a workspace\", \"set up a [framework] project\"\n- Need to establish complete development environment with dependencies, config files, and folder structure\n\nWhen NOT to use this tool:\n- Creating single files or small code snippets\n- Adding individual files to existing projects\n- Making modifications to existing codebases\n- User asks to \"create a file\" or \"add a component\"\n- Simple code examples or demonstrations\n- Debugging or fixing existing code\n\nThis tool provides complete project setup including:\n- Folder structure creation\n- Package.json and dependency management\n- Configuration files (tsconfig, eslint, etc.)\n- Initial boilerplate code\n- Development environment setup\n- Build and run instructions\n\nUse other file creation tools for individual files within existing projects.",
				"inputSchema": {
					"type": "object",
					"properties": {
						"query": {
							"type": "string",
							"description": "The query to use to generate the new workspace. This should be a clear and concise description of the workspace the user wants to create."
						}
					},
					"required": [
						"query"
					]
				},
				"tags": [
					"enable_other_tool_install_extension",
					"enable_other_tool_get_project_setup_info"
				]
			},
			{
				"name": "copilot_getProjectSetupInfo",
				"displayName": "%github.copilot.tools.getProjectSetupInfo.name%",
				"when": "config.github.copilot.chat.newWorkspaceCreation.enabled",
				"toolReferenceName": "getProjectSetupInfo",
				"legacyToolReferenceFullNames": [
					"new/getProjectSetupInfo"
				],
				"modelDescription": "Do not call this tool without first calling the tool to create a workspace. This tool provides a project setup information for a Visual Studio Code workspace based on a project type and programming language.",
				"inputSchema": {
					"type": "object",
					"properties": {
						"projectType": {
							"type": "string",
							"description": "The type of project to create. Supported values are: 'python-script', 'python-project', 'mcp-server', 'model-context-protocol-server', 'vscode-extension', 'next-js', 'vite' and 'other'"
						}
					},
					"required": [
						"projectType"
					]
				},
				"tags": []
			},
			{
				"name": "copilot_installExtension",
				"displayName": "Install Extension in VS Code",
				"when": "config.github.copilot.chat.newWorkspaceCreation.enabled",
				"toolReferenceName": "installExtension",
				"legacyToolReferenceFullNames": [
					"new/installExtension"
				],
				"modelDescription": "Install an extension in VS Code. Use this tool to install an extension in Visual Studio Code as part of a new workspace creation process only.",
				"inputSchema": {
					"type": "object",
					"properties": {
						"id": {
							"type": "string",
							"description": "The ID of the extension to install. This should be in the format <publisher>.<extension>."
						},
						"name": {
							"type": "string",
							"description": "The name of the extension to install. This should be a clear and concise description of the extension."
						}
					},
					"required": [
						"id",
						"name"
					]
				},
				"tags": []
			},
			{
				"name": "copilot_runVscodeCommand",
				"displayName": "Run VS Code Command",
				"when": "config.github.copilot.chat.newWorkspaceCreation.enabled",
				"toolReferenceName": "runCommand",
				"legacyToolReferenceFullNames": [
					"new/runVscodeCommand"
				],
				"modelDescription": "Run a command in VS Code. Use this tool to run a command in Visual Studio Code as part of a new workspace creation process only.",
				"inputSchema": {
					"type": "object",
					"properties": {
						"commandId": {
							"type": "string",
							"description": "The ID of the command to execute. This should be in the format <command>."
						},
						"name": {
							"type": "string",
							"description": "The name of the command to execute. This should be a clear and concise description of the command."
						},
						"args": {
							"type": "array",
							"description": "The arguments to pass to the command. This should be an array of strings.",
							"items": {
								"type": "string"
							}
						}
					},
					"required": [
						"commandId",
						"name"
					]
				},
				"tags": []
			},
			{
				"name": "copilot_createNewJupyterNotebook",
				"displayName": "Create New Jupyter Notebook",
				"icon": "$(notebook)",
				"toolReferenceName": "createJupyterNotebook",
				"legacyToolReferenceFullNames": [
					"newJupyterNotebook"
				],
				"modelDescription": "Generates a new Jupyter Notebook (.ipynb) in VS Code. Jupyter Notebooks are interactive documents commonly used for data exploration, analysis, visualization, and combining code with narrative text. Prefer creating plain Python files or similar unless a user explicitly requests creating a new Jupyter Notebook or already has a Jupyter Notebook opened or exists in the workspace.",
				"userDescription": "%copilot.tools.newJupyterNotebook.description%",
				"inputSchema": {
					"type": "object",
					"properties": {
						"query": {
							"type": "string",
							"description": "The query to use to generate the jupyter notebook. This should be a clear and concise description of the notebook the user wants to create."
						}
					},
					"required": [
						"query"
					]
				},
				"tags": []
			},
			{
				"name": "copilot_insertEdit",
				"toolReferenceName": "insertEdit",
				"displayName": "%copilot.tools.insertEdit.name%",
				"modelDescription": "Insert new code into an existing file in the workspace. Use this tool once per file that needs to be modified, even if there are multiple changes for a file. Generate the \"explanation\" property first.\nThe system is very smart and can understand how to apply your edits to the files, you just need to provide minimal hints.\nAvoid repeating existing code, instead use comments to represent regions of unchanged code. Be as concise as possible. For example:\n// ...existing code...\n{ changed code }\n// ...existing code...\n{ changed code }\n// ...existing code...\n\nHere is an example of how you should use format an edit to an existing Person class:\nclass Person {\n\t// ...existing code...\n\tage: number;\n\t// ...existing code...\n\tgetAge() {\n\treturn this.age;\n\t}\n}",
				"tags": [],
				"inputSchema": {
					"type": "object",
					"properties": {
						"explanation": {
							"type": "string",
							"description": "A short explanation of the edit being made."
						},
						"filePath": {
							"type": "string",
							"description": "An absolute path to the file to edit."
						},
						"code": {
							"type": "string",
							"description": "The code change to apply to the file.\nThe system is very smart and can understand how to apply your edits to the files, you just need to provide minimal hints.\nAvoid repeating existing code, instead use comments to represent regions of unchanged code. Be as concise as possible. For example:\n// ...existing code...\n{ changed code }\n// ...existing code...\n{ changed code }\n// ...existing code...\n\nHere is an example of how you should use format an edit to an existing Person class:\nclass Person {\n\t// ...existing code...\n\tage: number;\n\t// ...existing code...\n\tgetAge() {\n\t\treturn this.age;\n\t}\n}"
						}
					},
					"required": [
						"explanation",
						"filePath",
						"code"
					]
				}
			},
			{
				"name": "copilot_createFile",
				"toolReferenceName": "createFile",
				"legacyToolReferenceFullNames": [
					"createFile"
				],
				"displayName": "%copilot.tools.createFile.name%",
				"userDescription": "%copilot.tools.createFile.description%",
				"modelDescription": "This is a tool for creating a new file in the workspace. The file will be created with the specified content. The directory will be created if it does not already exist. Never use this tool to edit a file that already exists.",
				"tags": [],
				"inputSchema": {
					"type": "object",
					"properties": {
						"filePath": {
							"type": "string",
							"description": "The absolute path to the file to create."
						},
						"content": {
							"type": "string",
							"description": "The content to write to the file."
						}
					},
					"required": [
						"filePath",
						"content"
					]
				}
			},
			{
				"name": "copilot_createDirectory",
				"toolReferenceName": "createDirectory",
				"legacyToolReferenceFullNames": [
					"createDirectory"
				],
				"displayName": "%copilot.tools.createDirectory.name%",
				"userDescription": "%copilot.tools.createDirectory.description%",
				"modelDescription": "Create a new directory structure in the workspace. Will recursively create all directories in the path, like mkdir -p. You do not need to use this tool before using create_file, that tool will automatically create the needed directories.",
				"tags": [],
				"inputSchema": {
					"type": "object",
					"properties": {
						"dirPath": {
							"type": "string",
							"description": "The absolute path to the directory to create."
						}
					},
					"required": [
						"dirPath"
					]
				}
			},
			{
				"name": "copilot_openSimpleBrowser",
				"displayName": "%copilot.tools.openSimpleBrowser.name%",
				"modelDescription": "Preview a website or open a URL in the editor's Simple Browser. Useful for quickly viewing locally hosted websites, demos, or resources without leaving the coding environment.",
				"userDescription": "%copilot.tools.openSimpleBrowser.description%",
				"toolReferenceName": "openSimpleBrowser",
				"legacyToolReferenceFullNames": [
					"openSimpleBrowser"
				],
				"tags": [],
				"inputSchema": {
					"type": "object",
					"properties": {
						"url": {
							"type": "string",
							"description": "The website URL to preview or open in the Simple Browser inside the editor. Must be either an http or https URL"
						}
					},
					"required": [
						"url"
					]
				}
			},
			{
				"name": "copilot_replaceString",
				"toolReferenceName": "replaceString",
				"displayName": "%copilot.tools.replaceString.name%",
				"modelDescription": "This is a tool for making edits in an existing file in the workspace. For moving or renaming files, use run in terminal tool with the 'mv' command instead. For larger edits, split them into smaller edits and call the edit tool multiple times to ensure accuracy. Before editing, always ensure you have the context to understand the file's contents and context. To edit a file, provide: 1) filePath (absolute path), 2) oldString (MUST be the exact literal text to replace including all whitespace, indentation, newlines, and surrounding code etc), and 3) newString (MUST be the exact literal text to replace \\`oldString\\` with (also including all whitespace, indentation, newlines, and surrounding code etc.). Ensure the resulting code is correct and idiomatic.). Each use of this tool replaces exactly ONE occurrence of oldString.\n\nCRITICAL for \\`oldString\\`: Must uniquely identify the single instance to change. Include at least 3 lines of context BEFORE and AFTER the target text, matching whitespace and indentation precisely. If this string matches multiple locations, or does not match exactly, the tool will fail. Never use 'Lines 123-456 omitted' from summarized documents or ...existing code... comments in the oldString or newString.",
				"when": "!config.github.copilot.chat.disableReplaceTool",
				"inputSchema": {
					"type": "object",
					"properties": {
						"filePath": {
							"type": "string",
							"description": "An absolute path to the file to edit."
						},
						"oldString": {
							"type": "string",
							"description": "The exact literal text to replace, preferably unescaped. For single replacements (default), include at least 3 lines of context BEFORE and AFTER the target text, matching whitespace and indentation precisely. For multiple replacements, specify expected_replacements parameter. If this string is not the exact literal text (i.e. you escaped it) or does not match exactly, the tool will fail."
						},
						"newString": {
							"type": "string",
							"description": "The exact literal text to replace `old_string` with, preferably unescaped. Provide the EXACT text. Ensure the resulting code is correct and idiomatic."
						}
					},
					"required": [
						"filePath",
						"oldString",
						"newString"
					]
				}
			},
			{
				"name": "copilot_multiReplaceString",
				"toolReferenceName": "multiReplaceString",
				"displayName": "%copilot.tools.multiReplaceString.name%",
				"modelDescription": "This tool allows you to apply multiple replace_string_in_file operations in a single call, which is more efficient than calling replace_string_in_file multiple times. It takes an array of replacement operations and applies them sequentially. Each replacement operation has the same parameters as replace_string_in_file: filePath, oldString, newString, and explanation. This tool is ideal when you need to make multiple edits across different files or multiple edits in the same file. The tool will provide a summary of successful and failed operations.",
				"when": "!config.github.copilot.chat.disableReplaceTool",
				"inputSchema": {
					"type": "object",
					"properties": {
						"explanation": {
							"type": "string",
							"description": "A brief explanation of what the multi-replace operation will accomplish."
						},
						"replacements": {
							"type": "array",
							"description": "An array of replacement operations to apply sequentially.",
							"items": {
								"type": "object",
								"properties": {
									"explanation": {
										"type": "string",
										"description": "A brief explanation of this specific replacement operation."
									},
									"filePath": {
										"type": "string",
										"description": "An absolute path to the file to edit."
									},
									"oldString": {
										"type": "string",
										"description": "The exact literal text to replace, preferably unescaped. Include at least 3 lines of context BEFORE and AFTER the target text, matching whitespace and indentation precisely. If this string is not the exact literal text or does not match exactly, this replacement will fail."
									},
									"newString": {
										"type": "string",
										"description": "The exact literal text to replace `oldString` with, preferably unescaped. Provide the EXACT text. Ensure the resulting code is correct and idiomatic."
									}
								},
								"required": [
									"explanation",
									"filePath",
									"oldString",
									"newString"
								]
							},
							"minItems": 1
						}
					},
					"required": [
						"explanation",
						"replacements"
					]
				}
			},
			{
				"name": "copilot_editNotebook",
				"toolReferenceName": "editNotebook",
				"icon": "$(pencil)",
				"displayName": "%copilot.tools.editNotebook.description%",
				"userDescription": "Edit a notebook file in the workspace",
				"modelDescription": "This is a tool for editing an existing Notebook file in the workspace. Generate the \"explanation\" property first.\nThe system is very smart and can understand how to apply your edits to the notebooks.\nWhen updating the content of an existing cell, ensure newCode preserves whitespace and indentation exactly and does NOT include any code markers such as (...existing code...).",
				"tags": [
					"enable_other_tool_copilot_getNotebookSummary"
				],
				"inputSchema": {
					"type": "object",
					"properties": {
						"filePath": {
							"type": "string",
							"description": "An absolute path to the notebook file to edit, or the URI of a untitled, not yet named, file, such as `untitled:Untitled-1."
						},
						"cellId": {
							"type": "string",
							"description": "Id of the cell that needs to be deleted or edited. Use the value `TOP`, `BOTTOM` when inserting a cell at the top or bottom of the notebook, else provide the id of the cell after which a new cell is to be inserted. Remember, if a cellId is provided and editType=insert, then a cell will be inserted after the cell with the provided cellId."
						},
						"newCode": {
							"anyOf": [
								{
									"type": "string",
									"description": "The code for the new or existing cell to be edited. Code should not be wrapped within <VSCode.Cell> tags. Do NOT include code markers such as (...existing code...) to indicate existing code."
								},
								{
									"type": "array",
									"items": {
										"type": "string",
										"description": "The code for the new or existing cell to be edited. Code should not be wrapped within <VSCode.Cell> tags"
									}
								}
							]
						},
						"language": {
							"type": "string",
							"description": "The language of the cell. `markdown`, `python`, `javascript`, `julia`, etc."
						},
						"editType": {
							"type": "string",
							"enum": [
								"insert",
								"delete",
								"edit"
							],
							"description": "The operation peformed on the cell, whether `insert`, `delete` or `edit`.\nUse the `editType` field to specify the operation: `insert` to add a new cell, `edit` to modify an existing cell's content, and `delete` to remove a cell."
						}
					},
					"required": [
						"filePath",
						"editType",
						"cellId"
					]
				}
			},
			{
				"name": "copilot_runNotebookCell",
				"displayName": "%copilot.tools.runNotebookCell.name%",
				"toolReferenceName": "runNotebookCell",
				"legacyToolReferenceFullNames": [
					"runNotebooks/runCell"
				],
				"icon": "$(play)",
				"modelDescription": "This is a tool for running a code cell in a notebook file directly in the notebook editor. The output from the execution will be returned. Code cells should be run as they are added or edited when working through a problem to bring the kernel state up to date and ensure the code executes successfully. Code cells are ready to run and don't require any pre-processing. If asked to run the first cell in a notebook, you should run the first code cell since markdown cells cannot be executed. NOTE: Avoid executing Markdown cells or providing Markdown cell IDs, as Markdown cells cannot be  executed.",
				"userDescription": "%copilot.tools.runNotebookCell.description%",
				"tags": [
					"enable_other_tool_copilot_getNotebookSummary"
				],
				"inputSchema": {
					"type": "object",
					"properties": {
						"filePath": {
							"type": "string",
							"description": "An absolute path to the notebook file with the cell to run, or the URI of a untitled, not yet named, file, such as `untitled:Untitled-1.ipynb"
						},
						"reason": {
							"type": "string",
							"description": "An optional explanation of why the cell is being run. This will be shown to the user before the tool is run and is not necessary if it's self-explanatory."
						},
						"cellId": {
							"type": "string",
							"description": "The ID for the code cell to execute. Avoid providing markdown cell IDs as nothing will be executed."
						},
						"continueOnError": {
							"type": "boolean",
							"description": "Whether or not execution should continue for remaining cells if an error is encountered. Default to false unless instructed otherwise."
						}
					},
					"required": [
						"filePath",
						"cellId"
					]
				}
			},
			{
				"name": "copilot_getNotebookSummary",
				"toolReferenceName": "getNotebookSummary",
				"legacyToolReferenceFullNames": [
					"runNotebooks/getNotebookSummary"
				],
				"displayName": "Get the structure of a notebook",
				"modelDescription": "This is a tool returns the list of the Notebook cells along with the id, cell types, line ranges, language, execution information and output mime types for each cell. This is useful to get Cell Ids when executing a notebook or determine what cells have been executed and what order, or what cells have outputs. If required to read contents of a cell use this to determine the line range of a cells, and then use read_file tool to read a specific line range. Requery this tool if the contents of the notebook change.",
				"tags": [],
				"inputSchema": {
					"type": "object",
					"properties": {
						"filePath": {
							"type": "string",
							"description": "An absolute path to the notebook file with the cell to run, or the URI of a untitled, not yet named, file, such as `untitled:Untitled-1.ipynb"
						}
					},
					"required": [
						"filePath"
					]
				}
			},
			{
				"name": "copilot_readNotebookCellOutput",
				"displayName": "%copilot.tools.getNotebookCellOutput.name%",
				"toolReferenceName": "readNotebookCellOutput",
				"legacyToolReferenceFullNames": [
					"runNotebooks/readNotebookCellOutput"
				],
				"icon": "$(notebook-render-output)",
				"modelDescription": "This tool will retrieve the output for a notebook cell from its most recent execution or restored from disk. The cell may have output even when it has not been run in the current kernel session. This tool has a higher token limit for output length than the runNotebookCell tool.",
				"userDescription": "%copilot.tools.getNotebookCellOutput.description%",
				"when": "userHasOpenedNotebook",
				"tags": [],
				"inputSchema": {
					"type": "object",
					"properties": {
						"filePath": {
							"type": "string",
							"description": "An absolute path to the notebook file with the cell to run, or the URI of a untitled, not yet named, file, such as `untitled:Untitled-1.ipynb"
						},
						"cellId": {
							"type": "string",
							"description": "The ID of the cell for which output should be retrieved."
						}
					},
					"required": [
						"filePath",
						"cellId"
					]
				}
			},
			{
				"name": "copilot_fetchWebPage",
				"displayName": "%copilot.tools.fetchWebPage.name%",
				"toolReferenceName": "fetch",
				"legacyToolReferenceFullNames": [
					"fetch"
				],
				"when": "!isWeb",
				"icon": "$(globe)",
				"userDescription": "%copilot.tools.fetchWebPage.description%",
				"modelDescription": "Fetches the main content from a web page. This tool is useful for summarizing or analyzing the content of a webpage. You should use this tool when you think the user is looking for information from a specific webpage.",
				"tags": [],
				"inputSchema": {
					"type": "object",
					"properties": {
						"urls": {
							"type": "array",
							"items": {
								"type": "string"
							},
							"description": "An array of URLs to fetch content from."
						},
						"query": {
							"type": "string",
							"description": "The query to search for in the web page's content. This should be a clear and concise description of the content you want to find."
						}
					},
					"required": [
						"urls",
						"query"
					]
				}
			},
			{
				"name": "copilot_findTestFiles",
				"displayName": "%copilot.tools.findTestFiles.name%",
				"icon": "$(beaker)",
				"canBeReferencedInPrompt": false,
				"toolReferenceName": "findTestFiles",
				"userDescription": "%copilot.tools.findTestFiles.description%",
				"modelDescription": "For a source code file, find the file that contains the tests. For a test file find the file that contains the code under test.",
				"tags": [],
				"inputSchema": {
					"type": "object",
					"properties": {
						"filePaths": {
							"type": "array",
							"items": {
								"type": "string"
							}
						}
					},
					"required": [
						"filePaths"
					]
				}
			},
			{
				"name": "copilot_getDocInfo",
				"displayName": "%copilot.tools.getDocInfo.name%",
				"icon": "$(beaker)",
				"canBeReferencedInPrompt": false,
				"toolReferenceName": "docInfo",
				"userDescription": "%copilot.tools.getDocInfo.description%",
				"modelDescription": "Find information about how to document it a symbol like a class or function. This tool is useful for generating documentation comments for code symbols. You should use this tool when you think the user is looking for information about how to document a specific code symbol.",
				"tags": [],
				"inputSchema": {
					"type": "object",
					"properties": {
						"filePaths": {
							"type": "array",
							"items": {
								"type": "string"
							},
							"description": "The file paths for which documentation information is needed."
						}
					},
					"required": [
						"filePaths"
					]
				}
			},
			{
				"name": "copilot_getSearchResults",
				"toolReferenceName": "searchResults",
				"displayName": "%github.copilot.tools.searchResults.name%",
				"icon": "$(search)",
				"userDescription": "%github.copilot.tools.searchResults.description%",
				"modelDescription": "The results from the search view"
			},
			{
				"name": "copilot_githubRepo",
				"toolReferenceName": "githubRepo",
				"legacyToolReferenceFullNames": [
					"githubRepo"
				],
				"displayName": "%github.copilot.tools.githubRepo.name%",
				"modelDescription": "Searches a GitHub repository for relevant source code snippets. Only use this tool if the user is very clearly asking for code snippets from a specific GitHub repository. Do not use this tool for Github repos that the user has open in their workspace.",
				"userDescription": "%github.copilot.tools.githubRepo.userDescription%",
				"icon": "$(repo)",
				"when": "!config.github.copilot.chat.githubMcpServer.enabled",
				"inputSchema": {
					"type": "object",
					"properties": {
						"repo": {
							"type": "string",
							"description": "The name of the Github repository to search for code in. Should must be formatted as '<owner>/<repo>'."
						},
						"query": {
							"type": "string",
							"description": "The query to search for repo. Should contain all relevant context."
						}
					},
					"required": [
						"repo",
						"query"
					]
				}
			},
			{
				"name": "copilot_toolReplay",
				"modelDescription": "Replays a tool call from a previous chat session.",
				"displayName": "tool replay",
				"when": "false",
				"inputSchema": {
					"type": "object",
					"properties": {
						"toolCallId": {
							"type": "string",
							"description": "the id of the tool original tool call"
						},
						"toolName": {
							"type": "string",
							"description": "the name of the tool being replayed"
						},
						"toolCallArgs": {
							"type": "object",
							"description": "the arguments of the tool call"
						}
					}
				}
			},
			{
				"name": "copilot_memory",
				"toolReferenceName": "memory",
				"displayName": "%copilot.tools.memory.name%",
				"userDescription": "%copilot.tools.memory.description%",
				"modelDescription": "Manage persistent memory across conversations. This tool allows you to create, view, update, and delete memory files that persist between chat sessions. Use this to remember important information about the user, their preferences, project context, or anything that should be recalled in future conversations. Available commands: view (list/read memories), create (new memory file), str_replace (edit content), insert (add content), delete (remove memory), rename (change filename).",
				"icon": "$(database)",
				"when": "config.github.copilot.chat.tools.memory.enabled",
				"canBeReferencedInPrompt": true,
				"tags": [],
				"inputSchema": {
					"type": "object",
					"properties": {
						"command": {
							"type": "string",
							"enum": [
								"view",
								"create",
								"str_replace",
								"insert",
								"delete",
								"rename"
							],
							"description": "The memory operation to perform:\n- view: Show directory contents or file contents (optional line ranges)\n- create: Create or overwrite a file\n- str_replace: Replace text in a file\n- insert: Insert text at a specific line\n- delete: Delete a file or directory\n- rename: Rename or move a file or directory"
						},
						"path": {
							"type": "string",
							"description": "Path to the memory file or directory. Must start with /memories.\n- For view: /memories or /memories/file.md\n- For create/str_replace/insert/delete: /memories/file.md\n- Not used for rename (use old_path/new_path instead)"
						},
						"view_range": {
							"type": "array",
							"items": {
								"type": "number"
							},
							"minItems": 2,
							"maxItems": 2,
							"description": "[view only] Optional line range [start, end] to view specific lines. Example: [1, 10]"
						},
						"file_text": {
							"type": "string",
							"description": "[create only] Content to write to the file. Required for create command."
						},
						"old_str": {
							"type": "string",
							"description": "[str_replace only] The exact literal text to find and replace. Must be unique in the file. Required for str_replace command."
						},
						"new_str": {
							"type": "string",
							"description": "[str_replace only] The exact literal text to replace old_str with. Can be empty string. Required for str_replace command."
						},
						"insert_line": {
							"type": "number",
							"description": "[insert only] Line number at which to insert text (0-indexed, 0 = before first line). Required for insert command."
						},
						"insert_text": {
							"type": "string",
							"description": "[insert only] Text to insert at the specified line. Required for insert command."
						},
						"old_path": {
							"type": "string",
							"description": "[rename only] Current path of the file or directory. Must start with /memories. Required for rename command."
						},
						"new_path": {
							"type": "string",
							"description": "[rename only] New path for the file or directory. Must start with /memories. Required for rename command."
						}
					},
					"required": [
						"command"
					]
				}
			},
			{
				"name": "copilot_editFiles",
				"modelDescription": "This is a placeholder tool, do not use",
				"userDescription": "Edit files",
				"icon": "$(pencil)",
				"displayName": "Edit Files",
				"toolReferenceName": "editFiles",
				"legacyToolReferenceFullNames": [
					"editFiles"
				]
			}
		],
		"languageModelToolSets": [
			{
				"name": "edit",
				"description": "%copilot.toolSet.editing.description%",
				"icon": "$(pencil)",
				"tools": [
					"createDirectory",
					"createFile",
					"createJupyterNotebook",
					"editFiles",
					"editNotebook"
				]
			},
			{
				"name": "read",
				"description": "%copilot.toolSet.read.description%",
				"icon": "$(eye)",
				"tools": [
					"getNotebookSummary",
					"readFile",
					"readNotebookCellOutput"
				]
			},
			{
				"name": "search",
				"description": "%copilot.toolSet.search.description%",
				"icon": "$(search)",
				"tools": [
					"changes",
					"codebase",
					"fileSearch",
					"listDirectory",
					"problems",
					"searchResults",
					"textSearch",
					"usages"
				]
			},
			{
				"name": "launch",
				"description": "",
				"tools": [
					"runNotebookCell",
					"testFailure"
				]
			},
			{
				"name": "vscode",
				"description": "",
				"tools": [
					"getProjectSetupInfo",
					"installExtension",
					"newWorkspace",
					"openSimpleBrowser",
					"runCommand",
					"vscodeAPI"
				]
			},
			{
				"name": "web",
				"description": "%copilot.toolSet.web.description%",
				"icon": "$(globe)",
				"tools": [
					"fetch",
					"githubRepo"
				]
			}
		],
		"chatParticipants": [
			{
				"id": "github.copilot.default",
				"name": "GitHubCopilot",
				"fullName": "GitHub Copilot",
				"description": "%copilot.description%",
				"isDefault": true,
				"locations": [
					"panel"
				],
				"modes": [
					"ask"
				],
				"disambiguation": [
					{
						"category": "generate_code_sample",
						"description": "The user wants to generate code snippets without referencing the contents of the current workspace. This category does not include generating entire projects.",
						"examples": [
							"Write an example of computing a SHA256 hash."
						]
					},
					{
						"category": "add_feature_to_file",
						"description": "The user wants to change code in a file that is provided in their request, without referencing the contents of the current workspace. This category does not include generating entire projects.",
						"examples": [
							"Add a refresh button to the table widget."
						]
					},
					{
						"category": "question_about_specific_files",
						"description": "The user has a question about a specific file or code snippet that they have provided as part of their query, and the question does not require additional workspace context to answer.",
						"examples": [
							"What does this file do?"
						]
					}
				]
			},
			{
				"id": "github.copilot.editingSession",
				"name": "GitHubCopilot",
				"fullName": "GitHub Copilot",
				"description": "%copilot.edits.description%",
				"isDefault": true,
				"locations": [
					"panel"
				],
				"modes": [
					"edit"
				],
				"when": "!config.chat.edits2.enabled"
			},
			{
				"id": "github.copilot.editingSessionEditor",
				"name": "GitHubCopilot",
				"fullName": "GitHub Copilot",
				"description": "%copilot.edits.description%",
				"isDefault": true,
				"locations": [
					"editor"
				],
				"commands": [
					{
						"name": "generate",
						"when": "!config.chat.edits2.enabled",
						"description": "%copilot.workspace.generate.description%",
						"disambiguation": [
							{
								"category": "generate",
								"description": "Generate new code",
								"examples": [
									"Add a function that returns the sum of two numbers"
								]
							}
						]
					},
					{
						"name": "edit",
						"when": "!config.chat.edits2.enabled",
						"description": "%copilot.workspace.edit.inline.description%",
						"disambiguation": [
							{
								"category": "edit",
								"description": "Make changes to existing code",
								"examples": [
									"Change this method to use async/await"
								]
							}
						]
					},
					{
						"name": "doc",
						"when": "!config.chat.edits2.enabled",
						"description": "%copilot.workspace.doc.description%",
						"disambiguation": [
							{
								"category": "doc",
								"description": "Add documentation comment for this symbol",
								"examples": [
									"Add jsdoc to this method"
								]
							}
						]
					},
					{
						"name": "fix",
						"when": "!config.chat.edits2.enabled",
						"description": "%copilot.workspace.fix.description%",
						"disambiguation": [
							{
								"category": "fix",
								"description": "Propose a fix for the problems in the selected code",
								"examples": [
									"There is a problem in this code. Rewrite the code to show it with the bug fixed."
								]
							}
						]
					},
					{
						"name": "tests",
						"when": "!config.chat.edits2.enabled",
						"description": "%copilot.workspace.tests.description%",
						"disambiguation": [
							{
								"category": "tests",
								"description": "Generate unit tests for the selected code. The user does not want to fix their existing tests.",
								"examples": [
									"Write a set of detailed unit test functions for the code above."
								]
							}
						]
					}
				]
			},
			{
				"id": "github.copilot.editingSession2",
				"name": "GitHubCopilot",
				"fullName": "GitHub Copilot",
				"description": "%copilot.edits.description%",
				"isDefault": true,
				"locations": [
					"panel"
				],
				"modes": [
					"edit"
				],
				"when": "config.chat.edits2.enabled"
			},
			{
				"id": "github.copilot.editsAgent",
				"name": "agent",
				"fullName": "GitHub Copilot",
				"description": "%copilot.agent.description%",
				"locations": [
					"panel"
				],
				"modes": [
					"agent"
				],
				"isEngine": true,
				"isDefault": true,
				"isAgent": true,
				"when": "config.chat.agent.enabled",
				"commands": [
					{
						"name": "list"
					},
					{
						"name": "error",
						"description": "Make a model request which will result in an error",
						"when": "github.copilot.chat.debug"
					}
				]
			},
			{
				"id": "github.copilot.editor",
				"name": "Copilot",
				"fullName": "GitHub Copilot",
				"description": "%copilot.description%",
				"isDefault": true,
				"locations": [
					"editor"
				],
				"when": "never && !config.inlineChat.enableV2",
				"disambiguation": [
					{
						"category": "unknown",
						"description": "Intent of this command is unclear or is not related to information technologies",
						"examples": [
							"Add a dog to this comment."
						]
					}
				],
				"commands": [
					{
						"name": "generate",
						"description": "%copilot.workspace.generate.description%",
						"disambiguation": [
							{
								"category": "generate",
								"description": "Generate new code",
								"examples": [
									"Add a function that returns the sum of two numbers"
								]
							}
						]
					},
					{
						"name": "edit",
						"description": "%copilot.workspace.edit.inline.description%",
						"disambiguation": [
							{
								"category": "edit",
								"description": "Make changes to existing code",
								"examples": [
									"Change this method to use async/await"
								]
							}
						]
					},
					{
						"name": "doc",
						"description": "%copilot.workspace.doc.description%",
						"disambiguation": [
							{
								"category": "doc",
								"description": "Add documentation comment for this symbol",
								"examples": [
									"Add jsdoc to this method"
								]
							}
						]
					},
					{
						"name": "fix",
						"description": "%copilot.workspace.fix.description%",
						"disambiguation": [
							{
								"category": "fix",
								"description": "Propose a fix for the problems in the selected code",
								"examples": [
									"There is a problem in this code. Rewrite the code to show it with the bug fixed."
								]
							}
						]
					},
					{
						"name": "explain",
						"description": "%copilot.workspace.explain.description%",
						"disambiguation": [
							{
								"category": "explain",
								"description": "Explain how the code in your active editor works",
								"examples": [
									"Write an explanation for the code above as paragraphs of text."
								]
							}
						]
					},
					{
						"name": "review",
						"description": "%copilot.workspace.review.description%",
						"when": "github.copilot.advanced.review.intent"
					},
					{
						"name": "tests",
						"description": "%copilot.workspace.tests.description%",
						"disambiguation": [
							{
								"category": "tests",
								"description": "Generate unit tests for the selected code. The user does not want to fix their existing tests.",
								"examples": [
									"Write a set of detailed unit test functions for the code above."
								]
							}
						]
					}
				]
			},
			{
				"id": "github.copilot.notebook",
				"name": "GitHubCopilot",
				"fullName": "GitHub Copilot",
				"description": "%copilot.description%",
				"isDefault": true,
				"locations": [
					"notebook"
				],
				"when": "!config.inlineChat.notebookAgent",
				"commands": [
					{
						"name": "fix",
						"description": "%copilot.workspace.fix.description%"
					},
					{
						"name": "explain",
						"description": "%copilot.workspace.explain.description%"
					}
				]
			},
			{
				"id": "github.copilot.notebookEditorAgent",
				"name": "GitHubCopilot",
				"fullName": "GitHub Copilot",
				"description": "%copilot.description%",
				"isDefault": true,
				"locations": [
					"notebook"
				],
				"when": "config.inlineChat.notebookAgent",
				"commands": [
					{
						"name": "fix",
						"description": "%copilot.workspace.fix.description%"
					},
					{
						"name": "explain",
						"description": "%copilot.workspace.explain.description%"
					}
				]
			},
			{
				"id": "github.copilot.workspace",
				"name": "workspace",
				"fullName": "Workspace",
				"description": "%copilot.workspace.description%",
				"when": "!github.copilot.interactiveSession.disabled",
				"sampleRequest": "%copilot.workspace.sampleRequest%",
				"locations": [
					"panel"
				],
				"disambiguation": [
					{
						"category": "workspace_project_questions",
						"description": "The user wants to learn about or update the code or files in their current workspace. Questions in this category may be about understanding what the whole workspace does or locating the implementation of some code. This does not include generating or updating tests.",
						"examples": [
							"What does this project do?"
						]
					},
					{
						"category": "find_code_in_workspace",
						"description": "The user wants to locate the implementation of some functionality in their current workspace.",
						"examples": [
							"Where is the tree widget implemented?"
						]
					},
					{
						"category": "generate_with_workspace_context",
						"description": "The user wants to generate code based on multiple files in the workspace and did not specify which files to reference.",
						"examples": [
							"Create a README for this project."
						]
					}
				],
				"commands": [
					{
						"name": "explain",
						"description": "%copilot.workspace.explain.description%"
					},
					{
						"name": "review",
						"description": "%copilot.workspace.review.description%",
						"when": "github.copilot.advanced.review.intent"
					},
					{
						"name": "tests",
						"description": "%copilot.workspace.tests.description%",
						"disambiguation": [
							{
								"category": "create_tests",
								"description": "The user wants to generate unit tests.",
								"examples": [
									"Generate tests for my selection using pytest."
								]
							}
						]
					},
					{
						"name": "fix",
						"description": "%copilot.workspace.fix.description%",
						"sampleRequest": "%copilot.workspace.fix.sampleRequest%"
					},
					{
						"name": "new",
						"description": "%copilot.workspace.new.description%",
						"sampleRequest": "%copilot.workspace.new.sampleRequest%",
						"isSticky": true,
						"disambiguation": [
							{
								"category": "create_new_workspace_or_extension",
								"description": "The user wants to create a complete Visual Studio Code workspace from scratch, such as a new application or a Visual Studio Code extension. Use this category only if the question relates to generating or creating new workspaces in Visual Studio Code. Do not use this category for updating existing code or generating sample code snippets",
								"examples": [
									"Scaffold a Node server.",
									"Create a sample project which uses the fileSystemProvider API.",
									"react application"
								]
							}
						]
					},
					{
						"name": "newNotebook",
						"description": "%copilot.workspace.newNotebook.description%",
						"sampleRequest": "%copilot.workspace.newNotebook.sampleRequest%",
						"disambiguation": [
							{
								"category": "create_jupyter_notebook",
								"description": "The user wants to create a new Jupyter notebook in Visual Studio Code.",
								"examples": [
									"Create a notebook to analyze this CSV file."
								]
							}
						]
					},
					{
						"name": "semanticSearch",
						"description": "%copilot.workspace.semanticSearch.description%",
						"sampleRequest": "%copilot.workspace.semanticSearch.sampleRequest%",
						"when": "config.github.copilot.semanticSearch.enabled"
					},
					{
						"name": "setupTests",
						"description": "%copilot.vscode.setupTests.description%",
						"sampleRequest": "%copilot.vscode.setupTests.sampleRequest%",
						"when": "config.github.copilot.chat.setupTests.enabled",
						"disambiguation": [
							{
								"category": "set_up_tests",
								"description": "The user wants to configure project test setup, framework, or test runner. The user does not want to fix their existing tests.",
								"examples": [
									"Set up tests for this project."
								]
							}
						]
					}
				]
			},
			{
				"id": "github.copilot.vscode",
				"name": "vscode",
				"fullName": "VS Code",
				"description": "%copilot.vscode.description%",
				"when": "!github.copilot.interactiveSession.disabled",
				"sampleRequest": "%copilot.vscode.sampleRequest%",
				"locations": [
					"panel"
				],
				"disambiguation": [
					{
						"category": "vscode_configuration_questions",
						"description": "The user wants to learn about, use, or configure the Visual Studio Code. Use this category if the users question is specifically about commands, settings, keybindings, extensions and other features available in Visual Studio Code. Do not use this category to answer questions about generating code or creating new projects including Visual Studio Code extensions.",
						"examples": [
							"Switch to light mode.",
							"Keyboard shortcut to toggle terminal visibility.",
							"Settings to enable minimap.",
							"Whats new in the latest release?"
						]
					},
					{
						"category": "configure_python_environment",
						"description": "The user wants to set up their Python environment.",
						"examples": [
							"Create a virtual environment for my project."
						]
					}
				],
				"commands": [
					{
						"name": "search",
						"description": "%copilot.vscode.search.description%",
						"sampleRequest": "%copilot.vscode.search.sampleRequest%"
					}
				]
			},
			{
				"id": "github.copilot.terminal",
				"name": "terminal",
				"fullName": "Terminal",
				"description": "%copilot.terminal.description%",
				"when": "!github.copilot.interactiveSession.disabled",
				"sampleRequest": "%copilot.terminal.sampleRequest%",
				"isDefault": true,
				"locations": [
					"terminal"
				],
				"commands": [
					{
						"name": "explain",
						"description": "%copilot.terminal.explain.description%",
						"sampleRequest": "%copilot.terminal.explain.sampleRequest%"
					}
				]
			},
			{
				"id": "github.copilot.terminalPanel",
				"name": "terminal",
				"fullName": "Terminal",
				"description": "%copilot.terminalPanel.description%",
				"when": "!github.copilot.interactiveSession.disabled",
				"sampleRequest": "%copilot.terminal.sampleRequest%",
				"locations": [
					"panel"
				],
				"commands": [
					{
						"name": "explain",
						"description": "%copilot.terminal.explain.description%",
						"sampleRequest": "%copilot.terminal.explain.sampleRequest%",
						"disambiguation": [
							{
								"category": "terminal_state_questions",
								"description": "The user wants to learn about specific state such as the selection, command, or failed command in the integrated terminal in Visual Studio Code.",
								"examples": [
									"Why did the latest terminal command fail?"
								]
							}
						]
					}
				]
			},
			{
				"id": "github.copilot.chatReplay",
				"name": "chatReplay",
				"fullName": "Chat Replay",
				"when": "debugType == 'vscode-chat-replay'",
				"locations": [
					"panel"
				]
			}
		],
		"languageModelChatProviders": [
			{
				"vendor": "copilot",
				"displayName": "Copilot"
			},
			{
				"vendor": "azure",
				"displayName": "Azure",
				"managementCommand": "github.copilot.chat.manageBYOK"
			},
			{
				"vendor": "anthropic",
				"displayName": "Anthropic",
				"managementCommand": "github.copilot.chat.manageBYOK"
			},
			{
				"vendor": "xai",
				"displayName": "xAI",
				"managementCommand": "github.copilot.chat.manageBYOK"
			},
			{
				"vendor": "ollama",
				"displayName": "Ollama"
			},
			{
				"vendor": "openai",
				"displayName": "OpenAI",
				"managementCommand": "github.copilot.chat.manageBYOK"
			},
			{
				"vendor": "gemini",
				"displayName": "Google",
				"managementCommand": "github.copilot.chat.manageBYOK"
			},
			{
				"vendor": "groq",
				"displayName": "Groq",
				"managementCommand": "github.copilot.chat.manageBYOK"
			},
			{
				"vendor": "openrouter",
				"displayName": "OpenRouter",
				"managementCommand": "github.copilot.chat.manageBYOK"
			},
			{
				"vendor": "customoai",
				"when": "productQualityType != 'stable'",
				"displayName": "OpenAI Compatible",
				"managementCommand": "github.copilot.chat.manageBYOK"
			}
		],
		"interactiveSession": [
			{
				"label": "GitHub Copilot",
				"id": "copilot",
				"icon": "",
				"when": "!github.copilot.interactiveSession.disabled"
			}
		],
		"mcpServerDefinitionProviders": [
			{
				"id": "github",
				"label": "GitHub"
			}
		],
		"viewsWelcome": [
			{
				"view": "debug",
				"when": "github.copilot-chat.activated",
				"contents": "%github.copilot.viewsWelcome.debug%"
			},
			{
				"view": "codex-placeholder",
				"when": "true",
				"contents": "%github.copilot.viewsWelcome.codexPlaceholder%"
			},
			{
				"view": "workbench.view.chat.sessions.openai-codex",
				"contents": "%github.copilot.viewsWelcome.codexWelcomeView%"
			},
			{
				"view": "copilot-agents-placeholder",
				"when": "true",
				"contents": "%github.copilot.viewsWelcome.agentsPlaceholder%"
			},
			{
				"view": "workbench.view.chat.sessions.copilot-cloud-agent",
				"when": "github.copilot.auth.missingPermissiveSession",
				"contents": "%github.copilot.viewsWelcome.noPermissiveToken.contents%"
			},
			{
				"view": "workbench.view.chat.sessions.copilot-cloud-agent",
				"when": "workspaceFolderCount == 0",
				"contents": "%github.copilot.viewsWelcome.noFolder.contents%"
			},
			{
				"view": "workbench.view.chat.sessions.copilot-cloud-agent",
				"when": "git.state == initialized && gitOpenRepositoryCount == 0 && workspaceFolderCount > 0 && git.parentRepositoryCount == 0",
				"contents": "%github.copilot.viewsWelcome.noRepo.contents%"
			},
			{
				"view": "workbench.view.chat.sessions.copilot-cloud-agent",
				"when": "git.state == initialized && workspaceFolderCount > 0 && (git.parentRepositoryCount > 0 || gitOpenRepositoryCount > 0) && !github:hasGitHubRemotes",
				"contents": "%github.copilot.viewsWelcome.noGitHub.contents%"
			},
			{
				"view": "workbench.view.chat.sessions.copilot-cloud-agent",
				"when": "github.copilot.chat.cloudSessionsEmpty",
				"contents": "%github.copilot.viewsWelcome.cloudSessionsEmpty.contents%"
			},
			{
				"view": "workbench.view.chat.sessions.copilotcli",
				"when": "github.copilot.chat.cliSessionsEmpty",
				"contents": "%github.copilot.viewsWelcome.cliSessionsEmpty.contents%"
			}
		],
		"chatViewsWelcome": [
			{
				"icon": "$(copilot-large)",
				"title": "Ask Copilot",
				"content": "%github.copilot.viewsWelcome.signIn%",
				"when": "!github.copilot-chat.activated && !github.copilot.offline && !github.copilot.interactiveSession.individual.expired && !github.copilot.interactiveSession.enterprise.disabled && !github.copilot.interactiveSession.contactSupport && !github.copilot.interactiveSession.chatDisabled && !github.copilot.interactiveSession.switchToReleaseChannel"
			},
			{
				"icon": "$(copilot-large)",
				"title": "Ask Copilot",
				"content": "%github.copilot.viewsWelcome.individual.expired%",
				"when": "github.copilot.interactiveSession.individual.expired"
			},
			{
				"icon": "$(copilot-large)",
				"title": "Ask Copilot",
				"content": "%github.copilot.viewsWelcome.enterprise%",
				"when": "github.copilot.interactiveSession.enterprise.disabled"
			},
			{
				"icon": "$(copilot-large)",
				"title": "Ask Copilot",
				"content": "%github.copilot.viewsWelcome.offline%",
				"when": "github.copilot.offline"
			},
			{
				"icon": "$(copilot-large)",
				"title": "Ask Copilot",
				"content": "%github.copilot.viewsWelcome.contactSupport%",
				"when": "github.copilot.interactiveSession.contactSupport"
			},
			{
				"icon": "$(copilot-large)",
				"title": "Ask Copilot",
				"content": "%github.copilot.viewsWelcome.chatDisabled%",
				"when": "github.copilot.interactiveSession.chatDisabled"
			},
			{
				"icon": "$(copilot-large)",
				"title": "Ask Copilot",
				"content": "%github.copilot.viewsWelcome.switchToReleaseChannel%",
				"when": "github.copilot.interactiveSession.switchToReleaseChannel"
			}
		],
		"commands": [
			{
				"command": "github.copilot.chat.triggerPermissiveSignIn",
				"title": "%github.copilot.command.triggerPermissiveSignIn%"
			},
			{
				"command": "github.copilot.claude.sessions.refresh",
				"title": "%github.copilot.command.refreshClaudeCodeSessions%",
				"icon": "$(refresh)",
				"category": "Claude Code"
			},
			{
				"command": "github.copilot.cli.sessions.refresh",
				"title": "%github.copilot.command.refreshAgentSessions%",
				"icon": "$(refresh)",
				"category": "Copilot CLI"
			},
			{
				"command": "github.copilot.cli.sessions.delete",
				"title": "%github.copilot.command.deleteAgentSession%",
				"icon": "$(close)",
				"category": "Copilot CLI"
			},
			{
				"command": "github.copilot.cli.sessions.resumeInTerminal",
				"title": "%github.copilot.command.cli.sessions.resumeInTerminal%",
				"icon": "$(terminal)",
				"category": "Copilot CLI"
			},
			{
				"command": "github.copilot.cli.sessions.newTerminalSession",
				"title": "%github.copilot.cli.sessions.newTerminalSession%",
				"icon": "$(terminal)",
				"category": "Copilot CLI"
			},
			{
				"command": "github.copilot.chat.replay",
				"title": "Start Chat Replay",
				"icon": "$(debug-line-by-line)",
				"enablement": "resourceFilename === 'benchRun.chatReplay.json' && !inDebugMode"
			},
			{
				"command": "github.copilot.chat.replay.enableWorkspaceEditTracing",
				"title": "%github.copilot.command.enableEditTracing%",
				"category": "Developer",
				"enablement": "!github.copilot.chat.replay.workspaceEditTracing"
			},
			{
				"command": "github.copilot.chat.replay.disableWorkspaceEditTracing",
				"title": "%github.copilot.command.disableEditTracing%",
				"category": "Developer",
				"enablement": "github.copilot.chat.replay.workspaceEditTracing"
			},
			{
				"command": "github.copilot.chat.explain",
				"title": "%github.copilot.command.explainThis%",
				"enablement": "!github.copilot.interactiveSession.disabled",
				"category": "Chat"
			},
			{
				"command": "github.copilot.chat.explain.palette",
				"title": "%github.copilot.command.explainThis%",
				"enablement": "!github.copilot.interactiveSession.disabled && !editorReadonly",
				"category": "Chat"
			},
			{
				"command": "github.copilot.chat.review",
				"title": "%github.copilot.command.reviewAndComment%",
				"enablement": "config.github.copilot.chat.reviewSelection.enabled && !github.copilot.interactiveSession.disabled",
				"category": "Chat"
			},
			{
				"command": "github.copilot.chat.review.apply",
				"title": "%github.copilot.command.applyReviewSuggestion%",
				"icon": "$(sparkle)",
				"enablement": "commentThread =~ /hasSuggestion/",
				"category": "Chat"
			},
			{
				"command": "github.copilot.chat.review.applyAndNext",
				"title": "%github.copilot.command.applyReviewSuggestionAndNext%",
				"icon": "$(sparkle)",
				"enablement": "commentThread =~ /hasSuggestion/",
				"category": "Chat"
			},
			{
				"command": "github.copilot.chat.review.discard",
				"title": "%github.copilot.command.discardReviewSuggestion%",
				"icon": "$(close)",
				"category": "Chat"
			},
			{
				"command": "github.copilot.chat.review.discardAndNext",
				"title": "%github.copilot.command.discardReviewSuggestionAndNext%",
				"icon": "$(close)",
				"category": "Chat"
			},
			{
				"command": "github.copilot.chat.review.discardAll",
				"title": "%github.copilot.command.discardAllReviewSuggestion%",
				"icon": "$(close-all)",
				"category": "Chat"
			},
			{
				"command": "github.copilot.chat.review.stagedChanges",
				"title": "%github.copilot.command.reviewStagedChanges%",
				"icon": "$(code-review)",
				"enablement": "github.copilot.chat.reviewDiff.enabled && !github.copilot.interactiveSession.disabled",
				"category": "Chat"
			},
			{
				"command": "github.copilot.chat.review.unstagedChanges",
				"title": "%github.copilot.command.reviewUnstagedChanges%",
				"icon": "$(code-review)",
				"enablement": "github.copilot.chat.reviewDiff.enabled && !github.copilot.interactiveSession.disabled",
				"category": "Chat"
			},
			{
				"command": "github.copilot.chat.review.changes",
				"title": "%github.copilot.command.reviewChanges%",
				"icon": "$(code-review)",
				"enablement": "github.copilot.chat.reviewDiff.enabled && !github.copilot.interactiveSession.disabled",
				"category": "Chat"
			},
			{
				"command": "github.copilot.chat.review.stagedFileChange",
				"title": "%github.copilot.command.reviewFileChange%",
				"icon": "$(code-review)",
				"enablement": "github.copilot.chat.reviewDiff.enabled && !github.copilot.interactiveSession.disabled",
				"category": "Chat"
			},
			{
				"command": "github.copilot.chat.review.unstagedFileChange",
				"title": "%github.copilot.command.reviewFileChange%",
				"icon": "$(code-review)",
				"enablement": "github.copilot.chat.reviewDiff.enabled && !github.copilot.interactiveSession.disabled",
				"category": "Chat"
			},
			{
				"command": "github.copilot.chat.review.previous",
				"title": "%github.copilot.command.gotoPreviousReviewSuggestion%",
				"icon": "$(arrow-up)",
				"category": "Chat"
			},
			{
				"command": "github.copilot.chat.review.next",
				"title": "%github.copilot.command.gotoNextReviewSuggestion%",
				"icon": "$(arrow-down)",
				"category": "Chat"
			},
			{
				"command": "github.copilot.chat.review.continueInInlineChat",
				"title": "%github.copilot.command.continueReviewInInlineChat%",
				"icon": "$(comment-discussion)",
				"category": "Chat"
			},
			{
				"command": "github.copilot.chat.review.continueInChat",
				"title": "%github.copilot.command.continueReviewInChat%",
				"icon": "$(comment-discussion)",
				"category": "Chat"
			},
			{
				"command": "github.copilot.chat.review.markHelpful",
				"title": "%github.copilot.command.helpfulReviewSuggestion%",
				"icon": "$(thumbsup)",
				"enablement": "!(commentThread =~ /markedAsHelpful/)",
				"category": "Chat"
			},
			{
				"command": "github.copilot.chat.openUserPreferences",
				"title": "%github.copilot.command.openUserPreferences%",
				"category": "Chat",
				"enablement": "config.github.copilot.chat.enableUserPreferences"
			},
			{
				"command": "github.copilot.chat.tools.memory.openFolder",
				"title": "%github.copilot.command.openMemoryFolder%",
				"category": "Chat",
				"enablement": "config.github.copilot.chat.tools.memory.enabled"
			},
			{
				"command": "github.copilot.chat.review.markUnhelpful",
				"title": "%github.copilot.command.unhelpfulReviewSuggestion%",
				"icon": "$(thumbsdown)",
				"enablement": "!(commentThread =~ /markedAsUnhelpful/)",
				"category": "Chat"
			},
			{
				"command": "github.copilot.chat.generate",
				"title": "%github.copilot.command.generateThis%",
				"icon": "$(sparkle)",
				"enablement": "!github.copilot.interactiveSession.disabled && !editorReadonly",
				"category": "Chat"
			},
			{
				"command": "github.copilot.chat.generateDocs",
				"title": "%github.copilot.command.generateDocs%",
				"enablement": "!github.copilot.interactiveSession.disabled && !editorReadonly",
				"category": "Chat"
			},
			{
				"command": "github.copilot.chat.generateTests",
				"title": "%github.copilot.command.generateTests%",
				"enablement": "!github.copilot.interactiveSession.disabled && !editorReadonly",
				"category": "Chat"
			},
			{
				"command": "github.copilot.chat.fix",
				"title": "%github.copilot.command.fixThis%",
				"enablement": "!github.copilot.interactiveSession.disabled && !editorReadonly",
				"category": "Chat"
			},
			{
				"command": "github.copilot.interactiveSession.feedback",
				"title": "%github.copilot.command.sendChatFeedback%",
				"enablement": "github.copilot-chat.activated && !github.copilot.interactiveSession.disabled",
				"icon": "$(feedback)",
				"category": "Chat"
			},
			{
				"command": "github.copilot.debug.workbenchState",
				"title": "%github.copilot.command.logWorkbenchState%",
				"category": "Developer"
			},
			{
				"command": "github.copilot.debug.showChatLogView",
				"title": "%github.copilot.command.showChatLogView%",
				"category": "Developer"
			},
			{
				"command": "github.copilot.debug.showOutputChannel",
				"title": "%github.copilot.command.showOutputChannel%",
				"category": "Developer"
			},
			{
				"command": "github.copilot.debug.showContextInspectorView",
				"title": "%github.copilot.command.showContextInspectorView%",
				"icon": "$(inspect)",
				"category": "Developer"
			},
			{
				"command": "github.copilot.debug.resetVirtualToolGroups",
				"title": "%github.copilot.command.resetVirtualToolGroups%",
				"icon": "$(inspect)",
				"category": "Developer"
			},
			{
				"command": "github.copilot.terminal.explainTerminalLastCommand",
				"title": "%github.copilot.command.explainTerminalLastCommand%",
				"category": "Chat"
			},
			{
				"command": "github.copilot.git.generateCommitMessage",
				"title": "%github.copilot.git.generateCommitMessage%",
				"icon": "$(sparkle)",
				"enablement": "!github.copilot.interactiveSession.disabled",
				"category": "Chat"
			},
			{
				"command": "github.copilot.git.resolveMergeConflicts",
				"title": "%github.copilot.git.resolveMergeConflicts%",
				"icon": "$(chat-sparkle)",
				"enablement": "!github.copilot.interactiveSession.disabled",
				"category": "Chat"
			},
			{
				"command": "github.copilot.devcontainer.generateDevContainerConfig",
				"title": "%github.copilot.devcontainer.generateDevContainerConfig%",
				"category": "Chat"
			},
			{
				"command": "github.copilot.tests.fixTestFailure",
				"icon": "$(sparkle)",
				"title": "%github.copilot.command.fixTestFailure%",
				"category": "Chat"
			},
			{
				"command": "github.copilot.tests.fixTestFailure.fromInline",
				"icon": "$(sparkle)",
				"title": "%github.copilot.command.fixTestFailure%"
			},
			{
				"command": "github.copilot.chat.attachFile",
				"title": "%github.copilot.chat.attachFile%",
				"category": "Chat"
			},
			{
				"command": "github.copilot.chat.attachSelection",
				"title": "%github.copilot.chat.attachSelection%",
				"icon": "$(comment-discussion)",
				"category": "Chat"
			},
			{
				"command": "github.copilot.debug.collectDiagnostics",
				"title": "%github.copilot.command.collectDiagnostics%",
				"category": "Developer"
			},
			{
				"command": "github.copilot.debug.inlineEdit.clearCache",
				"title": "%github.copilot.command.inlineEdit.clearCache%",
				"category": "Developer"
			},
			{
				"command": "github.copilot.debug.inlineEdit.reportNotebookNESIssue",
				"title": "%github.copilot.command.inlineEdit.reportNotebookNESIssue%",
				"enablement": "config.github.copilot.chat.advanced.notebook.alternativeNESFormat.enabled || github.copilot.chat.enableEnhancedNotebookNES",
				"category": "Developer"
			},
			{
				"command": "github.copilot.debug.generateSTest",
				"title": "%github.copilot.command.generateSTest%",
				"enablement": "github.copilot.debugReportFeedback",
				"category": "Developer"
			},
			{
				"command": "github.copilot.open.walkthrough",
				"title": "%github.copilot.command.openWalkthrough%",
				"category": "Chat"
			},
			{
				"command": "github.copilot.debug.generateInlineEditTests",
				"title": "Generate Inline Edit Tests",
				"category": "Chat",
				"enablement": "resourceScheme == 'ccreq'"
			},
			{
				"command": "github.copilot.buildLocalWorkspaceIndex",
				"title": "%github.copilot.command.buildLocalWorkspaceIndex%",
				"category": "Chat",
				"enablement": "github.copilot-chat.activated"
			},
			{
				"command": "github.copilot.buildRemoteWorkspaceIndex",
				"title": "%github.copilot.command.buildRemoteWorkspaceIndex%",
				"category": "Chat",
				"enablement": "github.copilot-chat.activated"
			},
			{
				"command": "github.copilot.report",
				"title": "Report Issue",
				"category": "Chat"
			},
			{
				"command": "github.copilot.chat.rerunWithCopilotDebug",
				"title": "%github.copilot.command.rerunWithCopilotDebug%",
				"category": "Chat"
			},
			{
				"command": "github.copilot.chat.startCopilotDebugCommand",
				"title": "Start Copilot Debug"
			},
			{
				"command": "github.copilot.chat.clearTemporalContext",
				"title": "Clear Temporal Context",
				"category": "Developer"
			},
			{
				"command": "github.copilot.search.markHelpful",
				"title": "Helpful",
				"icon": "$(thumbsup)",
				"enablement": "!github.copilot.search.feedback.sent"
			},
			{
				"command": "github.copilot.search.markUnhelpful",
				"title": "Unhelpful",
				"icon": "$(thumbsdown)",
				"enablement": "!github.copilot.search.feedback.sent"
			},
			{
				"command": "github.copilot.search.feedback",
				"title": "Feedback",
				"icon": "$(feedback)",
				"enablement": "!github.copilot.search.feedback.sent"
			},
			{
				"command": "github.copilot.chat.debug.showElements",
				"title": "Show Rendered Elements"
			},
			{
				"command": "github.copilot.chat.debug.hideElements",
				"title": "Hide Rendered Elements"
			},
			{
				"command": "github.copilot.chat.debug.showTools",
				"title": "Show Tools"
			},
			{
				"command": "github.copilot.chat.debug.hideTools",
				"title": "Hide Tools"
			},
			{
				"command": "github.copilot.chat.debug.showNesRequests",
				"title": "Show NES Requests"
			},
			{
				"command": "github.copilot.chat.debug.hideNesRequests",
				"title": "Hide NES Requests"
			},
			{
				"command": "github.copilot.chat.debug.showRawRequestBody",
				"title": "Show Raw Request Body"
			},
			{
				"command": "github.copilot.chat.debug.exportLogItem",
				"title": "Export as...",
				"icon": "$(export)"
			},
			{
				"command": "github.copilot.chat.debug.exportPromptArchive",
				"title": "Export All as Archive...",
				"icon": "$(archive)"
			},
			{
				"command": "github.copilot.chat.debug.exportPromptLogsAsJson",
				"title": "Export All as JSON...",
				"icon": "$(export)"
			},
			{
				"command": "github.copilot.chat.debug.exportAllPromptLogsAsJson",
				"title": "Export All Prompt Logs as JSON...",
				"icon": "$(export)"
			},
			{
				"command": "github.copilot.chat.showAsChatSession",
				"title": "Show as chat session",
				"icon": "$(chat-sparkle)"
			},
			{
				"command": "github.copilot.debug.collectWorkspaceIndexDiagnostics",
				"title": "%github.copilot.command.collectWorkspaceIndexDiagnostics%",
				"category": "Developer"
			},
			{
				"command": "github.copilot.chat.mcp.setup.check",
				"title": "MCP Check: is supported"
			},
			{
				"command": "github.copilot.chat.mcp.setup.validatePackage",
				"title": "MCP Check: validate package"
			},
			{
				"command": "github.copilot.chat.mcp.setup.flow",
				"title": "MCP Check: do prompts"
			},
			{
				"command": "github.copilot.chat.generateAltText",
				"title": "Generate/Refine Alt Text"
			},
			{
				"command": "github.copilot.chat.notebook.enableFollowCellExecution",
				"title": "Enable Follow Cell Execution from Chat",
				"shortTitle": "Follow",
				"icon": "$(pinned)"
			},
			{
				"command": "github.copilot.chat.notebook.disableFollowCellExecution",
				"title": "Disable Follow Cell Execution from Chat",
				"shortTitle": "Unfollow",
				"icon": "$(pinned-dirty)"
			},
			{
				"command": "github.copilot.chat.manageBYOK",
				"title": "Manage Bring Your Own Key Vendor",
				"enablement": "false"
			},
			{
				"command": "github.copilot.chat.manageBYOKAPIKey",
				"title": "Manage Bring Your Own Key API Key",
				"enablement": "false"
			},
			{
				"command": "github.copilot.cloud.sessions.refresh",
				"title": "%github.copilot.command.refreshAgentSessions%",
				"icon": "$(refresh)"
			},
			{
				"command": "github.copilot.cloud.resetWorkspaceConfirmations",
				"title": "%github.copilot.command.resetCloudAgentWorkspaceConfirmations%"
			},
			{
				"command": "github.copilot.cloud.sessions.openInBrowser",
				"title": "%github.copilot.command.openCopilotAgentSessionsInBrowser%",
				"icon": "$(link-external)"
			},
			{
				"command": "github.copilot.cloud.sessions.proxy.closeChatSessionPullRequest",
				"title": "%github.copilot.command.closeChatSessionPullRequest.title%"
			},
			{
				"command": "github.copilot.chat.openSuggestionsPanel",
				"title": "Open Completions Panel",
				"enablement": "github.copilot.extensionUnification.activated && !isWeb",
				"category": "GitHub Copilot"
			},
			{
				"command": "github.copilot.chat.toggleStatusMenu",
				"title": "Open Status Menu",
				"enablement": "github.copilot.extensionUnification.activated",
				"category": "GitHub Copilot"
			},
			{
				"command": "github.copilot.chat.completions.disable",
				"title": "Disable Inline Suggestions",
				"enablement": "github.copilot.extensionUnification.activated && github.copilot.activated && config.editor.inlineSuggest.enabled && github.copilot.completions.enabled",
				"category": "GitHub Copilot"
			},
			{
				"command": "github.copilot.chat.completions.enable",
				"title": "Enable Inline Suggestions",
				"enablement": "github.copilot.extensionUnification.activated && github.copilot.activated && !(config.editor.inlineSuggest.enabled && github.copilot.completions.enabled)",
				"category": "GitHub Copilot"
			},
			{
				"command": "github.copilot.chat.completions.toggle",
				"title": "Toggle (Enable/Disable) Inline Suggestions",
				"enablement": "github.copilot.extensionUnification.activated && github.copilot.activated",
				"category": "GitHub Copilot"
			},
			{
				"command": "github.copilot.chat.openModelPicker",
				"title": "Change Completions Model",
				"category": "GitHub Copilot",
				"enablement": "github.copilot.extensionUnification.activated && !isWeb"
			},
			{
				"command": "github.copilot.chat.applyCopilotCLIAgentSessionChanges",
				"title": "%github.copilot.command.applyCopilotCLIAgentSessionChanges%",
				"icon": "$(git-stash-pop)",
				"category": "GitHub Copilot"
			}
		],
		"configuration": [
			{
				"title": "GitHub Copilot Chat",
				"id": "stable",
				"properties": {
					"github.copilot.chat.codeGeneration.useInstructionFiles": {
						"type": "boolean",
						"default": true,
						"markdownDescription": "%github.copilot.config.codeGeneration.useInstructionFiles%"
					},
					"github.copilot.editor.enableCodeActions": {
						"type": "boolean",
						"default": true,
						"description": "%github.copilot.config.enableCodeActions%"
					},
					"github.copilot.renameSuggestions.triggerAutomatically": {
						"type": "boolean",
						"default": true,
						"description": "%github.copilot.config.renameSuggestions.triggerAutomatically%"
					},
					"github.copilot.chat.localeOverride": {
						"type": "string",
						"enum": [
							"auto",
							"en",
							"fr",
							"it",
							"de",
							"es",
							"ru",
							"zh-CN",
							"zh-TW",
							"ja",
							"ko",
							"cs",
							"pt-br",
							"tr",
							"pl"
						],
						"enumDescriptions": [
							"Use VS Code's configured display language",
							"English",
							"français",
							"italiano",
							"Deutsch",
							"español",
							"русский",
							"中文(简体)",
							"中文(繁體)",
							"日本語",
							"한국어",
							"čeština",
							"português",
							"Türkçe",
							"polski"
						],
						"default": "auto",
						"markdownDescription": "%github.copilot.config.localeOverride%"
					},
					"github.copilot.chat.terminalChatLocation": {
						"type": "string",
						"default": "chatView",
						"markdownDescription": "%github.copilot.config.terminalChatLocation%",
						"markdownEnumDescriptions": [
							"%github.copilot.config.terminalChatLocation.chatView%",
							"%github.copilot.config.terminalChatLocation.quickChat%",
							"%github.copilot.config.terminalChatLocation.terminal%"
						],
						"enum": [
							"chatView",
							"quickChat",
							"terminal"
						]
					},
					"github.copilot.chat.scopeSelection": {
						"type": "boolean",
						"default": false,
						"markdownDescription": "%github.copilot.config.scopeSelection%"
					},
					"github.copilot.chat.useProjectTemplates": {
						"type": "boolean",
						"default": true,
						"markdownDescription": "%github.copilot.config.useProjectTemplates%"
					},
					"github.copilot.nextEditSuggestions.enabled": {
						"type": "boolean",
						"default": false,
						"tags": [
							"nextEditSuggestions",
							"onExp"
						],
						"markdownDescription": "%github.copilot.nextEditSuggestions.enabled%",
						"scope": "language-overridable"
					},
					"github.copilot.nextEditSuggestions.fixes": {
						"type": "boolean",
						"default": true,
						"tags": [
							"nextEditSuggestions",
							"onExp"
						],
						"markdownDescription": "%github.copilot.nextEditSuggestions.fixes%",
						"scope": "language-overridable"
					},
					"github.copilot.nextEditSuggestions.allowWhitespaceOnlyChanges": {
						"type": "boolean",
						"default": true,
						"tags": [
							"nextEditSuggestions",
							"onExp"
						],
						"markdownDescription": "%github.copilot.nextEditSuggestions.allowWhitespaceOnlyChanges%",
						"scope": "language-overridable"
					},
					"github.copilot.chat.agent.autoFix": {
						"type": "boolean",
						"default": true,
						"description": "%github.copilot.config.autoFix%",
						"tags": [
							"onExp"
						]
					},
					"github.copilot.chat.customInstructionsInSystemMessage": {
						"type": "boolean",
						"default": true,
						"description": "%github.copilot.config.customInstructionsInSystemMessage%"
					},
					"github.copilot.chat.agent.currentEditorContext.enabled": {
						"type": "boolean",
						"default": true,
						"description": "%github.copilot.config.agent.currentEditorContext.enabled%"
					},
					"github.copilot.chat.agent.delegate.autoCommitAndPush": {
						"type": "boolean",
						"default": false,
						"markdownDescription": "%github.copilot.config.agent.delegate.autoCommitAndPush%"
					},
					"github.copilot.enable": {
						"type": "object",
						"scope": "window",
						"default": {
							"*": true,
							"plaintext": false,
							"markdown": false,
							"scminput": false
						},
						"additionalProperties": {
							"type": "boolean"
						},
						"markdownDescription": "Enable or disable auto triggering of Copilot completions for specified [languages](https://code.visualstudio.com/docs/languages/identifiers). You can still trigger suggestions manually using `Alt + \\`"
					},
					"github.copilot.selectedCompletionModel": {
						"type": "string",
						"default": "",
						"markdownDescription": "The currently selected completion model ID. To select from a list of available models, use the __\"Change Completions Model\"__ command or open the model picker (from the Copilot menu in the VS Code title bar, select __\"Configure Code Completions\"__ then __\"Change Completions Model\"__. The value must be a valid model ID. An empty value indicates that the default model will be used."
					}
				}
			},
			{
				"id": "preview",
				"properties": {
					"github.copilot.chat.reviewAgent.enabled": {
						"type": "boolean",
						"default": true,
						"description": "%github.copilot.config.reviewAgent.enabled%",
						"tags": [
							"preview"
						]
					},
					"github.copilot.chat.reviewSelection.enabled": {
						"type": "boolean",
						"default": true,
						"description": "%github.copilot.config.reviewSelection.enabled%",
						"tags": [
							"preview"
						]
					},
					"github.copilot.chat.reviewSelection.instructions": {
						"type": "array",
						"items": {
							"oneOf": [
								{
									"type": "object",
									"markdownDescription": "%github.copilot.config.reviewSelection.instruction.file%",
									"properties": {
										"file": {
											"type": "string",
											"examples": [
												".copilot-review-instructions.md"
											]
										},
										"language": {
											"type": "string"
										}
									},
									"examples": [
										{
											"file": ".copilot-review-instructions.md"
										}
									],
									"required": [
										"file"
									]
								},
								{
									"type": "object",
									"markdownDescription": "%github.copilot.config.reviewSelection.instruction.text%",
									"properties": {
										"text": {
											"type": "string",
											"examples": [
												"Use underscore for field names."
											]
										},
										"language": {
											"type": "string"
										}
									},
									"required": [
										"text"
									],
									"examples": [
										{
											"text": "Use underscore for field names."
										},
										{
											"text": "Resolve all TODO tasks."
										}
									]
								}
							]
						},
						"default": [],
						"markdownDescription": "%github.copilot.config.reviewSelection.instructions%",
						"examples": [
							[
								{
									"file": ".copilot-review-instructions.md"
								},
								{
									"text": "Resolve all TODO tasks."
								}
							]
						],
						"tags": [
							"preview"
						]
					},
					"github.copilot.chat.copilotDebugCommand.enabled": {
						"type": "boolean",
						"default": true,
						"tags": [
							"preview"
						],
						"description": "%github.copilot.chat.copilotDebugCommand.enabled%"
					},
					"github.copilot.chat.codesearch.enabled": {
						"type": "boolean",
						"default": false,
						"tags": [
							"preview"
						],
						"markdownDescription": "%github.copilot.config.codesearch.enabled%"
					},
					"github.copilot.chat.byok.ollamaEndpoint": {
						"type": "string",
						"default": "http://localhost:11434",
						"tags": [
							"preview"
						],
						"markdownDescription": "%github.copilot.config.byok.ollamaEndpoint%"
					}
				}
			},
			{
				"id": "experimental",
				"properties": {
					"github.copilot.chat.githubMcpServer.enabled": {
						"type": "boolean",
						"default": false,
						"markdownDescription": "%github.copilot.config.githubMcpServer.enabled%",
						"tags": [
							"experimental"
						]
					},
					"github.copilot.chat.githubMcpServer.toolsets": {
						"type": "array",
						"default": [
							"default"
						],
						"markdownDescription": "%github.copilot.config.githubMcpServer.toolsets%",
						"items": {
							"type": "string"
						},
						"tags": [
							"experimental"
						]
					},
					"github.copilot.chat.githubMcpServer.readonly": {
						"type": "boolean",
						"default": false,
						"markdownDescription": "%github.copilot.config.githubMcpServer.readonly%",
						"tags": [
							"experimental"
						]
					},
					"github.copilot.chat.githubMcpServer.lockdown": {
						"type": "boolean",
						"default": false,
						"markdownDescription": "%github.copilot.config.githubMcpServer.lockdown%",
						"tags": [
							"experimental"
						]
					},
					"github.copilot.chat.imageUpload.enabled": {
						"type": "boolean",
						"default": true,
						"tags": [
							"experimental",
							"onExp"
						],
						"markdownDescription": "%github.copilot.config.imageUpload.enabled%"
					},
					"github.copilot.chat.edits.suggestRelatedFilesFromGitHistory": {
						"type": "boolean",
						"default": true,
						"tags": [
							"experimental"
						],
						"markdownDescription": "%github.copilot.config.edits.suggestRelatedFilesFromGitHistory%"
					},
					"github.copilot.chat.edits.suggestRelatedFilesForTests": {
						"type": "boolean",
						"default": true,
						"tags": [
							"experimental"
						],
						"markdownDescription": "%github.copilot.chat.edits.suggestRelatedFilesForTests%"
					},
					"github.copilot.chat.codeGeneration.instructions": {
						"markdownDeprecationMessage": "%github.copilot.config.codeGeneration.instructions.deprecated%",
						"type": "array",
						"items": {
							"oneOf": [
								{
									"type": "object",
									"markdownDescription": "%github.copilot.config.codeGeneration.instruction.file%",
									"properties": {
										"file": {
											"type": "string",
											"examples": [
												".copilot-codeGeneration-instructions.md"
											]
										},
										"language": {
											"type": "string"
										}
									},
									"examples": [
										{
											"file": ".copilot-codeGeneration-instructions.md"
										}
									],
									"required": [
										"file"
									]
								},
								{
									"type": "object",
									"markdownDescription": "%github.copilot.config.codeGeneration.instruction.text%",
									"properties": {
										"text": {
											"type": "string",
											"examples": [
												"Use underscore for field names."
											]
										},
										"language": {
											"type": "string"
										}
									},
									"required": [
										"text"
									],
									"examples": [
										{
											"text": "Use underscore for field names."
										},
										{
											"text": "Always add a comment: 'Generated by Copilot'."
										}
									]
								}
							]
						},
						"default": [],
						"markdownDescription": "%github.copilot.config.codeGeneration.instructions%",
						"examples": [
							[
								{
									"file": ".copilot-codeGeneration-instructions.md"
								},
								{
									"text": "Always add a comment: 'Generated by Copilot'."
								}
							]
						],
						"tags": [
							"experimental"
						]
					},
					"github.copilot.chat.testGeneration.instructions": {
						"markdownDeprecationMessage": "%github.copilot.config.testGeneration.instructions.deprecated%",
						"type": "array",
						"items": {
							"oneOf": [
								{
									"type": "object",
									"markdownDescription": "%github.copilot.config.experimental.testGeneration.instruction.file%",
									"properties": {
										"file": {
											"type": "string",
											"examples": [
												".copilot-test-instructions.md"
											]
										},
										"language": {
											"type": "string"
										}
									},
									"examples": [
										{
											"file": ".copilot-test-instructions.md"
										}
									],
									"required": [
										"file"
									]
								},
								{
									"type": "object",
									"markdownDescription": "%github.copilot.config.experimental.testGeneration.instruction.text%",
									"properties": {
										"text": {
											"type": "string",
											"examples": [
												"Use suite and test instead of describe and it."
											]
										},
										"language": {
											"type": "string"
										}
									},
									"required": [
										"text"
									],
									"examples": [
										{
											"text": "Always try uniting related tests in a suite."
										}
									]
								}
							]
						},
						"default": [],
						"markdownDescription": "%github.copilot.config.testGeneration.instructions%",
						"examples": [
							[
								{
									"file": ".copilot-test-instructions.md"
								},
								{
									"text": "Always try uniting related tests in a suite."
								}
							]
						],
						"tags": [
							"experimental"
						]
					},
					"github.copilot.chat.commitMessageGeneration.instructions": {
						"type": "array",
						"items": {
							"oneOf": [
								{
									"type": "object",
									"markdownDescription": "%github.copilot.config.commitMessageGeneration.instruction.file%",
									"properties": {
										"file": {
											"type": "string",
											"examples": [
												".copilot-commit-message-instructions.md"
											]
										}
									},
									"examples": [
										{
											"file": ".copilot-commit-message-instructions.md"
										}
									],
									"required": [
										"file"
									]
								},
								{
									"type": "object",
									"markdownDescription": "%github.copilot.config.commitMessageGeneration.instruction.text%",
									"properties": {
										"text": {
											"type": "string",
											"examples": [
												"Use conventional commit message format."
											]
										}
									},
									"required": [
										"text"
									],
									"examples": [
										{
											"text": "Use conventional commit message format."
										}
									]
								}
							]
						},
						"default": [],
						"markdownDescription": "%github.copilot.config.commitMessageGeneration.instructions%",
						"examples": [
							[
								{
									"file": ".copilot-commit-message-instructions.md"
								},
								{
									"text": "Use conventional commit message format."
								}
							]
						],
						"tags": [
							"experimental"
						]
					},
					"github.copilot.chat.pullRequestDescriptionGeneration.instructions": {
						"type": "array",
						"items": {
							"oneOf": [
								{
									"type": "object",
									"markdownDescription": "%github.copilot.config.pullRequestDescriptionGeneration.instruction.file%",
									"properties": {
										"file": {
											"type": "string",
											"examples": [
												".copilot-pull-request-description-instructions.md"
											]
										}
									},
									"examples": [
										{
											"file": ".copilot-pull-request-description-instructions.md"
										}
									],
									"required": [
										"file"
									]
								},
								{
									"type": "object",
									"markdownDescription": "%github.copilot.config.pullRequestDescriptionGeneration.instruction.text%",
									"properties": {
										"text": {
											"type": "string",
											"examples": [
												"Include every commit message in the pull request description."
											]
										}
									},
									"required": [
										"text"
									],
									"examples": [
										{
											"text": "Include every commit message in the pull request description."
										}
									]
								}
							]
						},
						"default": [],
						"markdownDescription": "%github.copilot.config.pullRequestDescriptionGeneration.instructions%",
						"examples": [
							[
								{
									"file": ".copilot-pull-request-description-instructions.md"
								},
								{
									"text": "Use conventional commit message format."
								}
							]
						],
						"tags": [
							"experimental"
						]
					},
					"github.copilot.chat.generateTests.codeLens": {
						"type": "boolean",
						"default": false,
						"description": "%github.copilot.config.generateTests.codeLens%",
						"tags": [
							"experimental"
						]
					},
					"github.copilot.chat.setupTests.enabled": {
						"type": "boolean",
						"default": true,
						"markdownDescription": "%github.copilot.config.setupTests.enabled%",
						"tags": [
							"experimental"
						]
					},
					"github.copilot.chat.languageContext.typescript.enabled": {
						"type": "boolean",
						"default": false,
						"scope": "resource",
						"tags": [
							"experimental",
							"onExP"
						],
						"markdownDescription": "%github.copilot.chat.languageContext.typescript.enabled%"
					},
					"github.copilot.chat.languageContext.typescript.items": {
						"type": "string",
						"enum": [
							"minimal",
							"double",
							"fillHalf",
							"fill"
						],
						"default": "double",
						"scope": "resource",
						"tags": [
							"experimental",
							"onExP"
						],
						"markdownDescription": "%github.copilot.chat.languageContext.typescript.items%"
					},
					"github.copilot.chat.languageContext.typescript.includeDocumentation": {
						"type": "boolean",
						"default": false,
						"scope": "resource",
						"tags": [
							"experimental",
							"onExP"
						],
						"markdownDescription": "%github.copilot.chat.languageContext.typescript.includeDocumentation%"
					},
					"github.copilot.chat.languageContext.typescript.cacheTimeout": {
						"type": "number",
						"default": 500,
						"scope": "resource",
						"tags": [
							"experimental",
							"onExP"
						],
						"markdownDescription": "%github.copilot.chat.languageContext.typescript.cacheTimeout%"
					},
					"github.copilot.chat.languageContext.fix.typescript.enabled": {
						"type": "boolean",
						"default": false,
						"scope": "resource",
						"tags": [
							"experimental",
							"onExP"
						],
						"markdownDescription": "%github.copilot.chat.languageContext.fix.typescript.enabled%"
					},
					"github.copilot.chat.languageContext.inline.typescript.enabled": {
						"type": "boolean",
						"default": false,
						"scope": "resource",
						"tags": [
							"experimental",
							"onExP"
						],
						"markdownDescription": "%github.copilot.chat.languageContext.inline.typescript.enabled%"
					},
					"github.copilot.chat.newWorkspaceCreation.enabled": {
						"type": "boolean",
						"default": true,
						"tags": [
							"experimental"
						],
						"description": "%github.copilot.config.newWorkspaceCreation.enabled%"
					},
					"github.copilot.chat.newWorkspace.useContext7": {
						"type": "boolean",
						"default": false,
						"tags": [
							"experimental"
						],
						"markdownDescription": "%github.copilot.config.newWorkspace.useContext7%"
					},
					"github.copilot.chat.notebook.followCellExecution.enabled": {
						"type": "boolean",
						"default": false,
						"tags": [
							"experimental"
						],
						"description": "%github.copilot.config.notebook.followCellExecution%"
					},
					"github.copilot.chat.notebook.enhancedNextEditSuggestions.enabled": {
						"type": "boolean",
						"default": false,
						"tags": [
							"experimental",
							"onExp"
						],
						"description": "%github.copilot.config.notebook.enhancedNextEditSuggestions%"
					},
					"github.copilot.chat.summarizeAgentConversationHistory.enabled": {
						"type": "boolean",
						"default": true,
						"tags": [
							"experimental"
						],
						"description": "%github.copilot.config.summarizeAgentConversationHistory.enabled%"
					},
					"github.copilot.chat.virtualTools.threshold": {
						"type": "number",
						"minimum": 0,
						"maximum": 128,
						"default": 128,
						"tags": [
							"experimental"
						],
						"markdownDescription": "%github.copilot.config.virtualTools.threshold%"
					},
					"github.copilot.chat.azureAuthType": {
						"type": "string",
						"enum": [
							"entraId",
							"apiKey"
						],
						"enumDescriptions": [
							"%github.copilot.config.azureAuthType.entraId%",
							"%github.copilot.config.azureAuthType.apiKey%"
						],
						"default": "entraId",
						"tags": [
							"experimental"
						],
						"markdownDescription": "%github.copilot.config.azureAuthType%"
					},
					"github.copilot.chat.azureModels": {
						"type": "object",
						"default": {},
						"tags": [
							"experimental"
						],
						"additionalProperties": {
							"type": "object",
							"properties": {
								"name": {
									"type": "string",
									"description": "Display name of the Azure model"
								},
								"url": {
									"type": "string",
									"markdownDescription": "URL endpoint for the Azure model.\n\n**Important:** Base URLs default to Chat Completions API. Explicit API paths including `/responses` or `/chat/completions` are respected. Both behaviors are independent of the `#github.copilot.chat.useResponsesApi#` setting."
								},
								"toolCalling": {
									"type": "boolean",
									"description": "Whether the model supports tool calling"
								},
								"vision": {
									"type": "boolean",
									"description": "Whether the model supports vision capabilities"
								},
								"maxInputTokens": {
									"type": "number",
									"description": "Maximum number of input tokens supported by the model"
								},
								"maxOutputTokens": {
									"type": "number",
									"description": "Maximum number of output tokens supported by the model"
								},
								"thinking": {
									"type": "boolean",
									"default": false,
									"description": "Whether the model supports thinking capabilities"
								},
								"requestHeaders": {
									"type": "object",
									"description": "Additional HTTP headers to include with requests to this model. These reserved headers are not allowed and ignored if present: forbidden request headers (https://developer.mozilla.org/en-US/docs/Glossary/Forbidden_request_header), forwarding headers ('forwarded', 'x-forwarded-for', 'x-forwarded-host', 'x-forwarded-proto'), and others ('api-key', 'authorization', 'content-type', 'openai-intent', 'x-github-api-version', 'x-initiator', 'x-interaction-id', 'x-interaction-type', 'x-onbehalf-extension-id', 'x-request-id', 'x-vscode-user-agent-library-version'). Pattern-based forbidden headers ('proxy-*', 'sec-*', 'x-http-method*' with forbidden methods) are also blocked.",
									"additionalProperties": {
										"type": "string"
									}
								}
							},
							"required": [
								"name",
								"url",
								"toolCalling",
								"vision",
								"maxInputTokens",
								"maxOutputTokens"
							],
							"additionalProperties": false
						},
						"markdownDescription": "Configure custom Azure OpenAI models. Each key should be a unique model ID, and the value should be an object with model configuration including name, url, toolCalling, vision, maxInputTokens, and maxOutputTokens properties."
					},
					"github.copilot.chat.customOAIModels": {
						"type": "object",
						"default": {},
						"tags": [
							"experimental"
						],
						"additionalProperties": {
							"type": "object",
							"properties": {
								"name": {
									"type": "string",
									"description": "Display name of the custom OpenAI model"
								},
								"url": {
									"type": "string",
									"markdownDescription": "URL endpoint for the custom OpenAI-compatible model.\n\n**Important:** Base URLs default to Chat Completions API. Explicit API paths including `/responses` or `/chat/completions` are respected. Both behaviors are independent of the `#github.copilot.chat.useResponsesApi#` setting."
								},
								"toolCalling": {
									"type": "boolean",
									"description": "Whether the model supports tool calling"
								},
								"vision": {
									"type": "boolean",
									"description": "Whether the model supports vision capabilities"
								},
								"maxInputTokens": {
									"type": "number",
									"description": "Maximum number of input tokens supported by the model"
								},
								"maxOutputTokens": {
									"type": "number",
									"description": "Maximum number of output tokens supported by the model"
								},
								"requiresAPIKey": {
									"type": "boolean",
									"description": "Whether the model requires an API key for authentication",
									"default": true
								},
								"editTools": {
									"type": "array",
									"description": "List of edit tools supported by the model. If this is not configured, the editor will try multiple edit tools and pick the best one.\n\n- 'find-replace': Find and replace text in a document.\n- 'multi-find-replace': Find and replace text in a document.\n- 'apply-patch': A file-oriented diff format used by some OpenAI models\n- 'code-rewrite': A general but slower editing tool that allows the model to rewrite and code snippet and provide only the replacement to the editor.",
									"items": {
										"type": "string",
										"enum": [
											"find-replace",
											"multi-find-replace",
											"apply-patch",
											"code-rewrite"
										]
									}
								},
								"thinking": {
									"type": "boolean",
									"default": false,
									"description": "Whether the model supports thinking capabilities"
								},
								"requestHeaders": {
									"type": "object",
									"description": "Additional HTTP headers to include with requests to this model. These reserved headers are not allowed and ignored if present: forbidden request headers (https://developer.mozilla.org/en-US/docs/Glossary/Forbidden_request_header), forwarding headers ('forwarded', 'x-forwarded-for', 'x-forwarded-host', 'x-forwarded-proto'), and others ('api-key', 'authorization', 'content-type', 'openai-intent', 'x-github-api-version', 'x-initiator', 'x-interaction-id', 'x-interaction-type', 'x-onbehalf-extension-id', 'x-request-id', 'x-vscode-user-agent-library-version'). Pattern-based forbidden headers ('proxy-*', 'sec-*', 'x-http-method*' with forbidden methods) are also blocked.",
									"additionalProperties": {
										"type": "string"
									}
								}
							},
							"required": [
								"name",
								"url",
								"toolCalling",
								"vision",
								"maxInputTokens",
								"maxOutputTokens",
								"requiresAPIKey"
							],
							"additionalProperties": false
						},
						"markdownDescription": "Configure custom OpenAI-compatible models. Each key should be a unique model ID, and the value should be an object with model configuration including name, url, toolCalling, vision, maxInputTokens, and maxOutputTokens properties."
					},
					"github.copilot.chat.alternateGptPrompt.enabled": {
						"type": "boolean",
						"default": false,
						"tags": [
							"experimental"
						],
						"description": "%github.copilot.config.alternateGptPrompt.enabled%"
					},
					"github.copilot.chat.useResponsesApi": {
						"type": "boolean",
						"default": true,
						"markdownDescription": "%github.copilot.config.useResponsesApi%",
						"tags": [
							"experimental",
							"onExp"
						]
					},
					"github.copilot.chat.useMessagesApi": {
						"type": "boolean",
						"default": false,
						"markdownDescription": "%github.copilot.config.useMessagesApi%",
						"tags": [
							"experimental",
							"onExp"
						]
					},
					"github.copilot.chat.responsesApiReasoningEffort": {
						"type": "string",
						"default": "default",
						"markdownDescription": "%github.copilot.config.responsesApiReasoningEffort%",
						"tags": [
							"experimental",
							"onExp"
						],
						"enum": [
							"low",
							"medium",
							"high",
							"default"
						]
					},
					"github.copilot.chat.responsesApiReasoningSummary": {
						"type": "string",
						"default": "detailed",
						"markdownDescription": "%github.copilot.config.responsesApiReasoningSummary%",
						"tags": [
							"experimental",
							"onExp"
						],
						"enum": [
							"off",
							"detailed"
						]
					},
					"github.copilot.chat.anthropic.thinking.enabled": {
						"type": "boolean",
						"default": false,
						"markdownDescription": "%github.copilot.config.anthropic.thinking.enabled%",
						"tags": [
							"experimental",
							"onExp"
						]
					},
					"github.copilot.chat.anthropic.thinking.maxTokens": {
						"type": [
							"number",
							"null"
						],
						"default": null,
						"markdownDescription": "%github.copilot.config.anthropic.thinking.maxTokens%",
						"minimum": 1024,
						"maximum": 32000,
						"tags": [
							"experimental",
							"onExp"
						]
					},
					"github.copilot.chat.anthropic.tools.websearch.enabled": {
						"type": "boolean",
						"default": false,
						"markdownDescription": "%github.copilot.config.anthropic.tools.websearch.enabled%",
						"tags": [
							"experimental",
							"onExp"
						]
					},
					"github.copilot.chat.anthropic.tools.websearch.maxUses": {
						"type": "number",
						"default": 5,
						"markdownDescription": "%github.copilot.config.anthropic.tools.websearch.maxUses%",
						"minimum": 1,
						"maximum": 20,
						"tags": [
							"experimental"
						]
					},
					"github.copilot.chat.anthropic.tools.websearch.allowedDomains": {
						"type": "array",
						"default": [],
						"markdownDescription": "%github.copilot.config.anthropic.tools.websearch.allowedDomains%",
						"items": {
							"type": "string"
						},
						"tags": [
							"experimental"
						]
					},
					"github.copilot.chat.anthropic.tools.websearch.blockedDomains": {
						"type": "array",
						"default": [],
						"markdownDescription": "%github.copilot.config.anthropic.tools.websearch.blockedDomains%",
						"items": {
							"type": "string"
						},
						"tags": [
							"experimental"
						]
					},
					"github.copilot.chat.anthropic.tools.websearch.userLocation": {
						"type": [
							"object",
							"null"
						],
						"default": null,
						"markdownDescription": "%github.copilot.config.anthropic.tools.websearch.userLocation%",
						"properties": {
							"city": {
								"type": "string",
								"description": "City name (e.g., 'San Francisco')"
							},
							"region": {
								"type": "string",
								"description": "State or region (e.g., 'California')"
							},
							"country": {
								"type": "string",
								"description": "ISO country code (e.g., 'US')"
							},
							"timezone": {
								"type": "string",
								"description": "IANA timezone identifier (e.g., 'America/Los_Angeles')"
							}
						},
						"tags": [
							"experimental"
						]
					},
					"github.copilot.chat.tools.memory.enabled": {
						"type": "boolean",
						"default": false,
						"markdownDescription": "%github.copilot.config.tools.memory.enabled%",
						"tags": [
							"experimental",
							"onExp"
						]
					},
					"github.copilot.chat.completionsFetcher": {
						"type": [
							"string",
							"null"
						],
						"markdownDescription": "%github.copilot.config.completionsFetcher%",
						"tags": [
							"experimental",
							"onExp"
						],
						"enum": [
							"electron-fetch",
							"node-fetch"
						]
					},
					"github.copilot.chat.nesFetcher": {
						"type": [
							"string",
							"null"
						],
						"markdownDescription": "%github.copilot.config.nesFetcher%",
						"tags": [
							"experimental",
							"onExp"
						],
						"enum": [
							"electron-fetch",
							"node-fetch"
						]
					}
				}
			},
			{
				"id": "advanced",
				"properties": {
					"github.copilot.chat.debug.overrideChatEngine": {
						"type": [
							"string",
							"null"
						],
						"markdownDescription": "%github.copilot.config.debug.overrideChatEngine%",
						"tags": [
							"advanced",
							"experimental"
						]
					},
					"github.copilot.chat.projectLabels.expanded": {
						"type": "boolean",
						"default": false,
						"markdownDescription": "%github.copilot.config.projectLabels.expanded%",
						"tags": [
							"advanced",
							"experimental",
							"onExp"
						]
					},
					"github.copilot.chat.projectLabels.chat": {
						"type": "boolean",
						"default": false,
						"markdownDescription": "%github.copilot.config.projectLabels.chat%",
						"tags": [
							"advanced",
							"experimental",
							"onExp"
						]
					},
					"github.copilot.chat.projectLabels.inline": {
						"type": "boolean",
						"default": false,
						"markdownDescription": "%github.copilot.config.projectLabels.inline%",
						"tags": [
							"advanced",
							"experimental",
							"onExp"
						]
					},
					"github.copilot.chat.workspace.maxLocalIndexSize": {
						"type": "number",
						"default": 100000,
						"markdownDescription": "%github.copilot.config.workspace.maxLocalIndexSize%",
						"tags": [
							"advanced",
							"experimental",
							"onExp"
						]
					},
					"github.copilot.chat.workspace.enableFullWorkspace": {
						"type": "boolean",
						"default": true,
						"markdownDescription": "%github.copilot.config.workspace.enableFullWorkspace%",
						"tags": [
							"advanced",
							"experimental",
							"onExp"
						]
					},
					"github.copilot.chat.workspace.enableCodeSearch": {
						"type": "boolean",
						"default": true,
						"markdownDescription": "%github.copilot.config.workspace.enableCodeSearch%",
						"tags": [
							"advanced",
							"experimental",
							"onExp"
						]
					},
					"github.copilot.chat.workspace.enableEmbeddingsSearch": {
						"type": "boolean",
						"default": true,
						"markdownDescription": "%github.copilot.config.workspace.enableEmbeddingsSearch%",
						"tags": [
							"advanced",
							"experimental",
							"onExp"
						]
					},
					"github.copilot.chat.workspace.preferredEmbeddingsModel": {
						"type": "string",
						"default": "",
						"markdownDescription": "%github.copilot.config.workspace.preferredEmbeddingsModel%",
						"tags": [
							"advanced",
							"experimental",
							"onExp"
						]
					},
					"github.copilot.chat.workspace.prototypeAdoCodeSearchEndpointOverride": {
						"type": "string",
						"default": "",
						"markdownDescription": "%github.copilot.config.workspace.prototypeAdoCodeSearchEndpointOverride%",
						"tags": [
							"advanced",
							"experimental"
						]
					},
					"github.copilot.chat.feedback.onChange": {
						"type": "boolean",
						"default": false,
						"markdownDescription": "%github.copilot.config.feedback.onChange%",
						"tags": [
							"advanced",
							"experimental"
						]
					},
					"github.copilot.chat.review.intent": {
						"type": "boolean",
						"default": false,
						"markdownDescription": "%github.copilot.config.review.intent%",
						"tags": [
							"advanced",
							"experimental"
						]
					},
					"github.copilot.chat.notebook.summaryExperimentEnabled": {
						"type": "boolean",
						"default": false,
						"markdownDescription": "%github.copilot.config.notebook.summaryExperimentEnabled%",
						"tags": [
							"advanced",
							"experimental"
						]
					},
					"github.copilot.chat.notebook.variableFilteringEnabled": {
						"type": "boolean",
						"default": false,
						"markdownDescription": "%github.copilot.config.notebook.variableFilteringEnabled%",
						"tags": [
							"advanced",
							"experimental"
						]
					},
					"github.copilot.chat.notebook.alternativeFormat": {
						"type": "string",
						"default": "xml",
						"enum": [
							"xml",
							"markdown"
						],
						"markdownDescription": "%github.copilot.config.notebook.alternativeFormat%",
						"tags": [
							"advanced",
							"experimental",
							"onExp"
						]
					},
					"github.copilot.chat.notebook.alternativeNESFormat.enabled": {
						"type": "boolean",
						"default": false,
						"markdownDescription": "%github.copilot.config.notebook.alternativeNESFormat.enabled%",
						"tags": [
							"advanced",
							"experimental",
							"onExp"
						]
					},
					"github.copilot.chat.debugTerminalCommandPatterns": {
						"type": "array",
						"default": [],
						"items": {
							"type": "string"
						},
						"markdownDescription": "%github.copilot.config.debugTerminalCommandPatterns%",
						"tags": [
							"advanced",
							"experimental"
						]
					},
					"github.copilot.chat.localWorkspaceRecording.enabled": {
						"type": "boolean",
						"default": false,
						"markdownDescription": "%github.copilot.config.localWorkspaceRecording.enabled%",
						"tags": [
							"advanced",
							"experimental"
						]
					},
					"github.copilot.chat.editRecording.enabled": {
						"type": "boolean",
						"default": false,
						"markdownDescription": "%github.copilot.config.editRecording.enabled%",
						"tags": [
							"advanced",
							"experimental"
						]
					},
					"github.copilot.chat.temporalContext.maxAge": {
						"type": "number",
						"default": 100,
						"markdownDescription": "%github.copilot.config.temporalContext.maxAge%",
						"tags": [
							"advanced",
							"experimental",
							"onExp"
						]
					},
					"github.copilot.chat.debug.requestLogger.maxEntries": {
						"type": "number",
						"default": 100,
						"markdownDescription": "%github.copilot.config.debug.requestLogger.maxEntries%",
						"tags": [
							"advanced",
							"experimental"
						]
					},
					"github.copilot.chat.inlineEdits.diagnosticsContextProvider.enabled": {
						"type": "boolean",
						"default": true,
						"markdownDescription": "%github.copilot.config.inlineEdits.diagnosticsContextProvider.enabled%",
						"tags": [
							"advanced",
							"experimental",
							"onExp"
						]
					},
					"github.copilot.chat.temporalContext.preferSameLang": {
						"type": "boolean",
						"default": false,
						"markdownDescription": "%github.copilot.config.temporalContext.preferSameLang%",
						"tags": [
							"advanced",
							"experimental",
							"onExp"
						]
					},
					"github.copilot.chat.codesearch.agent.enabled": {
						"type": "boolean",
						"default": true,
						"markdownDescription": "%github.copilot.config.codesearch.agent.enabled%",
						"tags": [
							"advanced",
							"experimental"
						]
					},
					"github.copilot.chat.agent.temperature": {
						"type": [
							"number",
							"null"
						],
						"markdownDescription": "%github.copilot.config.agent.temperature%",
						"tags": [
							"advanced",
							"experimental"
						]
					},
					"github.copilot.chat.instantApply.shortContextModelName": {
						"type": "string",
						"default": "gpt-4o-instant-apply-full-ft-v66-short",
						"markdownDescription": "%github.copilot.config.instantApply.shortContextModelName%",
						"tags": [
							"advanced",
							"experimental",
							"onExp"
						]
					},
					"github.copilot.chat.instantApply.shortContextLimit": {
						"type": "number",
						"default": 8000,
						"markdownDescription": "%github.copilot.config.instantApply.shortContextLimit%",
						"tags": [
							"advanced",
							"experimental",
							"onExp"
						]
					},
					"github.copilot.chat.enableUserPreferences": {
						"type": "boolean",
						"default": false,
						"markdownDescription": "%github.copilot.config.enableUserPreferences%",
						"tags": [
							"advanced",
							"experimental"
						]
					},
					"github.copilot.chat.summarizeAgentConversationHistoryThreshold": {
						"type": [
							"number",
							"null"
						],
						"markdownDescription": "%github.copilot.config.summarizeAgentConversationHistoryThreshold%",
						"tags": [
							"advanced",
							"experimental"
						]
					},
					"github.copilot.chat.agentHistorySummarizationMode": {
						"type": [
							"string",
							"null"
						],
						"markdownDescription": "%github.copilot.config.agentHistorySummarizationMode%",
						"tags": [
							"advanced",
							"experimental"
						]
					},
					"github.copilot.chat.agentHistorySummarizationWithPromptCache": {
						"type": "boolean",
						"default": false,
						"markdownDescription": "%github.copilot.config.agentHistorySummarizationWithPromptCache%",
						"tags": [
							"advanced",
							"experimental",
							"onExp"
						]
					},
					"github.copilot.chat.agentHistorySummarizationForceGpt41": {
						"type": "boolean",
						"default": false,
						"markdownDescription": "%github.copilot.config.agentHistorySummarizationForceGpt41%",
						"tags": [
							"advanced",
							"experimental",
							"onExp"
						]
					},
					"github.copilot.chat.useResponsesApiTruncation": {
						"type": "boolean",
						"default": false,
						"markdownDescription": "%github.copilot.config.useResponsesApiTruncation%",
						"tags": [
							"advanced",
							"experimental"
						]
					},
					"github.copilot.chat.omitBaseAgentInstructions": {
						"type": "boolean",
						"default": false,
						"markdownDescription": "%github.copilot.config.omitBaseAgentInstructions%",
						"tags": [
							"advanced",
							"experimental"
						]
					},
					"github.copilot.chat.promptFileContextProvider.enabled": {
						"type": "boolean",
						"default": true,
						"markdownDescription": "%github.copilot.config.promptFileContextProvider.enabled%",
						"tags": [
							"advanced",
							"experimental",
							"onExp"
						]
					},
					"github.copilot.chat.tools.defaultToolsGrouped": {
						"type": "boolean",
						"default": false,
						"markdownDescription": "%github.copilot.config.tools.defaultToolsGrouped%",
						"tags": [
							"advanced",
							"experimental",
							"onExp"
						]
					},
					"github.copilot.chat.claudeCode.enabled": {
						"type": [
							"boolean",
							"string"
						],
						"default": false,
						"markdownDescription": "%github.copilot.config.claudeCode.enabled%",
						"tags": [
							"advanced",
							"experimental"
						]
					},
					"github.copilot.chat.claudeCode.debug": {
						"type": "boolean",
						"default": false,
						"markdownDescription": "%github.copilot.config.claudeCode.debug%",
						"tags": [
							"advanced",
							"experimental"
						]
					},
					"github.copilot.chat.copilotCLI.enabled": {
						"type": "boolean",
						"default": true,
						"markdownDescription": "%github.copilot.config.copilotCLI.enabled%",
						"tags": [
							"advanced",
							"experimental"
						]
					},
					"github.copilot.chat.gpt5AlternativePatch": {
						"type": "boolean",
						"default": false,
						"markdownDescription": "%github.copilot.config.gpt5AlternativePatch%",
						"tags": [
							"advanced",
							"experimental",
							"onExp"
						]
					},
					"github.copilot.chat.inlineEdits.triggerOnEditorChangeAfterSeconds": {
						"type": [
							"number",
							"null"
						],
						"markdownDescription": "%github.copilot.config.inlineEdits.triggerOnEditorChangeAfterSeconds%",
						"tags": [
							"advanced",
							"experimental",
							"onExp"
						]
					},
					"github.copilot.chat.inlineEdits.nextCursorPrediction.displayLine": {
						"type": "boolean",
						"default": true,
						"markdownDescription": "%github.copilot.config.inlineEdits.nextCursorPrediction.displayLine%",
						"tags": [
							"advanced",
							"experimental",
							"onExp"
						]
					},
					"github.copilot.chat.inlineEdits.nextCursorPrediction.currentFileMaxTokens": {
						"type": "number",
						"default": 2000,
						"markdownDescription": "%github.copilot.config.inlineEdits.nextCursorPrediction.currentFileMaxTokens%",
						"tags": [
							"advanced",
							"experimental",
							"onExp"
						]
					},
					"github.copilot.chat.suggestRelatedFilesFromGitHistory.useEmbeddings": {
						"type": "boolean",
						"default": false,
						"markdownDescription": "%github.copilot.config.suggestRelatedFilesFromGitHistory.useEmbeddings%",
						"tags": [
							"advanced",
							"experimental"
						]
					},
					"github.copilot.chat.cli.isolation.enabled": {
						"type": "boolean",
						"default": false,
						"markdownDescription": "%github.copilot.config.cli.isolation.enabled%",
						"tags": [
							"advanced",
							"experimental"
						]
					},
					"github.copilot.chat.cli.mcp.enabled": {
						"type": "boolean",
						"default": false,
						"markdownDescription": "%github.copilot.config.cli.mcp.enabled%",
						"tags": [
							"advanced",
							"experimental"
						]
					}
				}
			}
		],
		"submenus": [
			{
				"id": "copilot/reviewComment/additionalActions/applyAndNext",
				"label": "%github.copilot.submenu.reviewComment.applyAndNext.label%"
			},
			{
				"id": "copilot/reviewComment/additionalActions/discardAndNext",
				"label": "%github.copilot.submenu.reviewComment.discardAndNext.label%"
			},
			{
				"id": "copilot/reviewComment/additionalActions/discard",
				"label": "%github.copilot.submenu.reviewComment.discard.label%"
			},
			{
				"id": "github.copilot.chat.debug.filter",
				"label": "Filter",
				"icon": "$(filter)"
			},
			{
				"id": "github.copilot.chat.debug.exportAllPromptLogsAsJson",
				"label": "Export All Logs as JSON",
				"icon": "$(file-export)"
			}
		],
		"menus": {
			"editor/title": [
				{
					"command": "github.copilot.debug.generateInlineEditTests",
					"when": "resourceScheme == 'ccreq'"
				},
				{
					"command": "github.copilot.chat.notebook.enableFollowCellExecution",
					"when": "config.github.copilot.chat.notebook.followCellExecution.enabled && !github.copilot.notebookFollowInSessionEnabled && github.copilot.notebookAgentModeUsage && !config.notebook.globalToolbar",
					"group": "navigation@10"
				},
				{
					"command": "github.copilot.chat.notebook.disableFollowCellExecution",
					"when": "config.github.copilot.chat.notebook.followCellExecution.enabled && github.copilot.notebookFollowInSessionEnabled && github.copilot.notebookAgentModeUsage && !config.notebook.globalToolbar",
					"group": "navigation@10"
				},
				{
					"command": "github.copilot.chat.replay",
					"group": "navigation@9",
					"when": "resourceFilename === 'benchRun.chatReplay.json'"
				},
				{
					"command": "github.copilot.chat.showAsChatSession",
					"group": "navigation@9",
					"when": "resourceFilename === 'benchRun.chatReplay.json' || resourceFilename === 'chat-export-logs.json'"
				},
				{
					"command": "github.copilot.chat.applyCopilotCLIAgentSessionChanges",
					"group": "navigation@1",
					"when": "resourceScheme == copilotcli-worktree-changes"
				}
			],
			"explorer/context": [
				{
					"command": "github.copilot.chat.showAsChatSession",
					"when": "resourceFilename === 'benchRun.chatReplay.json' || resourceFilename === 'chat-export-logs.json'",
					"group": "2_copilot@1"
				}
			],
			"editor/context": [
				{
					"command": "github.copilot.chat.explain",
					"when": "!github.copilot.interactiveSession.disabled",
					"group": "1_chat@4"
				}
			],
			"editor/context/chat": [
				{
					"command": "github.copilot.chat.fix",
					"when": "!github.copilot.interactiveSession.disabled && !editorReadonly",
					"group": "copilotAction@1"
				},
				{
					"command": "github.copilot.chat.review",
					"when": "config.github.copilot.chat.reviewSelection.enabled && !github.copilot.interactiveSession.disabled && resourceScheme != 'vscode-chat-code-block'",
					"group": "copilotAction@2"
				},
				{
					"command": "github.copilot.chat.generateDocs",
					"when": "!github.copilot.interactiveSession.disabled && !editorReadonly",
					"group": "copilotGenerate@1"
				},
				{
					"command": "github.copilot.chat.generateTests",
					"when": "!github.copilot.interactiveSession.disabled && !editorReadonly",
					"group": "copilotGenerate@2"
				}
			],
			"testing/item/result": [
				{
					"command": "github.copilot.tests.fixTestFailure.fromInline",
					"when": "testResultState == failed && !testResultOutdated",
					"group": "inline@2"
				}
			],
			"testing/item/context": [
				{
					"command": "github.copilot.tests.fixTestFailure.fromInline",
					"when": "testResultState == failed && !testResultOutdated",
					"group": "inline@2"
				}
			],
			"commandPalette": [
				{
					"command": "github.copilot.chat.triggerPermissiveSignIn",
					"when": "false"
				},
				{
					"command": "github.copilot.interactiveSession.feedback",
					"when": "github.copilot-chat.activated && !github.copilot.interactiveSession.disabled"
				},
				{
					"command": "github.copilot.debug.workbenchState",
					"when": "true"
				},
				{
					"command": "github.copilot.chat.rerunWithCopilotDebug",
					"when": "false"
				},
				{
					"command": "github.copilot.chat.startCopilotDebugCommand",
					"when": "false"
				},
				{
					"command": "github.copilot.git.generateCommitMessage",
					"when": "false"
				},
				{
					"command": "github.copilot.git.resolveMergeConflicts",
					"when": "false"
				},
				{
					"command": "github.copilot.chat.explain",
					"when": "false"
				},
				{
					"command": "github.copilot.chat.review",
					"when": "!github.copilot.interactiveSession.disabled"
				},
				{
					"command": "github.copilot.chat.review.apply",
					"when": "false"
				},
				{
					"command": "github.copilot.chat.review.applyAndNext",
					"when": "false"
				},
				{
					"command": "github.copilot.chat.review.discard",
					"when": "false"
				},
				{
					"command": "github.copilot.chat.review.discardAndNext",
					"when": "false"
				},
				{
					"command": "github.copilot.chat.review.discardAll",
					"when": "false"
				},
				{
					"command": "github.copilot.chat.review.stagedChanges",
					"when": "false"
				},
				{
					"command": "github.copilot.chat.review.unstagedChanges",
					"when": "false"
				},
				{
					"command": "github.copilot.chat.review.changes",
					"when": "false"
				},
				{
					"command": "github.copilot.chat.review.stagedFileChange",
					"when": "false"
				},
				{
					"command": "github.copilot.chat.review.unstagedFileChange",
					"when": "false"
				},
				{
					"command": "github.copilot.chat.review.previous",
					"when": "false"
				},
				{
					"command": "github.copilot.chat.review.next",
					"when": "false"
				},
				{
					"command": "github.copilot.chat.review.continueInInlineChat",
					"when": "false"
				},
				{
					"command": "github.copilot.chat.review.continueInChat",
					"when": "false"
				},
				{
					"command": "github.copilot.chat.review.markHelpful",
					"when": "false"
				},
				{
					"command": "github.copilot.chat.review.markUnhelpful",
					"when": "false"
				},
				{
					"command": "github.copilot.devcontainer.generateDevContainerConfig",
					"when": "false"
				},
				{
					"command": "github.copilot.tests.fixTestFailure",
					"when": "false"
				},
				{
					"command": "github.copilot.tests.fixTestFailure.fromInline",
					"when": "false"
				},
				{
					"command": "github.copilot.search.markHelpful",
					"when": "false"
				},
				{
					"command": "github.copilot.search.markUnhelpful",
					"when": "false"
				},
				{
					"command": "github.copilot.search.feedback",
					"when": "false"
				},
				{
					"command": "github.copilot.chat.debug.showElements",
					"when": "false"
				},
				{
					"command": "github.copilot.chat.debug.hideElements",
					"when": "false"
				},
				{
					"command": "github.copilot.chat.debug.showTools",
					"when": "false"
				},
				{
					"command": "github.copilot.chat.debug.hideTools",
					"when": "false"
				},
				{
					"command": "github.copilot.chat.debug.showNesRequests",
					"when": "false"
				},
				{
					"command": "github.copilot.chat.debug.hideNesRequests",
					"when": "false"
				},
				{
					"command": "github.copilot.chat.debug.exportLogItem",
					"when": "false"
				},
				{
					"command": "github.copilot.chat.debug.exportPromptArchive",
					"when": "false"
				},
				{
					"command": "github.copilot.chat.debug.exportPromptLogsAsJson",
					"when": "false"
				},
				{
					"command": "github.copilot.chat.debug.exportAllPromptLogsAsJson",
					"when": "false"
				},
				{
					"command": "github.copilot.chat.mcp.setup.check",
					"when": "false"
				},
				{
					"command": "github.copilot.chat.mcp.setup.validatePackage",
					"when": "false"
				},
				{
					"command": "github.copilot.chat.mcp.setup.flow",
					"when": "false"
				},
				{
					"command": "github.copilot.chat.debug.showRawRequestBody",
					"when": "false"
				},
				{
					"command": "github.copilot.debug.showOutputChannel",
					"when": "false"
				},
				{
					"command": "github.copilot.cli.sessions.delete",
					"when": "false"
				},
				{
					"command": "github.copilot.cli.sessions.refresh",
					"when": "false"
				},
				{
					"command": "github.copilot.cli.sessions.resumeInTerminal",
					"when": "false"
				},
				{
					"command": "github.copilot.cli.sessions.newTerminalSession",
					"when": "false"
				},
				{
					"command": "github.copilot.cloud.sessions.refresh",
					"when": "false"
				},
				{
					"command": "github.copilot.cloud.sessions.openInBrowser",
					"when": "false"
				},
				{
					"command": "github.copilot.cloud.sessions.proxy.closeChatSessionPullRequest",
					"when": "false"
				},
				{
					"command": "github.copilot.chat.applyCopilotCLIAgentSessionChanges",
					"when": "false"
				},
				{
					"command": "github.copilot.chat.showAsChatSession",
					"when": "false"
				}
			],
			"view/title": [
				{
					"command": "github.copilot.claude.sessions.refresh",
					"when": "view == workbench.view.chat.sessions.claude-code",
					"group": "navigation@1"
				},
				{
					"command": "github.copilot.cli.sessions.refresh",
					"when": "view == workbench.view.chat.sessions.copilotcli",
					"group": "navigation@1"
				},
				{
					"submenu": "github.copilot.chat.debug.filter",
					"when": "view == copilot-chat",
					"group": "navigation"
				},
				{
					"command": "github.copilot.chat.debug.exportAllPromptLogsAsJson",
					"when": "view == copilot-chat",
					"group": "export@1"
				},
				{
					"command": "github.copilot.debug.showOutputChannel",
					"when": "view == copilot-chat",
					"group": "3_show@1"
				},
				{
					"command": "github.copilot.debug.showChatLogView",
					"when": "view == workbench.panel.chat.view.copilot",
					"group": "3_show"
				},
				{
					"command": "github.copilot.cloud.sessions.refresh",
					"when": "view == workbench.view.chat.sessions.copilot-cloud-agent",
					"group": "navigation@1"
				}
			],
			"view/item/context": [
				{
					"command": "github.copilot.chat.debug.showRawRequestBody",
					"when": "view == copilot-chat && viewItem == request",
					"group": "export@0"
				},
				{
					"command": "github.copilot.chat.debug.exportLogItem",
					"when": "view == copilot-chat && (viewItem == toolcall || viewItem == request)",
					"group": "export@1"
				},
				{
					"command": "github.copilot.chat.debug.exportPromptArchive",
					"when": "view == copilot-chat && viewItem == chatprompt",
					"group": "export@2"
				},
				{
					"command": "github.copilot.chat.debug.exportPromptLogsAsJson",
					"when": "view == copilot-chat && viewItem == chatprompt",
					"group": "export@3"
				}
			],
			"searchPanel/aiResults/commands": [
				{
					"command": "github.copilot.search.markHelpful",
					"group": "inline@0",
					"when": "aiResultsTitle && aiResultsRequested"
				},
				{
					"command": "github.copilot.search.markUnhelpful",
					"group": "inline@1",
					"when": "aiResultsTitle && aiResultsRequested"
				},
				{
					"command": "github.copilot.search.feedback",
					"group": "inline@2",
					"when": "aiResultsTitle && aiResultsRequested && github.copilot.debugReportFeedback"
				}
			],
			"comments/comment/title": [
				{
					"command": "github.copilot.chat.review.markHelpful",
					"group": "inline@0",
					"when": "commentController == github-copilot-review"
				},
				{
					"command": "github.copilot.chat.review.markUnhelpful",
					"group": "inline@1",
					"when": "commentController == github-copilot-review"
				}
			],
			"commentsView/commentThread/context": [
				{
					"command": "github.copilot.chat.review.apply",
					"group": "context@1",
					"when": "commentController == github-copilot-review"
				},
				{
					"command": "github.copilot.chat.review.discard",
					"group": "context@2",
					"when": "commentController == github-copilot-review"
				},
				{
					"command": "github.copilot.chat.review.discardAll",
					"group": "context@3",
					"when": "commentController == github-copilot-review"
				}
			],
			"comments/commentThread/additionalActions": [
				{
					"submenu": "copilot/reviewComment/additionalActions/applyAndNext",
					"group": "inline@1",
					"when": "commentController == github-copilot-review && github.copilot.chat.review.numberOfComments > 1"
				},
				{
					"command": "github.copilot.chat.review.apply",
					"group": "inline@1",
					"when": "commentController == github-copilot-review && github.copilot.chat.review.numberOfComments == 1"
				},
				{
					"submenu": "copilot/reviewComment/additionalActions/discardAndNext",
					"group": "inline@2",
					"when": "commentController == github-copilot-review && github.copilot.chat.review.numberOfComments > 1"
				},
				{
					"submenu": "copilot/reviewComment/additionalActions/discard",
					"group": "inline@2",
					"when": "commentController == github-copilot-review && github.copilot.chat.review.numberOfComments == 1"
				}
			],
			"copilot/reviewComment/additionalActions/applyAndNext": [
				{
					"command": "github.copilot.chat.review.applyAndNext",
					"group": "inline@1",
					"when": "commentController == github-copilot-review"
				},
				{
					"command": "github.copilot.chat.review.apply",
					"group": "inline@2",
					"when": "commentController == github-copilot-review"
				}
			],
			"copilot/reviewComment/additionalActions/discardAndNext": [
				{
					"command": "github.copilot.chat.review.discardAndNext",
					"group": "inline@1",
					"when": "commentController == github-copilot-review"
				},
				{
					"command": "github.copilot.chat.review.discard",
					"group": "inline@2",
					"when": "commentController == github-copilot-review"
				},
				{
					"command": "github.copilot.chat.review.continueInInlineChat",
					"group": "inline@3",
					"when": "commentController == github-copilot-review"
				}
			],
			"copilot/reviewComment/additionalActions/discard": [
				{
					"command": "github.copilot.chat.review.discard",
					"group": "inline@2",
					"when": "commentController == github-copilot-review"
				},
				{
					"command": "github.copilot.chat.review.continueInInlineChat",
					"group": "inline@3",
					"when": "commentController == github-copilot-review"
				}
			],
			"comments/commentThread/title": [
				{
					"command": "github.copilot.chat.review.previous",
					"group": "inline@1",
					"when": "commentController == github-copilot-review"
				},
				{
					"command": "github.copilot.chat.review.next",
					"group": "inline@2",
					"when": "commentController == github-copilot-review"
				},
				{
					"command": "github.copilot.chat.review.continueInChat",
					"group": "inline@3",
					"when": "commentController == github-copilot-review"
				},
				{
					"command": "github.copilot.chat.review.discardAll",
					"group": "inline@4",
					"when": "commentController == github-copilot-review"
				}
			],
			"scm/title": [
				{
					"command": "github.copilot.chat.review.changes",
					"group": "navigation",
					"when": "config.github.copilot.chat.reviewAgent.enabled && github.copilot.chat.reviewDiff.enabled && scmProvider == git && scmProviderRootUri in github.copilot.chat.reviewDiff.enabledRootUris"
				}
			],
			"scm/resourceGroup/context": [
				{
					"command": "github.copilot.chat.review.stagedChanges",
					"when": "config.github.copilot.chat.reviewAgent.enabled && github.copilot.chat.reviewDiff.enabled && scmProvider == git && scmResourceGroup == index",
					"group": "inline@-3"
				},
				{
					"command": "github.copilot.chat.review.unstagedChanges",
					"when": "config.github.copilot.chat.reviewAgent.enabled && github.copilot.chat.reviewDiff.enabled && scmProvider == git && scmResourceGroup == workingTree",
					"group": "inline@-3"
				}
			],
			"scm/resourceState/context": [
				{
					"command": "github.copilot.git.resolveMergeConflicts",
					"when": "scmProvider == git && scmResourceGroup == merge && git.activeResourceHasMergeConflicts",
					"group": "z_chat@1"
				},
				{
					"command": "github.copilot.chat.review.stagedFileChange",
					"group": "3_copilot",
					"when": "config.github.copilot.chat.reviewAgent.enabled && github.copilot.chat.reviewDiff.enabled && scmProvider == git && scmResourceGroup == index"
				},
				{
					"command": "github.copilot.chat.review.unstagedFileChange",
					"group": "3_copilot",
					"when": "config.github.copilot.chat.reviewAgent.enabled && github.copilot.chat.reviewDiff.enabled && scmProvider == git && scmResourceGroup == workingTree"
				}
			],
			"scm/inputBox": [
				{
					"command": "github.copilot.git.generateCommitMessage",
					"when": "scmProvider == git"
				}
			],
			"testing/message/context": [
				{
					"command": "github.copilot.tests.fixTestFailure",
					"when": "testing.testItemHasUri",
					"group": "inline@1"
				}
			],
			"issue/reporter": [
				{
					"command": "github.copilot.report"
				}
			],
			"github.copilot.chat.debug.filter": [
				{
					"command": "github.copilot.chat.debug.showElements",
					"when": "github.copilot.chat.debug.elementsHidden",
					"group": "commands@0"
				},
				{
					"command": "github.copilot.chat.debug.hideElements",
					"when": "!github.copilot.chat.debug.elementsHidden",
					"group": "commands@0"
				},
				{
					"command": "github.copilot.chat.debug.showTools",
					"when": "github.copilot.chat.debug.toolsHidden",
					"group": "commands@1"
				},
				{
					"command": "github.copilot.chat.debug.hideTools",
					"when": "!github.copilot.chat.debug.toolsHidden",
					"group": "commands@1"
				},
				{
					"command": "github.copilot.chat.debug.showNesRequests",
					"when": "github.copilot.chat.debug.nesRequestsHidden",
					"group": "commands@2"
				},
				{
					"command": "github.copilot.chat.debug.hideNesRequests",
					"when": "!github.copilot.chat.debug.nesRequestsHidden",
					"group": "commands@2"
				}
			],
			"notebook/toolbar": [
				{
					"command": "github.copilot.chat.notebook.enableFollowCellExecution",
					"when": "config.github.copilot.chat.notebook.followCellExecution.enabled && !github.copilot.notebookFollowInSessionEnabled && github.copilot.notebookAgentModeUsage && config.notebook.globalToolbar",
					"group": "navigation/execute@15"
				},
				{
					"command": "github.copilot.chat.notebook.disableFollowCellExecution",
					"when": "config.github.copilot.chat.notebook.followCellExecution.enabled && github.copilot.notebookFollowInSessionEnabled && github.copilot.notebookAgentModeUsage && config.notebook.globalToolbar",
					"group": "navigation/execute@15"
				}
			],
			"editor/content": [
				{
					"command": "github.copilot.git.resolveMergeConflicts",
					"group": "z_chat@1",
					"when": "config.git.enabled && !git.missing && !isInDiffEditor && !isMergeEditor && resource in git.mergeChanges && git.activeResourceHasMergeConflicts"
				}
			],
			"chat/chatSessions": [
				{
					"command": "github.copilot.cli.sessions.resumeInTerminal",
					"when": "chatSessionType == copilotcli",
					"group": "inline@1"
				},
				{
					"command": "github.copilot.cli.sessions.delete",
					"when": "chatSessionType == copilotcli",
					"group": "inline@2"
				},
				{
					"command": "github.copilot.cli.sessions.newTerminalSession",
					"when": "view == workbench.view.chat.sessions.copilotcli",
					"group": "submenu"
				},
				{
					"command": "github.copilot.cli.sessions.refresh",
					"when": "view == workbench.view.chat.sessions.copilotcli",
					"group": "navigation@1"
				},
				{
					"command": "github.copilot.cloud.sessions.openInBrowser",
					"when": "chatSessionType == copilot-cloud-agent",
					"group": "navigation@10"
				},
				{
					"command": "github.copilot.cloud.sessions.proxy.closeChatSessionPullRequest",
					"when": "chatSessionType == copilot-cloud-agent",
					"group": "context"
				},
				{
					"command": "github.copilot.cli.sessions.delete",
					"when": "chatSessionType == copilotcli && config.chat.agentSessionsViewLocation == 'single-view'",
					"group": "context"
				}
			]
		},
		"icons": {
			"copilot-logo": {
				"description": "%github.copilot.icon%",
				"default": {
					"fontPath": "assets/copilot.woff",
					"fontCharacter": "\\0041"
				}
			},
			"copilot-warning": {
				"description": "%github.copilot.icon%",
				"default": {
					"fontPath": "assets/copilot.woff",
					"fontCharacter": "\\0042"
				}
			},
			"copilot-notconnected": {
				"description": "%github.copilot.icon%",
				"default": {
					"fontPath": "assets/copilot.woff",
					"fontCharacter": "\\0043"
				}
			}
		},
		"iconFonts": [
			{
				"id": "copilot-font",
				"src": [
					{
						"path": "assets/copilot.woff",
						"format": "woff"
					}
				]
			}
		],
		"terminalQuickFixes": [
			{
				"id": "copilot-chat.fixWithCopilot",
				"commandLineMatcher": ".+",
				"commandExitResult": "error",
				"outputMatcher": {
					"anchor": "bottom",
					"length": 1,
					"lineMatcher": ".+",
					"offset": 0
				},
				"kind": "explain"
			},
			{
				"id": "copilot-chat.generateCommitMessage",
				"commandLineMatcher": "git add .+",
				"commandExitResult": "success",
				"kind": "explain",
				"outputMatcher": {
					"anchor": "bottom",
					"length": 1,
					"lineMatcher": ".+",
					"offset": 0
				}
			},
			{
				"id": "copilot-chat.terminalToDebugging",
				"commandLineMatcher": ".+",
				"kind": "explain",
				"commandExitResult": "error",
				"outputMatcher": {
					"anchor": "bottom",
					"length": 1,
					"lineMatcher": "",
					"offset": 0
				}
			},
			{
				"id": "copilot-chat.terminalToDebuggingSuccess",
				"commandLineMatcher": ".+",
				"kind": "explain",
				"commandExitResult": "success",
				"outputMatcher": {
					"anchor": "bottom",
					"length": 1,
					"lineMatcher": "",
					"offset": 0
				}
			}
		],
		"languages": [
			{
				"id": "ignore",
				"filenamePatterns": [
					".copilotignore"
				],
				"aliases": []
			},
			{
				"id": "markdown",
				"extensions": [
					".copilotmd"
				]
			}
		],
		"views": {
			"copilot-chat": [
				{
					"id": "copilot-chat",
					"name": "Chat Debug",
					"icon": "assets/debug-icon.svg",
					"when": "github.copilot.chat.showLogView"
				}
			],
			"context-inspector": [
				{
					"id": "context-inspector",
					"name": "Language Context Inspector",
					"icon": "$(inspect)",
					"when": "github.copilot.chat.showContextInspectorView"
				}
			],
			"agentSessions": [
				{
					"id": "codex-placeholder",
					"name": "OpenAI Codex",
					"when": "github.copilot.chat.codex.showPlaceholder",
					"icon": "$(file)"
				},
				{
					"id": "copilot-agents-placeholder",
					"name": "GitHub Copilot Agents",
					"when": "chatEntitlementSignedOut || !chatIsEnabled",
					"icon": "$(copilot)"
				}
			]
		},
		"viewsContainers": {
			"activitybar": [
				{
					"id": "copilot-chat",
					"title": "Chat Debug",
					"icon": "assets/debug-icon.svg"
				},
				{
					"id": "context-inspector",
					"title": "Language Context Inspector",
					"icon": "$(inspect)"
				}
			]
		},
		"configurationDefaults": {
			"workbench.editorAssociations": {
				"*.copilotmd": "vscode.markdown.preview.editor"
			}
		},
		"keybindings": [
			{
				"command": "github.copilot.chat.rerunWithCopilotDebug",
				"key": "ctrl+alt+.",
				"mac": "cmd+alt+.",
				"when": "github.copilot-chat.activated && terminalShellIntegrationEnabled && terminalFocus && !terminalAltBufferActive"
			}
		],
		"walkthroughs": [
			{
				"id": "copilotWelcome",
				"title": "%github.copilot.walkthrough.title%",
				"description": "%github.copilot.walkthrough.description%",
				"when": "!isWeb",
				"steps": [
					{
						"id": "copilot.setup.signIn",
						"title": "%github.copilot.walkthrough.setup.signIn.title%",
						"description": "%github.copilot.walkthrough.setup.signIn.description%",
						"when": "chatEntitlementSignedOut && !view.workbench.panel.chat.view.copilot.visible && !github.copilot-chat.activated && !github.copilot.offline && !github.copilot.interactiveSession.individual.disabled && !github.copilot.interactiveSession.individual.expired && !github.copilot.interactiveSession.enterprise.disabled && !github.copilot.interactiveSession.contactSupport",
						"media": {
							"video": {
								"dark": "https://vscodewalkthroughs.z1.web.core.windows.net/v0.26/workspace.mp4",
								"light": "https://vscodewalkthroughs.z1.web.core.windows.net/v0.26/workspace-light.mp4",
								"hc": "https://vscodewalkthroughs.z1.web.core.windows.net/v0.26/workspace-hc.mp4",
								"hcLight": "https://vscodewalkthroughs.z1.web.core.windows.net/v0.26/workspace-hclight.mp4"
							},
							"altText": "%github.copilot.walkthrough.panelChat.media.altText%"
						}
					},
					{
						"id": "copilot.setup.signInNoAction",
						"title": "%github.copilot.walkthrough.setup.signIn.title%",
						"description": "%github.copilot.walkthrough.setup.noAction.description%",
						"when": "chatEntitlementSignedOut && view.workbench.panel.chat.view.copilot.visible && !github.copilot-chat.activated && !github.copilot.offline && !github.copilot.interactiveSession.individual.disabled && !github.copilot.interactiveSession.individual.expired && !github.copilot.interactiveSession.enterprise.disabled && !github.copilot.interactiveSession.contactSupport",
						"media": {
							"video": {
								"dark": "https://vscodewalkthroughs.z1.web.core.windows.net/v0.26/workspace.mp4",
								"light": "https://vscodewalkthroughs.z1.web.core.windows.net/v0.26/workspace-light.mp4",
								"hc": "https://vscodewalkthroughs.z1.web.core.windows.net/v0.26/workspace-hc.mp4",
								"hcLight": "https://vscodewalkthroughs.z1.web.core.windows.net/v0.26/workspace-hclight.mp4"
							},
							"altText": "%github.copilot.walkthrough.panelChat.media.altText%"
						}
					},
					{
						"id": "copilot.setup.signUp",
						"title": "%github.copilot.walkthrough.setup.signUp.title%",
						"description": "%github.copilot.walkthrough.setup.signUp.description%",
						"when": "chatPlanCanSignUp && !view.workbench.panel.chat.view.copilot.visible && !github.copilot-chat.activated && !github.copilot.offline && (github.copilot.interactiveSession.individual.disabled || github.copilot.interactiveSession.individual.expired) && !github.copilot.interactiveSession.enterprise.disabled && !github.copilot.interactiveSession.contactSupport",
						"media": {
							"video": {
								"dark": "https://vscodewalkthroughs.z1.web.core.windows.net/v0.26/workspace.mp4",
								"light": "https://vscodewalkthroughs.z1.web.core.windows.net/v0.26/workspace-light.mp4",
								"hc": "https://vscodewalkthroughs.z1.web.core.windows.net/v0.26/workspace-hc.mp4",
								"hcLight": "https://vscodewalkthroughs.z1.web.core.windows.net/v0.26/workspace-hclight.mp4"
							},
							"altText": "%github.copilot.walkthrough.panelChat.media.altText%"
						}
					},
					{
						"id": "copilot.setup.signUpNoAction",
						"title": "%github.copilot.walkthrough.setup.signUp.title%",
						"description": "%github.copilot.walkthrough.setup.noAction.description%",
						"when": "chatPlanCanSignUp && view.workbench.panel.chat.view.copilot.visible && !github.copilot-chat.activated && !github.copilot.offline && (github.copilot.interactiveSession.individual.disabled || github.copilot.interactiveSession.individual.expired) && !github.copilot.interactiveSession.enterprise.disabled && !github.copilot.interactiveSession.contactSupport",
						"media": {
							"video": {
								"dark": "https://vscodewalkthroughs.z1.web.core.windows.net/v0.26/workspace.mp4",
								"light": "https://vscodewalkthroughs.z1.web.core.windows.net/v0.26/workspace-light.mp4",
								"hc": "https://vscodewalkthroughs.z1.web.core.windows.net/v0.26/workspace-hc.mp4",
								"hcLight": "https://vscodewalkthroughs.z1.web.core.windows.net/v0.26/workspace-hclight.mp4"
							},
							"altText": "%github.copilot.walkthrough.panelChat.media.altText%"
						}
					},
					{
						"id": "copilot.panelChat",
						"title": "%github.copilot.walkthrough.panelChat.title%",
						"description": "%github.copilot.walkthrough.panelChat.description%",
						"when": "!chatEntitlementSignedOut || chatIsEnabled ",
						"media": {
							"video": {
								"dark": "https://vscodewalkthroughs.z1.web.core.windows.net/v0.26/workspace.mp4",
								"light": "https://vscodewalkthroughs.z1.web.core.windows.net/v0.26/workspace-light.mp4",
								"hc": "https://vscodewalkthroughs.z1.web.core.windows.net/v0.26/workspace-hc.mp4",
								"hcLight": "https://vscodewalkthroughs.z1.web.core.windows.net/v0.26/workspace-hclight.mp4"
							},
							"altText": "%github.copilot.walkthrough.panelChat.media.altText%"
						}
					},
					{
						"id": "copilot.edits",
						"title": "%github.copilot.walkthrough.edits.title%",
						"description": "%github.copilot.walkthrough.edits.description%",
						"when": "!chatEntitlementSignedOut || chatIsEnabled ",
						"media": {
							"video": {
								"dark": "https://vscodewalkthroughs.z1.web.core.windows.net/v0.26/edits.mp4",
								"light": "https://vscodewalkthroughs.z1.web.core.windows.net/v0.26/edits-light.mp4",
								"hc": "https://vscodewalkthroughs.z1.web.core.windows.net/v0.26/edits-hc.mp4",
								"hcLight": "https://vscodewalkthroughs.z1.web.core.windows.net/v0.26/edits-hclight.mp4"
							},
							"altText": "%github.copilot.walkthrough.edits.media.altText%"
						}
					},
					{
						"id": "copilot.firstSuggest",
						"title": "%github.copilot.walkthrough.firstSuggest.title%",
						"description": "%github.copilot.walkthrough.firstSuggest.description%",
						"when": "!chatEntitlementSignedOut || chatIsEnabled ",
						"media": {
							"video": {
								"dark": "https://vscodewalkthroughs.z1.web.core.windows.net/v0.26/ghost-text.mp4",
								"light": "https://vscodewalkthroughs.z1.web.core.windows.net/v0.26/ghost-text-light.mp4",
								"hc": "https://vscodewalkthroughs.z1.web.core.windows.net/v0.26/ghost-text-hc.mp4",
								"hcLight": "https://vscodewalkthroughs.z1.web.core.windows.net/v0.26/ghost-text-hclight.mp4"
							},
							"altText": "%github.copilot.walkthrough.firstSuggest.media.altText%"
						}
					},
					{
						"id": "copilot.inlineChatNotMac",
						"title": "%github.copilot.walkthrough.inlineChatNotMac.title%",
						"description": "%github.copilot.walkthrough.inlineChatNotMac.description%",
						"when": "!isMac && (!chatEntitlementSignedOut || chatIsEnabled )",
						"media": {
							"video": {
								"dark": "https://vscodewalkthroughs.z1.web.core.windows.net/v0.26/inline.mp4",
								"light": "https://vscodewalkthroughs.z1.web.core.windows.net/v0.26/inline-light.mp4",
								"hc": "https://vscodewalkthroughs.z1.web.core.windows.net/v0.26/inline-hc.mp4",
								"hcLight": "https://vscodewalkthroughs.z1.web.core.windows.net/v0.26/inline-hclight.mp4"
							},
							"altText": "%github.copilot.walkthrough.inlineChatNotMac.media.altText%"
						}
					},
					{
						"id": "copilot.inlineChatMac",
						"title": "%github.copilot.walkthrough.inlineChatMac.title%",
						"description": "%github.copilot.walkthrough.inlineChatMac.description%",
						"when": "isMac && (!chatEntitlementSignedOut || chatIsEnabled )",
						"media": {
							"video": {
								"dark": "https://vscodewalkthroughs.z1.web.core.windows.net/v0.26/inline.mp4",
								"light": "https://vscodewalkthroughs.z1.web.core.windows.net/v0.26/inline-light.mp4",
								"hc": "https://vscodewalkthroughs.z1.web.core.windows.net/v0.26/inline-hc.mp4",
								"hcLight": "https://vscodewalkthroughs.z1.web.core.windows.net/v0.26/inline-hclight.mp4"
							},
							"altText": "%github.copilot.walkthrough.inlineChatMac.media.altText%"
						}
					},
					{
						"id": "copilot.sparkle",
						"title": "%github.copilot.walkthrough.sparkle.title%",
						"description": "%github.copilot.walkthrough.sparkle.description%",
						"when": "!chatEntitlementSignedOut || chatIsEnabled",
						"media": {
							"video": {
								"dark": "https://vscodewalkthroughs.z1.web.core.windows.net/v0.26/git-commit.mp4",
								"light": "https://vscodewalkthroughs.z1.web.core.windows.net/v0.26/git-commit-light.mp4",
								"hc": "https://vscodewalkthroughs.z1.web.core.windows.net/v0.26/git-commit-hc.mp4",
								"hcLight": "https://vscodewalkthroughs.z1.web.core.windows.net/v0.26/git-commit-hclight.mp4"
							},
							"altText": "%github.copilot.walkthrough.sparkle.media.altText%"
						}
					}
				]
			}
		],
		"jsonValidation": [
			{
				"fileMatch": "settings.json",
				"url": "ccsettings://root/schema.json"
			}
		],
		"typescriptServerPlugins": [
			{
				"name": "@vscode/copilot-typescript-server-plugin",
				"enableForWorkspaceTypeScriptVersions": true
			}
		],
		"chatSessions": [
			{
				"type": "claude-code",
				"name": "claude",
				"displayName": "Claude Code CLI Agent",
				"icon": "$(sparkle)",
				"welcomeTitle": "Claude Code Agent",
				"welcomeMessage": "Run local background tasks",
				"inputPlaceholder": "Describe your task, type `#` for adding context",
				"order": 3,
				"description": "The Claude Code Agent works on your local machine",
				"when": "config.github.copilot.chat.advanced.claudeCode.enabled",
				"canDelegate": false,
				"capabilities": {
					"supportsFileAttachments": true
				},
				"commands": [
					{
						"name": "init",
						"description": "Initialize a new CLAUDE.md file with codebase documentation"
					},
					{
						"name": "compact",
						"description": "Clear conversation history but keep a summary in context. Optional: /compact [instructions for summarization]"
					},
					{
						"name": "pr-comments",
						"description": "Get comments from a GitHub pull request"
					},
					{
						"name": "review",
						"description": "Review a pull request"
					},
					{
						"name": "security-review",
						"description": "Complete a security review of the pending changes on the current branch"
					}
				]
			},
			{
				"type": "copilotcli",
				"name": "cli",
				"displayName": "GitHub Copilot CLI Agent",
				"icon": "$(copilot)",
				"welcomeTitle": "GitHub Copilot CLI Agent",
				"welcomeMessage": "Run local background tasks",
				"inputPlaceholder": "Describe your task, type `#` for adding context",
				"order": 2,
				"description": "The GitHub Copilot CLI Agent works on your local machine",
				"capabilities": {
					"supportsFileAttachments": true,
					"supportsProblemAttachments": true,
					"supportsToolAttachments": false
				},
				"commands": [
					{
						"name": "delegate",
						"description": "Delegate chat session to cloud agent and create associated PR"
					}
				]
			},
			{
				"type": "copilot-cloud-agent",
				"alternativeIds": [
					"copilot-swe-agent"
				],
				"name": "cloud",
				"displayName": "GitHub Copilot Cloud Agent",
				"icon": {
					"light": "assets/copilot-cloud.svg",
					"dark": "assets/copilot-cloud-dark.svg"
				},
				"welcomeTitle": "GitHub Copilot Cloud Agent",
				"welcomeMessage": "Delegate tasks to the cloud",
				"inputPlaceholder": "Describe your task, type `#` for adding context",
				"order": 1,
				"description": "Delegate tasks to the GitHub Copilot Cloud Agent. The agent works asynchronously in the cloud to implement changes, iterates via chat, and can create or update pull requests as needed.",
				"capabilities": {
					"supportsFileAttachments": true
				}
			}
		],
		"debuggers": [
			{
				"type": "vscode-chat-replay",
				"label": "vscode-chat-replay",
				"languages": [
					"json"
				],
				"when": "resourceFilename === 'benchRun.chatReplay.json'",
				"configurationAttributes": {
					"launch": {
						"properties": {
							"program": {
								"type": "string",
								"description": "Chat replay file to debug (parse for headers)",
								"default": "${file}"
							},
							"stopOnEntry": {
								"type": "boolean",
								"default": true,
								"description": "Break immediately to step through manually."
							}
						},
						"required": [
							"program"
						]
					}
				}
			}
		],
		"chatAgents": [
			{
				"name": "Plan",
				"path": "./assets/agents/Plan.agent.md",
				"description": "Researches a task to create multi-step plans"
			}
		],
		"chatPromptFiles": [
			{
				"name": "savePrompt",
				"path": "./assets/prompts/savePrompt.prompt.md",
				"description": "Generalize the current discussion into a reusable prompt and save it as a file"
			}
		]
	},
	"extensionPack": [
		"GitHub.copilot"
	],
	"prettier": {
		"useTabs": true,
		"tabWidth": 4,
		"singleQuote": true
	},
	"scripts": {
		"postinstall": "tsx ./script/postinstall.ts",
		"prepare": "husky",
		"vscode-dts:dev": "node node_modules/@vscode/dts/index.js dev && mv vscode.proposed.*.ts src/extension",
		"vscode-dts:main": "node node_modules/@vscode/dts/index.js main && mv vscode.d.ts src/extension",
		"build": "tsx .esbuild.ts",
		"compile": "tsx .esbuild.ts --dev",
		"watch": "npm-run-all -p watch:*",
		"watch:esbuild": "tsx .esbuild.ts --watch --dev",
		"watch:tsc-extension": "tsc --noEmit --watch --project tsconfig.json",
		"watch:tsc-extension-web": "tsc --noEmit --watch --project tsconfig.worker.json",
		"watch:tsc-simulation-workbench": "tsc --noEmit --watch --project test/simulation/workbench/tsconfig.json",
		"typecheck": "tsc --noEmit --project tsconfig.json && tsc --noEmit --project test/simulation/workbench/tsconfig.json && tsc --noEmit --project tsconfig.worker.json && tsc --noEmit --project src/extension/completions-core/vscode-node/extension/src/copilotPanel/webView/tsconfig.json",
		"lint": "eslint . --max-warnings=0",
		"lint-staged": "eslint --max-warnings=0",
		"tsfmt": "npx tsfmt -r --verify",
		"test": "npm-run-all test:*",
		"test:extension": "vscode-test",
		"test:sanity": "vscode-test --sanity",
		"test:unit": "vitest --run --pool=forks",
		"vitest": "vitest",
		"bench": "vitest bench",
		"get_env": "tsx script/setup/getEnv.mts",
		"get_token": "tsx script/setup/getToken.mts",
		"prettier": "prettier --list-different --write --cache .",
		"simulate": "node dist/simulationMain.js",
		"simulate-require-cache": "node dist/simulationMain.js --require-cache",
		"simulate-ci": "node dist/simulationMain.js --ci --require-cache",
		"simulate-update-baseline": "node dist/simulationMain.js --update-baseline",
		"simulate-gc": "node dist/simulationMain.js --require-cache --gc",
		"setup": "npm run get_env && npm run get_token",
		"setup:dotnet": "run-script-os",
		"setup:dotnet:darwin:linux": "curl -O https://raw.githubusercontent.com/dotnet/install-scripts/main/src/dotnet-install.sh && chmod u+x dotnet-install.sh && ./dotnet-install.sh --channel 10.0 && rm dotnet-install.sh",
		"setup:dotnet:win32": "powershell.exe -NoProfile -ExecutionPolicy Bypass -Command \"Invoke-WebRequest -Uri https://raw.githubusercontent.com/dotnet/install-scripts/main/src/dotnet-install.ps1 -OutFile dotnet-install.ps1; ./dotnet-install.ps1 -channel 10.0; Remove-Item dotnet-install.ps1\"",
		"analyze-edits": "tsx script/analyzeEdits.ts",
		"extract-chat-lib": "tsx script/build/extractChatLib.ts",
		"create_venv": "tsx script/setup/createVenv.mts",
		"package": "vsce package",
		"web": "vscode-test-web --headless --extensionDevelopmentPath=. .",
		"test:prompt": "mocha \"src/extension/completions-core/vscode-node/prompt/**/test/**/*.test.{ts,tsx}\"",
		"test:completions-core": "tsx src/extension/completions-core/vscode-node/extension/test/runTest.ts"
	},
	"devDependencies": {
		"@azure/identity": "4.9.1",
		"@azure/keyvault-secrets": "^4.10.0",
		"@azure/msal-node": "^3.6.3",
		"@c4312/scip": "^0.1.0",
		"@fluentui/react-components": "^9.66.6",
		"@fluentui/react-icons": "^2.0.305",
		"@hediet/node-reload": "^0.8.0",
		"@keyv/sqlite": "^4.0.5",
		"@octokit/types": "^14.1.0",
		"@parcel/watcher": "^2.5.1",
		"@stylistic/eslint-plugin": "^3.0.1",
		"@types/eslint": "^9.0.0",
		"@types/google-protobuf": "^3.15.12",
		"@types/js-yaml": "^4.0.9",
		"@types/markdown-it": "^14.0.0",
		"@types/minimist": "^1.2.5",
		"@types/mocha": "^10.0.10",
		"@types/node": "^22.16.3",
		"@types/picomatch": "^4.0.0",
		"@types/react": "17.0.44",
		"@types/react-dom": "^18.2.17",
		"@types/sinon": "^17.0.4",
		"@types/source-map-support": "^0.5.10",
		"@types/tar": "^6.1.13",
		"@types/vinyl": "^2.0.12",
		"@types/vscode": "^1.102.0",
		"@types/vscode-webview": "^1.57.4",
		"@types/yargs": "^17.0.24",
		"@typescript-eslint/eslint-plugin": "^8.35.0",
		"@typescript-eslint/parser": "^8.32.0",
		"@typescript-eslint/typescript-estree": "^8.26.1",
		"@vitest/coverage-v8": "^3.2.4",
		"@vitest/snapshot": "^1.5.0",
		"@vscode/debugadapter": "^1.68.0",
		"@vscode/debugprotocol": "^1.68.0",
		"@vscode/dts": "^0.4.1",
		"@vscode/lsif-language-service": "^0.1.0-pre.4",
		"@vscode/test-cli": "^0.0.11",
		"@vscode/test-electron": "^2.5.2",
		"@vscode/test-web": "^0.0.71",
		"@vscode/vsce": "3.6.0",
		"copyfiles": "^2.4.1",
		"csv-parse": "^6.0.0",
		"dotenv": "^17.2.0",
		"electron": "^37.2.1",
		"esbuild": "^0.25.6",
		"eslint": "^9.30.0",
		"eslint-import-resolver-typescript": "^4.4.4",
		"eslint-plugin-header": "^3.1.1",
		"eslint-plugin-import": "^2.32.0",
		"eslint-plugin-jsdoc": "^51.3.4",
		"eslint-plugin-no-only-tests": "^3.3.0",
		"fastq": "^1.19.1",
		"glob": "^11.1.0",
		"husky": "^9.1.7",
		"js-yaml": "^4.1.1",
		"keyv": "^5.3.2",
		"lint-staged": "15.2.9",
		"minimist": "^1.2.8",
		"mobx": "^6.13.7",
		"mobx-react-lite": "^4.1.0",
		"mocha": "^11.7.1",
		"mocha-junit-reporter": "^2.2.1",
		"mocha-multi-reporters": "^1.5.1",
		"monaco-editor": "0.44.0",
		"npm-run-all": "^4.1.5",
		"open": "^10.1.2",
		"openai": "^6.7.0",
		"outdent": "^0.8.0",
		"picomatch": "^4.0.2",
		"playwright": "^1.56.1",
		"prettier": "^3.6.2",
		"react": "^17.0.2",
		"react-dom": "17.0.2",
		"rimraf": "^6.0.1",
		"run-script-os": "^1.1.6",
		"shiki": "~1.15.0",
		"sinon": "^21.0.0",
		"source-map-support": "^0.5.21",
		"tar": "^7.4.3",
		"ts-dedent": "^2.2.0",
		"tsx": "^4.20.3",
		"typescript": "^5.8.3",
		"typescript-eslint": "^8.36.0",
		"typescript-formatter": "github:jrieken/typescript-formatter#497efb26bc40b5fa59a350e6eab17bce650a7e4b",
		"vite-plugin-top-level-await": "^1.5.0",
		"vite-plugin-wasm": "^3.5.0",
		"vitest": "^3.0.5",
		"vscode-languageserver-protocol": "^3.17.5",
		"vscode-languageserver-textdocument": "^1.0.12",
		"vscode-languageserver-types": "^3.17.5",
		"yaml": "^2.8.0",
		"yargs": "^17.7.2"
	},
	"dependencies": {
		"@anthropic-ai/claude-code": "^1.0.120",
		"@anthropic-ai/sdk": "^0.68.0",
		"@github/copilot": "^0.0.358",
		"@google/genai": "^1.22.0",
		"@humanwhocodes/gitignore-to-minimatch": "1.0.2",
		"@microsoft/tiktokenizer": "^1.0.10",
		"@sinclair/typebox": "^0.34.41",
<<<<<<< HEAD
		"@vscode/copilot-api": "^0.2.4",
=======
		"@vscode/copilot-api": "^0.2.3",
>>>>>>> 9e285e62
		"@vscode/extension-telemetry": "^1.2.0",
		"@vscode/l10n": "^0.0.18",
		"@vscode/prompt-tsx": "^0.4.0-alpha.5",
		"@vscode/tree-sitter-wasm": "0.0.5-php.2",
		"@vscode/webview-ui-toolkit": "^1.3.1",
		"@xterm/headless": "^5.5.0",
		"ajv": "^8.17.1",
		"applicationinsights": "^2.9.7",
		"diff": "^8.0.2",
		"dompurify": "^3.3.0",
		"ignore": "^7.0.5",
		"isbinaryfile": "^5.0.4",
		"jsonc-parser": "^3.3.1",
		"lru-cache": "^11.1.0",
		"markdown-it": "^14.1.0",
		"minimatch": "^10.0.3",
		"undici": "^7.11.0",
		"vscode-tas-client": "^0.1.84",
		"web-tree-sitter": "^0.23.0"
	},
	"overrides": {
		"@aminya/node-gyp-build": "npm:node-gyp-build@4.8.1",
		"string_decoder": "npm:string_decoder@1.2.0",
		"node-gyp": "npm:node-gyp@10.3.1"
	}
}<|MERGE_RESOLUTION|>--- conflicted
+++ resolved
@@ -5284,11 +5284,7 @@
 		"@humanwhocodes/gitignore-to-minimatch": "1.0.2",
 		"@microsoft/tiktokenizer": "^1.0.10",
 		"@sinclair/typebox": "^0.34.41",
-<<<<<<< HEAD
 		"@vscode/copilot-api": "^0.2.4",
-=======
-		"@vscode/copilot-api": "^0.2.3",
->>>>>>> 9e285e62
 		"@vscode/extension-telemetry": "^1.2.0",
 		"@vscode/l10n": "^0.0.18",
 		"@vscode/prompt-tsx": "^0.4.0-alpha.5",
