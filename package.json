{
	"name": "copilot-chat",
	"displayName": "GitHub Copilot Chat",
	"description": "AI chat features powered by Copilot",
	"version": "0.32.0",
	"build": "1",
	"internalAIKey": "1058ec22-3c95-4951-8443-f26c1f325911",
	"completionsCore": "5074adaf497a498dec0dcdf1a468521c2c7be608",
	"completionsCoreVersion": "1.367.1777",
	"internalLargeStorageAriaKey": "ec712b3202c5462fb6877acae7f1f9d7-c19ad55e-3e3c-4f99-984b-827f6d95bd9e-6917",
	"ariaKey": "0c6ae279ed8443289764825290e4f9e2-1a736e7c-1324-4338-be46-fc2a58ae4d14-7255",
	"buildType": "dev",
	"publisher": "GitHub",
	"homepage": "https://github.com/features/copilot?editor=vscode",
	"license": "SEE LICENSE IN LICENSE.txt",
	"repository": {
		"type": "git",
		"url": "https://github.com/microsoft/vscode-copilot-chat"
	},
	"bugs": {
		"url": "https://github.com/microsoft/vscode/issues"
	},
	"qna": "https://github.com/github-community/community/discussions/categories/copilot",
	"icon": "assets/copilot.png",
	"pricing": "Trial",
	"engines": {
		"vscode": "^1.104.0-20250905",
		"npm": ">=9.0.0",
		"node": ">=22.14.0"
	},
	"categories": [
		"AI",
		"Chat",
		"Programming Languages",
		"Machine Learning"
	],
	"keywords": [
		"ai",
		"openai",
		"codex",
		"pilot",
		"snippets",
		"documentation",
		"autocomplete",
		"intellisense",
		"refactor",
		"javascript",
		"python",
		"typescript",
		"php",
		"go",
		"golang",
		"ruby",
		"c++",
		"c#",
		"java",
		"kotlin",
		"co-pilot"
	],
	"badges": [
		{
			"url": "https://img.shields.io/badge/GitHub%20Copilot-Subscription%20Required-orange",
			"href": "https://github.com/github-copilot/signup?editor=vscode",
			"description": "%github.copilot.badge.signUp%"
		},
		{
			"url": "https://img.shields.io/github/stars/github/copilot-docs?style=social",
			"href": "https://github.com/github/copilot-docs",
			"description": "%github.copilot.badge.star%"
		},
		{
			"url": "https://img.shields.io/youtube/channel/views/UC7c3Kb6jYCRj4JOHHZTxKsQ?style=social",
			"href": "https://www.youtube.com/@GitHub/search?query=copilot",
			"description": "%github.copilot.badge.youtube%"
		},
		{
			"url": "https://img.shields.io/twitter/follow/github?style=social",
			"href": "https://twitter.com/github",
			"description": "%github.copilot.badge.twitter%"
		}
	],
	"activationEvents": [
		"onStartupFinished",
		"onLanguageModelChat:copilot",
		"onUri",
		"onFileSystem:ccreq",
		"onFileSystem:ccsettings"
	],
	"main": "./dist/extension",
	"l10n": "./l10n",
	"enabledApiProposals": [
		"extensionsAny",
		"newSymbolNamesProvider",
		"interactive",
		"codeActionAI",
		"activeComment",
		"commentReveal",
		"contribCommentThreadAdditionalMenu",
		"contribCommentsViewThreadMenus",
		"documentFiltersExclusive",
		"embeddings",
		"findTextInFiles",
		"findTextInFiles2",
		"findFiles2@2",
		"textSearchProvider",
		"terminalDataWriteEvent",
		"terminalExecuteCommandEvent",
		"terminalSelection",
		"terminalQuickFixProvider",
		"mappedEditsProvider",
		"aiRelatedInformation",
		"aiSettingsSearch",
		"chatParticipantAdditions",
		"chatEditing",
		"defaultChatParticipant@4",
		"contribSourceControlInputBoxMenu",
		"authLearnMore",
		"testObserver",
		"aiTextSearchProvider@2",
		"chatParticipantPrivate@10",
		"chatProvider@4",
		"contribDebugCreateConfiguration",
		"chatReferenceDiagnostic",
		"textSearchProvider2",
		"chatReferenceBinaryData",
		"languageModelSystem",
		"languageModelCapabilities",
		"inlineCompletionsAdditions",
		"languageModelDataPart@3",
		"chatStatusItem",
		"taskProblemMatcherStatus",
		"contribLanguageModelToolSets",
		"textDocumentChangeReason",
		"resolvers",
		"taskExecutionTerminal",
		"dataChannels",
		"languageModelThinkingPart",
		"chatSessionsProvider"
	],
	"contributes": {
		"languageModelTools": [
			{
				"name": "copilot_searchCodebase",
				"toolReferenceName": "codebase",
				"displayName": "%copilot.tools.searchCodebase.name%",
				"icon": "$(folder)",
				"userDescription": "%copilot.codebase.tool.description%",
				"modelDescription": "Run a natural language search for relevant code or documentation comments from the user's current workspace. Returns relevant code snippets from the user's current workspace if it is large, or the full contents of the workspace if it is small.",
				"tags": [
					"codesearch",
					"vscode_codesearch"
				],
				"inputSchema": {
					"type": "object",
					"properties": {
						"query": {
							"type": "string",
							"description": "The query to search the codebase for. Should contain all relevant context. Should ideally be text that might appear in the codebase, such as function names, variable names, or comments."
						}
					},
					"required": [
						"query"
					]
				}
			},
			{
				"name": "execute_task",
				"toolReferenceName": "executeTask",
				"displayName": "Execute Task",
				"when": "config.github.copilot.chat.advanced.taskTools.enabled",
				"canBeReferencedInPrompt": true,
				"modelDescription": "Launch a new agent to handle complex, multi-step tasks autonomously. This tool is good at researching complex questions, searching for code, and executing multi-step tasks. When you are searching for a keyword or file and are not confident that you will find the right match in the first few tries, use this agent to perform the search for you.\n\n- When the agent is done, it will return a single message back to you. The result returned by the agent is not visible to the user. To show the user the result, you should send a text message back to the user with a concise summary of the result.\n - Each agent invocation is stateless. You will not be able to send additional messages to the agent, nor will the agent be able to communicate with you outside of its final report. Therefore, your prompt should contain a highly detailed task description for the agent to perform autonomously and you should specify exactly what information the agent should return back to you in its final and only message to you.\n - The agent's outputs should generally be trusted\n - Clearly tell the agent whether you expect it to write code or just to do research (search, file reads, web fetches, etc.), since it is not aware of the user's intent",
				"tags": [],
				"inputSchema": {
					"type": "object",
					"properties": {
						"prompt": {
							"type": "string",
							"description": "A detailed description of the task for the agent to perform"
						},
						"description": {
							"type": "string",
							"description": "A short (3-5 word) description of the task"
						}
					},
					"required": [
						"prompt",
						"description"
					]
				}
			},
			{
				"name": "execute_prompt",
				"toolReferenceName": "executePrompt",
				"displayName": "Execute Prompt",
				"when": "config.github.copilot.chat.advanced.taskTools.enabled",
				"canBeReferencedInPrompt": true,
				"modelDescription": "This tool can take a path to a user's prompt file as input, and execute it autonomously. If the user's prompt includes multiple references to .prompt.md files, then you should use this tool to execute those prompts in sequence.\n\n- When the agent is done, it will return a single message back to you. The result returned by the agent is not visible to the user. To show the user the result, you should send a text message back to the user with a concise summary of the result.\n - The agent's outputs should generally be trusted",
				"tags": [],
				"inputSchema": {
					"type": "object",
					"properties": {
						"filePath": {
							"type": "string",
							"description": "The absolute path to the prompt file to execute"
						}
					},
					"required": [
						"filePath"
					]
				}
			},
			{
				"name": "copilot_searchWorkspaceSymbols",
				"toolReferenceName": "symbols",
				"displayName": "%copilot.tools.searchWorkspaceSymbols.name%",
				"icon": "$(symbol)",
				"userDescription": "%copilot.workspaceSymbols.tool.description%",
				"modelDescription": "Search the user's workspace for code symbols using language services. Use this tool when the user is looking for a specific symbol in their workspace.",
				"tags": [
					"vscode_codesearch"
				],
				"inputSchema": {
					"type": "object",
					"properties": {
						"symbolName": {
							"type": "string",
							"description": "The symbol to search for, such as a function name, class name, or variable name."
						}
					},
					"required": [
						"symbolName"
					]
				}
			},
			{
				"name": "copilot_listCodeUsages",
				"toolReferenceName": "usages",
				"displayName": "%copilot.tools.listCodeUsages.name%",
				"icon": "$(references)",
				"canBeReferencedInPrompt": true,
				"userDescription": "%copilot.listCodeUsages.tool.description%",
				"modelDescription": "Request to list all usages (references, definitions, implementations etc) of a function, class, method, variable etc. Use this tool when \n1. Looking for a sample implementation of an interface or class\n2. Checking how a function is used throughout the codebase.\n3. Including and updating all usages when changing a function, method, or constructor",
				"tags": [
					"vscode_codesearch"
				],
				"inputSchema": {
					"type": "object",
					"properties": {
						"symbolName": {
							"type": "string",
							"description": "The name of the symbol, such as a function name, class name, method name, variable name, etc."
						},
						"filePaths": {
							"type": "array",
							"description": "One or more file paths which likely contain the definition of the symbol. For instance the file which declares a class or function. This is optional but will speed up the invocation of this tool and improve the quality of its output.",
							"items": {
								"type": "string"
							}
						}
					},
					"required": [
						"symbolName"
					]
				}
			},
			{
				"name": "copilot_getVSCodeAPI",
				"toolReferenceName": "vscodeAPI",
				"displayName": "%copilot.tools.getVSCodeAPI.name%",
				"icon": "$(references)",
				"userDescription": "%copilot.vscode.tool.description%",
				"modelDescription": "Get comprehensive VS Code API documentation and references for extension development. This tool provides authoritative documentation for VS Code's extensive API surface, including proposed APIs, contribution points, and best practices. Use this tool for understanding complex VS Code API interactions.\n\nWhen to use this tool:\n- User asks about specific VS Code APIs, interfaces, or extension capabilities\n- Need documentation for VS Code extension contribution points (commands, views, settings, etc.)\n- Questions about proposed APIs and their usage patterns\n- Understanding VS Code extension lifecycle, activation events, and packaging\n- Best practices for VS Code extension development architecture\n- API examples and code patterns for extension features\n- Troubleshooting extension-specific issues or API limitations\n\nWhen NOT to use this tool:\n- Creating simple standalone files or scripts unrelated to VS Code extensions\n- General programming questions not specific to VS Code extension development\n- Questions about using VS Code as an editor (user-facing features)\n- Non-extension related development tasks\n- File creation or editing that doesn't involve VS Code extension APIs\n\nCRITICAL usage guidelines:\n1. Always include specific API names, interfaces, or concepts in your query\n2. Mention the extension feature you're trying to implement\n3. Include context about proposed vs stable APIs when relevant\n4. Reference specific contribution points when asking about extension manifest\n5. Be specific about the VS Code version or API version when known\n\nScope: This tool is for EXTENSION DEVELOPMENT ONLY - building tools that extend VS Code itself, not for general file creation or non-extension programming tasks.",
				"inputSchema": {
					"type": "object",
					"properties": {
						"query": {
							"type": "string",
							"description": "The query to search vscode documentation for. Should contain all relevant context."
						}
					},
					"required": [
						"query"
					]
				},
				"tags": [],
				"canBeReferencedInPrompt": true
			},
			{
				"displayName": "%copilot.tools.think.name%",
				"name": "copilot_think",
				"tags": [],
				"canBeReferencedInPrompt": true,
				"toolReferenceName": "think",
				"when": "config.github.copilot.chat.agent.thinkingTool",
				"modelDescription": "Use this tool to think deeply about the user's request and organize your thoughts. This tool helps improve response quality by allowing the model to consider the request carefully, brainstorm solutions, and plan complex tasks. It's particularly useful for:\n\n1. Exploring repository issues and brainstorming bug fixes\n2. Analyzing test results and planning fixes\n3. Planning complex refactoring approaches\n4. Designing new features and architecture\n5. Organizing debugging hypotheses\n\nThe tool logs your thought process for transparency but doesn't execute any code or make changes.",
				"inputSchema": {
					"type": "object",
					"properties": {
						"thoughts": {
							"type": "string",
							"description": "Your thoughts about the current task or problem. This should be a clear, structured explanation of your reasoning, analysis, or planning process."
						}
					},
					"required": [
						"thoughts"
					]
				}
			},
			{
				"name": "copilot_findFiles",
				"toolReferenceName": "fileSearch",
				"displayName": "%copilot.tools.findFiles.name%",
				"modelDescription": "Search for files in the workspace by glob pattern. This only returns the paths of matching files. Use this tool when you know the exact filename pattern of the files you're searching for. Glob patterns match from the root of the workspace folder. Examples:\n- **/*.{js,ts} to match all js/ts files in the workspace.\n- src/** to match all files under the top-level src folder.\n- **/foo/**/*.js to match all js files under any foo folder in the workspace.",
				"tags": [
					"vscode_codesearch"
				],
				"inputSchema": {
					"type": "object",
					"properties": {
						"query": {
							"type": "string",
							"description": "Search for files with names or paths matching this glob pattern."
						},
						"maxResults": {
							"type": "number",
							"description": "The maximum number of results to return. Do not use this unless necessary, it can slow things down. By default, only some matches are returned. If you use this and don't see what you're looking for, you can try again with a more specific query or a larger maxResults."
						}
					},
					"required": [
						"query"
					]
				}
			},
			{
				"name": "copilot_findTextInFiles",
				"toolReferenceName": "textSearch",
				"displayName": "%copilot.tools.findTextInFiles.name%",
				"modelDescription": "Do a fast text search in the workspace. Use this tool when you want to search with an exact string or regex. If you are not sure what words will appear in the workspace, prefer using regex patterns with alternation (|) or character classes to search for multiple potential words at once instead of making separate searches. For example, use 'function|method|procedure' to look for all of those words at once. Use includePattern to search within files matching a specific pattern, or in a specific file, using a relative path. Use this tool when you want to see an overview of a particular file, instead of using read_file many times to look for code within a file.",
				"tags": [
					"vscode_codesearch"
				],
				"inputSchema": {
					"type": "object",
					"properties": {
						"query": {
							"type": "string",
							"description": "The pattern to search for in files in the workspace. Use regex with alternation (e.g., 'word1|word2|word3') or character classes to find multiple potential words in a single search. Be sure to set the isRegexp property properly to declare whether it's a regex or plain text pattern. Is case-insensitive."
						},
						"isRegexp": {
							"type": "boolean",
							"description": "Whether the pattern is a regex."
						},
						"includePattern": {
							"type": "string",
							"description": "Search files matching this glob pattern. Will be applied to the relative path of files within the workspace. To search recursively inside a folder, use a proper glob pattern like \"src/folder/**\". Do not use | in includePattern."
						},
						"maxResults": {
							"type": "number",
							"description": "The maximum number of results to return. Do not use this unless necessary, it can slow things down. By default, only some matches are returned. If you use this and don't see what you're looking for, you can try again with a more specific query or a larger maxResults."
						}
					},
					"required": [
						"query",
						"isRegexp"
					]
				}
			},
			{
				"name": "copilot_applyPatch",
				"displayName": "%copilot.tools.applyPatch.name%",
				"toolReferenceName": "applyPatch",
				"userDescription": "%copilot.tools.applyPatch.description%",
				"modelDescription": "Edit text files. Do not use this tool to edit Jupyter notebooks. `apply_patch` allows you to execute a diff/patch against a text file, but the format of the diff specification is unique to this task, so pay careful attention to these instructions. To use the `apply_patch` command, you should pass a message of the following structure as \"input\":\n\n*** Begin Patch\n[YOUR_PATCH]\n*** End Patch\n\nWhere [YOUR_PATCH] is the actual content of your patch, specified in the following V4A diff format.\n\n*** [ACTION] File: [/absolute/path/to/file] -> ACTION can be one of Add, Update, or Delete.\nAn example of a message that you might pass as \"input\" to this function, in order to apply a patch, is shown below.\n\n*** Begin Patch\n*** Update File: /Users/someone/pygorithm/searching/binary_search.py\n@@class BaseClass\n@@    def search():\n-        pass\n+        raise NotImplementedError()\n\n@@class Subclass\n@@    def search():\n-        pass\n+        raise NotImplementedError()\n\n*** End Patch\nDo not use line numbers in this diff format.",
				"inputSchema": {
					"type": "object",
					"properties": {
						"input": {
							"type": "string",
							"description": "The edit patch to apply."
						},
						"explanation": {
							"type": "string",
							"description": "A short description of what the tool call is aiming to achieve."
						}
					},
					"required": [
						"input",
						"explanation"
					]
				}
			},
			{
				"name": "copilot_readFile",
				"toolReferenceName": "readFile",
				"displayName": "%copilot.tools.readFile.name%",
				"modelDescription": "Read the contents of a file.\n\nYou must specify the line range you're interested in. Line numbers are 1-indexed. If the file contents returned are insufficient for your task, you may call this tool again to retrieve more content. Prefer reading larger ranges over doing many small reads.",
				"tags": [
					"vscode_codesearch"
				],
				"inputSchema": {
					"type": "object",
					"properties": {
						"filePath": {
							"description": "The absolute path of the file to read.",
							"type": "string"
						},
						"startLine": {
							"type": "number",
							"description": "The line number to start reading from, 1-based."
						},
						"endLine": {
							"type": "number",
							"description": "The inclusive line number to end reading at, 1-based."
						}
					},
					"required": [
						"filePath",
						"startLine",
						"endLine"
					]
				}
			},
			{
				"name": "copilot_listDirectory",
				"toolReferenceName": "listDirectory",
				"displayName": "%copilot.tools.listDirectory.name%",
				"modelDescription": "List the contents of a directory. Result will have the name of the child. If the name ends in /, it's a folder, otherwise a file",
				"tags": [
					"vscode_codesearch"
				],
				"inputSchema": {
					"type": "object",
					"properties": {
						"path": {
							"type": "string",
							"description": "The absolute path to the directory to list."
						}
					},
					"required": [
						"path"
					]
				}
			},
			{
				"name": "copilot_getErrors",
				"displayName": "%copilot.tools.getErrors.name%",
				"toolReferenceName": "problems",
				"canBeReferencedInPrompt": true,
				"icon": "$(error)",
				"userDescription": "%copilot.tools.errors.description%",
				"modelDescription": "Get any compile or lint errors in a specific file or across all files. If the user mentions errors or problems in a file, they may be referring to these. Use the tool to see the same errors that the user is seeing. If the user asks you to analyze all errors, or does not specify a file, use this tool to gather errors for all files. Also use this tool after editing a file to validate the change.",
				"tags": [],
				"inputSchema": {
					"type": "object",
					"properties": {
						"filePaths": {
							"description": "The absolute paths to the files to check for errors. Omit 'filePaths' when retrieving all errors.",
							"type": "array",
							"items": {
								"type": "string"
							}
						}
					}
				}
			},
			{
				"name": "copilot_readProjectStructure",
				"displayName": "%copilot.tools.readProjectStructure.name%",
				"modelDescription": "Get a file tree representation of the workspace.",
				"tags": []
			},
			{
				"name": "copilot_getChangedFiles",
				"displayName": "%copilot.tools.getChangedFiles.name%",
				"toolReferenceName": "changes",
				"icon": "$(diff)",
				"canBeReferencedInPrompt": true,
				"userDescription": "%copilot.tools.changes.description%",
				"modelDescription": "Get git diffs of current file changes in a git repository. Don't forget that you can use run_in_terminal to run git commands in a terminal as well.",
				"tags": [
					"vscode_codesearch"
				],
				"inputSchema": {
					"type": "object",
					"properties": {
						"repositoryPath": {
							"type": "string",
							"description": "The absolute path to the git repository to look for changes in. If not provided, the active git repository will be used."
						},
						"sourceControlState": {
							"type": "array",
							"items": {
								"type": "string",
								"enum": [
									"staged",
									"unstaged",
									"merge-conflicts"
								]
							},
							"description": "The kinds of git state to filter by. Allowed values are: 'staged', 'unstaged', and 'merge-conflicts'. If not provided, all states will be included."
						}
					}
				}
			},
			{
				"name": "copilot_testFailure",
				"toolReferenceName": "testFailure",
				"displayName": "%copilot.tools.testFailure.name%",
				"icon": "$(beaker)",
				"userDescription": "%copilot.testFailure.tool.description%",
				"modelDescription": "Includes test failure information in the prompt.",
				"inputSchema": {},
				"tags": [
					"vscode_editing_with_tests",
					"enable_other_tool_copilot_readFile",
					"enable_other_tool_copilot_listDirectory",
					"enable_other_tool_copilot_findFiles",
					"enable_other_tool_copilot_runTests"
				],
				"canBeReferencedInPrompt": true
			},
			{
				"name": "copilot_updateUserPreferences",
				"toolReferenceName": "updateUserPreferences",
				"displayName": "%copilot.tools.updateUserPreferences.name%",
				"modelDescription": "Update the user's preferences file with new information about the user and their coding preferences, based on the current chat history.",
				"canBeReferencedInPrompt": true,
				"tags": [],
				"inputSchema": {
					"type": "object",
					"properties": {
						"facts": {
							"type": "array",
							"items": {
								"type": "string"
							},
							"description": "An array of new user preferences to remember."
						}
					},
					"required": [
						"facts"
					]
				},
				"when": "config.github.copilot.chat.enableUserPreferences"
			},
			{
				"name": "copilot_createNewWorkspace",
				"displayName": "%github.copilot.tools.createNewWorkspace.name%",
				"toolReferenceName": "newWorkspace",
				"icon": "$(new-folder)",
				"userDescription": "%github.copilot.tools.createNewWorkspace.userDescription%",
				"when": "config.github.copilot.chat.newWorkspaceCreation.enabled",
				"modelDescription": "Get comprehensive setup steps to help the user create complete project structures in a VS Code workspace. This tool is designed for full project initialization and scaffolding, not for creating individual files.\n\nWhen to use this tool:\n- User wants to create a new complete project from scratch\n- Setting up entire project frameworks (TypeScript projects, React apps, Node.js servers, etc.)\n- Initializing Model Context Protocol (MCP) servers with full structure\n- Creating VS Code extensions with proper scaffolding\n- Setting up Next.js, Vite, or other framework-based projects\n- User asks for \"new project\", \"create a workspace\", \"set up a [framework] project\"\n- Need to establish complete development environment with dependencies, config files, and folder structure\n\nWhen NOT to use this tool:\n- Creating single files or small code snippets\n- Adding individual files to existing projects\n- Making modifications to existing codebases\n- User asks to \"create a file\" or \"add a component\"\n- Simple code examples or demonstrations\n- Debugging or fixing existing code\n\nThis tool provides complete project setup including:\n- Folder structure creation\n- Package.json and dependency management\n- Configuration files (tsconfig, eslint, etc.)\n- Initial boilerplate code\n- Development environment setup\n- Build and run instructions\n\nUse other file creation tools for individual files within existing projects.",
				"inputSchema": {
					"type": "object",
					"properties": {
						"query": {
							"type": "string",
							"description": "The query to use to generate the new workspace. This should be a clear and concise description of the workspace the user wants to create."
						}
					},
					"required": [
						"query"
					]
				},
				"tags": [
					"enable_other_tool_install_extension",
					"enable_other_tool_get_project_setup_info"
				]
			},
			{
				"name": "copilot_getProjectSetupInfo",
				"displayName": "%github.copilot.tools.getProjectSetupInfo.name%",
				"when": "config.github.copilot.chat.newWorkspaceCreation.enabled",
				"toolReferenceName": "getProjectSetupInfo",
				"modelDescription": "Do not call this tool without first calling the tool to create a workspace. This tool provides a project setup information for a Visual Studio Code workspace based on a project type and programming language.",
				"inputSchema": {
					"type": "object",
					"properties": {
						"projectType": {
							"type": "string",
							"description": "The type of project to create. Supported values are: 'python-script', 'python-project', 'mcp-server', 'model-context-protocol-server', 'vscode-extension', 'next-js', 'vite' and 'other'"
						}
					},
					"required": [
						"projectType"
					]
				},
				"tags": []
			},
			{
				"name": "copilot_installExtension",
				"displayName": "Install Extension in VS Code",
				"when": "config.github.copilot.chat.newWorkspaceCreation.enabled",
				"toolReferenceName": "installExtension",
				"modelDescription": "Install an extension in VS Code. Use this tool to install an extension in Visual Studio Code as part of a new workspace creation process only.",
				"inputSchema": {
					"type": "object",
					"properties": {
						"id": {
							"type": "string",
							"description": "The ID of the extension to install. This should be in the format <publisher>.<extension>."
						},
						"name": {
							"type": "string",
							"description": "The name of the extension to install. This should be a clear and concise description of the extension."
						}
					},
					"required": [
						"id",
						"name"
					]
				},
				"tags": []
			},
			{
				"name": "copilot_runVscodeCommand",
				"displayName": "Run VS Code Command",
				"when": "config.github.copilot.chat.newWorkspaceCreation.enabled",
				"toolReferenceName": "runVscodeCommand",
				"modelDescription": "Run a command in VS Code. Use this tool to run a command in Visual Studio Code as part of a new workspace creation process only.",
				"inputSchema": {
					"type": "object",
					"properties": {
						"commandId": {
							"type": "string",
							"description": "The ID of the command to execute. This should be in the format <command>."
						},
						"name": {
							"type": "string",
							"description": "The name of the command to execute. This should be a clear and concise description of the command."
						},
						"args": {
							"type": "array",
							"description": "The arguments to pass to the command. This should be an array of strings.",
							"items": {
								"type": "string"
							}
						}
					},
					"required": [
						"commandId",
						"name"
					]
				},
				"tags": []
			},
			{
				"name": "copilot_createNewJupyterNotebook",
				"displayName": "Create New Jupyter Notebook",
				"icon": "$(notebook)",
				"toolReferenceName": "newJupyterNotebook",
				"modelDescription": "Generates a new Jupyter Notebook (.ipynb) in VS Code. Jupyter Notebooks are interactive documents commonly used for data exploration, analysis, visualization, and combining code with narrative text. Prefer creating plain Python files or similar unless a user explicitly requests creating a new Jupyter Notebook or already has a Jupyter Notebook opened or exists in the workspace.",
				"userDescription": "%copilot.tools.newJupyterNotebook.description%",
				"inputSchema": {
					"type": "object",
					"properties": {
						"query": {
							"type": "string",
							"description": "The query to use to generate the jupyter notebook. This should be a clear and concise description of the notebook the user wants to create."
						}
					},
					"required": [
						"query"
					]
				},
				"tags": []
			},
			{
				"name": "copilot_insertEdit",
				"toolReferenceName": "insertEdit",
				"displayName": "%copilot.tools.insertEdit.name%",
				"modelDescription": "Insert new code into an existing file in the workspace. Use this tool once per file that needs to be modified, even if there are multiple changes for a file. Generate the \"explanation\" property first.\nThe system is very smart and can understand how to apply your edits to the files, you just need to provide minimal hints.\nAvoid repeating existing code, instead use comments to represent regions of unchanged code. Be as concise as possible. For example:\n// ...existing code...\n{ changed code }\n// ...existing code...\n{ changed code }\n// ...existing code...\n\nHere is an example of how you should use format an edit to an existing Person class:\nclass Person {\n\t// ...existing code...\n\tage: number;\n\t// ...existing code...\n\tgetAge() {\n\treturn this.age;\n\t}\n}",
				"tags": [],
				"inputSchema": {
					"type": "object",
					"properties": {
						"explanation": {
							"type": "string",
							"description": "A short explanation of the edit being made."
						},
						"filePath": {
							"type": "string",
							"description": "An absolute path to the file to edit."
						},
						"code": {
							"type": "string",
							"description": "The code change to apply to the file.\nThe system is very smart and can understand how to apply your edits to the files, you just need to provide minimal hints.\nAvoid repeating existing code, instead use comments to represent regions of unchanged code. Be as concise as possible. For example:\n// ...existing code...\n{ changed code }\n// ...existing code...\n{ changed code }\n// ...existing code...\n\nHere is an example of how you should use format an edit to an existing Person class:\nclass Person {\n\t// ...existing code...\n\tage: number;\n\t// ...existing code...\n\tgetAge() {\n\t\treturn this.age;\n\t}\n}"
						}
					},
					"required": [
						"explanation",
						"filePath",
						"code"
					]
				}
			},
			{
				"name": "copilot_createFile",
				"toolReferenceName": "createFile",
				"displayName": "%copilot.tools.createFile.name%",
				"userDescription": "%copilot.tools.createFile.description%",
				"modelDescription": "This is a tool for creating a new file in the workspace. The file will be created with the specified content. The directory will be created if it does not already exist. Never use this tool to edit a file that already exists.",
				"tags": [],
				"inputSchema": {
					"type": "object",
					"properties": {
						"filePath": {
							"type": "string",
							"description": "The absolute path to the file to create."
						},
						"content": {
							"type": "string",
							"description": "The content to write to the file."
						}
					},
					"required": [
						"filePath",
						"content"
					]
				}
			},
			{
				"name": "copilot_createDirectory",
				"toolReferenceName": "createDirectory",
				"displayName": "%copilot.tools.createDirectory.name%",
				"userDescription": "%copilot.tools.createDirectory.description%",
				"modelDescription": "Create a new directory structure in the workspace. Will recursively create all directories in the path, like mkdir -p. You do not need to use this tool before using create_file, that tool will automatically create the needed directories.",
				"tags": [],
				"inputSchema": {
					"type": "object",
					"properties": {
						"dirPath": {
							"type": "string",
							"description": "The absolute path to the directory to create."
						}
					},
					"required": [
						"dirPath"
					]
				}
			},
			{
				"name": "copilot_openSimpleBrowser",
				"displayName": "%copilot.tools.openSimpleBrowser.name%",
				"modelDescription": "Preview a website or open a URL in the editor's Simple Browser. Useful for quickly viewing locally hosted websites, demos, or resources without leaving the coding environment.",
				"userDescription": "%copilot.tools.openSimpleBrowser.description%",
				"toolReferenceName": "openSimpleBrowser",
				"canBeReferencedInPrompt": true,
				"tags": [],
				"inputSchema": {
					"type": "object",
					"properties": {
						"url": {
							"type": "string",
							"description": "The website URL to preview or open in the Simple Browser inside the editor. Must be either an http or https URL"
						}
					},
					"required": [
						"url"
					]
				}
			},
			{
				"name": "copilot_replaceString",
				"toolReferenceName": "replaceString",
				"displayName": "%copilot.tools.replaceString.name%",
				"modelDescription": "This is a tool for making edits in an existing file in the workspace. For moving or renaming files, use run in terminal tool with the 'mv' command instead. For larger edits, split them into smaller edits and call the edit tool multiple times to ensure accuracy. Before editing, always ensure you have the context to understand the file's contents and context. To edit a file, provide: 1) filePath (absolute path), 2) oldString (MUST be the exact literal text to replace including all whitespace, indentation, newlines, and surrounding code etc), and 3) newString (MUST be the exact literal text to replace \\`oldString\\` with (also including all whitespace, indentation, newlines, and surrounding code etc.). Ensure the resulting code is correct and idiomatic.). Each use of this tool replaces exactly ONE occurrence of oldString.\n\nCRITICAL for \\`oldString\\`: Must uniquely identify the single instance to change. Include at least 3 lines of context BEFORE and AFTER the target text, matching whitespace and indentation precisely. If this string matches multiple locations, or does not match exactly, the tool will fail. Never use 'Lines 123-456 omitted' from summarized documents or ...existing code... comments in the oldString or newString.",
				"when": "!config.github.copilot.chat.disableReplaceTool",
				"inputSchema": {
					"type": "object",
					"properties": {
						"filePath": {
							"type": "string",
							"description": "An absolute path to the file to edit."
						},
						"oldString": {
							"type": "string",
							"description": "The exact literal text to replace, preferably unescaped. For single replacements (default), include at least 3 lines of context BEFORE and AFTER the target text, matching whitespace and indentation precisely. For multiple replacements, specify expected_replacements parameter. If this string is not the exact literal text (i.e. you escaped it) or does not match exactly, the tool will fail."
						},
						"newString": {
							"type": "string",
							"description": "The exact literal text to replace `old_string` with, preferably unescaped. Provide the EXACT text. Ensure the resulting code is correct and idiomatic."
						}
					},
					"required": [
						"filePath",
						"oldString",
						"newString"
					]
				}
			},
			{
				"name": "copilot_multiReplaceString",
				"toolReferenceName": "multiReplaceString",
				"displayName": "%copilot.tools.multiReplaceString.name%",
				"modelDescription": "This tool allows you to apply multiple replace_string_in_file operations in a single call, which is more efficient than calling replace_string_in_file multiple times. It takes an array of replacement operations and applies them sequentially. Each replacement operation has the same parameters as replace_string_in_file: filePath, oldString, newString, and explanation. This tool is ideal when you need to make multiple edits across different files or multiple edits in the same file. The tool will provide a summary of successful and failed operations.",
				"when": "!config.github.copilot.chat.disableReplaceTool",
				"inputSchema": {
					"type": "object",
					"properties": {
						"explanation": {
							"type": "string",
							"description": "A brief explanation of what the multi-replace operation will accomplish."
						},
						"replacements": {
							"type": "array",
							"description": "An array of replacement operations to apply sequentially.",
							"items": {
								"type": "object",
								"properties": {
									"explanation": {
										"type": "string",
										"description": "A brief explanation of this specific replacement operation."
									},
									"filePath": {
										"type": "string",
										"description": "An absolute path to the file to edit."
									},
									"oldString": {
										"type": "string",
										"description": "The exact literal text to replace, preferably unescaped. Include at least 3 lines of context BEFORE and AFTER the target text, matching whitespace and indentation precisely. If this string is not the exact literal text or does not match exactly, this replacement will fail."
									},
									"newString": {
										"type": "string",
										"description": "The exact literal text to replace `oldString` with, preferably unescaped. Provide the EXACT text. Ensure the resulting code is correct and idiomatic."
									}
								},
								"required": [
									"explanation",
									"filePath",
									"oldString",
									"newString"
								]
							},
							"minItems": 1
						}
					},
					"required": [
						"explanation",
						"replacements"
					]
				}
			},
			{
				"name": "copilot_editNotebook",
				"toolReferenceName": "editNotebook",
				"displayName": "%copilot.tools.editNotebook.name%",
				"modelDescription": "This is a tool for editing an existing Notebook file in the workspace. Generate the \"explanation\" property first.\nThe system is very smart and can understand how to apply your edits to the notebooks.\nWhen updating the content of an existing cell, ensure newCode preserves whitespace and indentation exactly and does NOT include any code markers such as (...existing code...).",
				"tags": [
					"enable_other_tool_copilot_getNotebookSummary"
				],
				"inputSchema": {
					"type": "object",
					"properties": {
						"filePath": {
							"type": "string",
							"description": "An absolute path to the notebook file to edit, or the URI of a untitled, not yet named, file, such as `untitled:Untitled-1."
						},
						"cellId": {
							"type": "string",
							"description": "Id of the cell that needs to be deleted or edited. Use the value `TOP`, `BOTTOM` when inserting a cell at the top or bottom of the notebook, else provide the id of the cell after which a new cell is to be inserted. Remember, if a cellId is provided and editType=insert, then a cell will be inserted after the cell with the provided cellId."
						},
						"newCode": {
							"anyOf": [
								{
									"type": "string",
									"description": "The code for the new or existing cell to be edited. Code should not be wrapped within <VSCode.Cell> tags. Do NOT include code markers such as (...existing code...) to indicate existing code."
								},
								{
									"type": "array",
									"items": {
										"type": "string",
										"description": "The code for the new or existing cell to be edited. Code should not be wrapped within <VSCode.Cell> tags"
									}
								}
							]
						},
						"language": {
							"type": "string",
							"description": "The language of the cell. `markdown`, `python`, `javascript`, `julia`, etc."
						},
						"editType": {
							"type": "string",
							"enum": [
								"insert",
								"delete",
								"edit"
							],
							"description": "The operation peformed on the cell, whether `insert`, `delete` or `edit`.\nUse the `editType` field to specify the operation: `insert` to add a new cell, `edit` to modify an existing cell's content, and `delete` to remove a cell."
						}
					},
					"required": [
						"filePath",
						"editType",
						"cellId"
					]
				}
			},
			{
				"name": "copilot_runNotebookCell",
				"displayName": "%copilot.tools.runNotebookCell.name%",
				"toolReferenceName": "runCell",
				"icon": "$(play)",
				"modelDescription": "This is a tool for running a code cell in a notebook file directly in the notebook editor. The output from the execution will be returned. Code cells should be run as they are added or edited when working through a problem to bring the kernel state up to date and ensure the code executes successfully. Code cells are ready to run and don't require any pre-processing. If asked to run the first cell in a notebook, you should run the first code cell since markdown cells cannot be executed. NOTE: Avoid executing Markdown cells or providing Markdown cell IDs, as Markdown cells cannot be  executed.",
				"userDescription": "%copilot.tools.runNotebookCell.description%",
				"tags": [
					"enable_other_tool_copilot_getNotebookSummary"
				],
				"inputSchema": {
					"type": "object",
					"properties": {
						"filePath": {
							"type": "string",
							"description": "An absolute path to the notebook file with the cell to run, or the URI of a untitled, not yet named, file, such as `untitled:Untitled-1.ipynb"
						},
						"reason": {
							"type": "string",
							"description": "An optional explanation of why the cell is being run. This will be shown to the user before the tool is run and is not necessary if it's self-explanatory."
						},
						"cellId": {
							"type": "string",
							"description": "The ID for the code cell to execute. Avoid providing markdown cell IDs as nothing will be executed."
						},
						"continueOnError": {
							"type": "boolean",
							"description": "Whether or not execution should continue for remaining cells if an error is encountered. Default to false unless instructed otherwise."
						}
					},
					"required": [
						"filePath",
						"cellId"
					]
				}
			},
			{
				"name": "copilot_getNotebookSummary",
				"toolReferenceName": "getNotebookSummary",
				"displayName": "Get the structure of a notebook",
				"modelDescription": "This is a tool returns the list of the Notebook cells along with the id, cell types, line ranges, language, execution information and output mime types for each cell. This is useful to get Cell Ids when executing a notebook or determine what cells have been executed and what order, or what cells have outputs. If required to read contents of a cell use this to determine the line range of a cells, and then use read_file tool to read a specific line range. Requery this tool if the contents of the notebook change.",
				"tags": [],
				"inputSchema": {
					"type": "object",
					"properties": {
						"filePath": {
							"type": "string",
							"description": "An absolute path to the notebook file with the cell to run, or the URI of a untitled, not yet named, file, such as `untitled:Untitled-1.ipynb"
						}
					},
					"required": [
						"filePath"
					]
				}
			},
			{
				"name": "copilot_readNotebookCellOutput",
				"displayName": "%copilot.tools.getNotebookCellOutput.name%",
				"toolReferenceName": "readNotebookCellOutput",
				"icon": "$(notebook-render-output)",
				"modelDescription": "This tool will retrieve the output for a notebook cell from its most recent execution or restored from disk. The cell may have output even when it has not been run in the current kernel session. This tool has a higher token limit for output length than the runNotebookCell tool.",
				"userDescription": "%copilot.tools.getNotebookCellOutput.description%",
				"when": "userHasOpenedNotebook",
				"tags": [],
				"inputSchema": {
					"type": "object",
					"properties": {
						"filePath": {
							"type": "string",
							"description": "An absolute path to the notebook file with the cell to run, or the URI of a untitled, not yet named, file, such as `untitled:Untitled-1.ipynb"
						},
						"cellId": {
							"type": "string",
							"description": "The ID of the cell for which output should be retrieved."
						}
					},
					"required": [
						"filePath",
						"cellId"
					]
				}
			},
			{
				"name": "copilot_fetchWebPage",
				"displayName": "%copilot.tools.fetchWebPage.name%",
				"toolReferenceName": "fetch",
				"when": "!isWeb",
				"canBeReferencedInPrompt": true,
				"icon": "$(globe)",
				"userDescription": "%copilot.tools.fetchWebPage.description%",
				"modelDescription": "Fetches the main content from a web page. This tool is useful for summarizing or analyzing the content of a webpage. You should use this tool when you think the user is looking for information from a specific webpage.",
				"tags": [],
				"inputSchema": {
					"type": "object",
					"properties": {
						"urls": {
							"type": "array",
							"items": {
								"type": "string"
							},
							"description": "An array of URLs to fetch content from."
						},
						"query": {
							"type": "string",
							"description": "The query to search for in the web page's content. This should be a clear and concise description of the content you want to find."
						}
					},
					"required": [
						"urls",
						"query"
					]
				}
			},
			{
				"name": "copilot_findTestFiles",
				"displayName": "%copilot.tools.findTestFiles.name%",
				"icon": "$(beaker)",
				"canBeReferencedInPrompt": false,
				"toolReferenceName": "findTestFiles",
				"userDescription": "%copilot.tools.findTestFiles.description%",
				"modelDescription": "For a source code file, find the file that contains the tests. For a test file find the file that contains the code under test.",
				"tags": [],
				"inputSchema": {
					"type": "object",
					"properties": {
						"filePaths": {
							"type": "array",
							"items": {
								"type": "string"
							}
						}
					},
					"required": [
						"filePaths"
					]
				}
			},
			{
				"name": "copilot_getDocInfo",
				"displayName": "%copilot.tools.getDocInfo.name%",
				"icon": "$(beaker)",
				"canBeReferencedInPrompt": false,
				"toolReferenceName": "docInfo",
				"userDescription": "%copilot.tools.getDocInfo.description%",
				"modelDescription": "Find information about how to document it a symbol like a class or function. This tool is useful for generating documentation comments for code symbols. You should use this tool when you think the user is looking for information about how to document a specific code symbol.",
				"tags": [],
				"inputSchema": {
					"type": "object",
					"properties": {
						"filePaths": {
							"type": "array",
							"items": {
								"type": "string"
							},
							"description": "The file paths for which documentation information is needed."
						}
					},
					"required": [
						"filePaths"
					]
				}
			},
			{
				"name": "copilot_getSearchResults",
				"toolReferenceName": "searchResults",
				"displayName": "%github.copilot.tools.searchResults.name%",
				"icon": "$(search)",
				"userDescription": "%github.copilot.tools.searchResults.description%",
				"modelDescription": "The results from the search view"
			},
			{
				"name": "copilot_githubRepo",
				"toolReferenceName": "githubRepo",
				"displayName": "%github.copilot.tools.githubRepo.name%",
				"modelDescription": "Searches a GitHub repository for relevant source code snippets. Only use this tool if the user is very clearly asking for code snippets from a specific GitHub repository. Do not use this tool for Github repos that the user has open in their workspace.",
				"userDescription": "%github.copilot.tools.githubRepo.userDescription%",
				"icon": "$(repo)",
				"canBeReferencedInPrompt": true,
				"inputSchema": {
					"type": "object",
					"properties": {
						"repo": {
							"type": "string",
							"description": "The name of the Github repository to search for code in. Should must be formatted as '<owner>/<repo>'."
						},
						"query": {
							"type": "string",
							"description": "The query to search for repo. Should contain all relevant context."
						}
					},
					"required": [
						"repo",
						"query"
					]
				}
			},
			{
				"name": "copilot_toolReplay",
				"modelDescription": "Replays a tool call from a previous chat session.",
				"displayName": "tool replay",
				"when": "false",
				"inputSchema": {
					"type": "object",
					"properties": {
						"toolCallId": {
							"type": "string",
							"description": "the id of the tool original tool call"
						},
						"toolName": {
							"type": "string",
							"description": "the name of the tool being replayed"
						},
						"toolCallArgs": {
							"type": "object",
							"description": "the arguments of the tool call"
						}
					}
				}
			},
			{
				"name": "copilot_editFiles",
				"modelDescription": "This is a placeholder tool, do not use",
				"userDescription": "Edit files",
				"icon": "$(pencil)",
				"displayName": "Edit Files",
				"toolReferenceName": "editFiles"
			}
		],
		"languageModelToolSets": [
			{
				"name": "edit",
				"description": "%copilot.toolSet.editing.description%",
				"icon": "$(pencil)",
				"tools": [
					"createFile",
					"createDirectory",
					"editNotebook",
					"newJupyterNotebook",
					"editFiles"
				]
			},
			{
				"name": "runNotebooks",
				"description": "%copilot.toolSet.runNotebook.description%",
				"icon": "$(notebook)",
				"tools": [
					"runCell",
					"getNotebookSummary",
					"readNotebookCellOutput"
				]
			},
			{
				"name": "search",
				"description": "%copilot.toolSet.search.description%",
				"icon": "$(search)",
				"tools": [
					"fileSearch",
					"textSearch",
					"listDirectory",
					"readFile",
					"codebase",
					"searchResults"
				]
			},
			{
				"name": "new",
				"description": "%copilot.toolSet.new.description%",
				"icon": "$(new-folder)",
				"tools": [
					"newWorkspace",
					"runVscodeCommand",
					"getProjectSetupInfo",
					"installExtension"
				]
			}
		],
		"chatParticipants": [
			{
				"id": "github.copilot.default",
				"name": "GitHubCopilot",
				"fullName": "GitHub Copilot",
				"description": "%copilot.description%",
				"isDefault": true,
				"locations": [
					"panel"
				],
				"modes": [
					"ask"
				],
				"disambiguation": [
					{
						"category": "generate_code_sample",
						"description": "The user wants to generate code snippets without referencing the contents of the current workspace. This category does not include generating entire projects.",
						"examples": [
							"Write an example of computing a SHA256 hash."
						]
					},
					{
						"category": "add_feature_to_file",
						"description": "The user wants to change code in a file that is provided in their request, without referencing the contents of the current workspace. This category does not include generating entire projects.",
						"examples": [
							"Add a refresh button to the table widget."
						]
					},
					{
						"category": "question_about_specific_files",
						"description": "The user has a question about a specific file or code snippet that they have provided as part of their query, and the question does not require additional workspace context to answer.",
						"examples": [
							"What does this file do?"
						]
					}
				]
			},
			{
				"id": "github.copilot.editingSession",
				"name": "GitHubCopilot",
				"fullName": "GitHub Copilot",
				"description": "%copilot.edits.description%",
				"isDefault": true,
				"locations": [
					"panel"
				],
				"modes": [
					"edit"
				],
				"when": "!config.chat.edits2.enabled"
			},
			{
				"id": "github.copilot.editingSessionEditor",
				"name": "GitHubCopilot",
				"fullName": "GitHub Copilot",
				"description": "%copilot.edits.description%",
				"isDefault": true,
				"when": "config.inlineChat.enableV2 || config.github.copilot.chat.advanced.inlineChat2",
				"locations": [
					"editor",
					"notebook"
				],
				"commands": [
					{
						"name": "fix",
						"description": "%copilot.workspace.fix.description%",
						"when": "config.inlineChat.enableV2 || config.github.copilot.chat.advanced.inlineChat2",
						"disambiguation": [
							{
								"category": "fix",
								"description": "Propose a fix for the problems in the selected code",
								"examples": [
									"There is a problem in this code. Rewrite the code to show it with the bug fixed."
								]
							}
						]
					},
					{
						"name": "tests",
						"description": "%copilot.workspace.tests.description%",
						"when": "config.inlineChat.enableV2 || config.github.copilot.chat.advanced.inlineChat2",
						"disambiguation": [
							{
								"category": "tests",
								"description": "Help writing tests for the selected code",
								"examples": [
									"Help me write tests for the selected code."
								]
							}
						]
					},
					{
						"name": "doc",
						"description": "%copilot.workspace.doc.description%",
						"when": "config.inlineChat.enableV2 || config.github.copilot.chat.advanced.inlineChat2",
						"disambiguation": [
							{
								"category": "doc",
								"description": "Add documentation comment for this symbol",
								"examples": [
									"Add jsdoc to this method"
								]
							}
						]
					}
				]
			},
			{
				"id": "github.copilot.editingSession2",
				"name": "GitHubCopilot",
				"fullName": "GitHub Copilot",
				"description": "%copilot.edits.description%",
				"isDefault": true,
				"locations": [
					"panel"
				],
				"modes": [
					"edit"
				],
				"when": "config.chat.edits2.enabled"
			},
			{
				"id": "github.copilot.editsAgent",
				"name": "agent",
				"fullName": "GitHub Copilot",
				"description": "%copilot.agent.description%",
				"locations": [
					"panel"
				],
				"modes": [
					"agent"
				],
				"isEngine": true,
				"isDefault": true,
				"isAgent": true,
				"when": "config.chat.agent.enabled",
				"commands": [
					{
						"name": "list"
					},
					{
						"name": "error",
						"description": "Make a model request which will result in an error",
						"when": "github.copilot.chat.debug"
					}
				]
			},
			{
				"id": "github.copilot.editor",
				"name": "Copilot",
				"fullName": "GitHub Copilot",
				"description": "%copilot.description%",
				"isDefault": true,
				"locations": [
					"editor"
				],
				"when": "!config.inlineChat.enableV2 && !config.github.copilot.chat.advanced.inlineChat2",
				"disambiguation": [
					{
						"category": "unknown",
						"description": "Intent of this command is unclear or is not related to information technologies",
						"examples": [
							"Add a dog to this comment."
						]
					}
				],
				"commands": [
					{
						"name": "generate",
						"description": "%copilot.workspace.generate.description%",
						"disambiguation": [
							{
								"category": "generate",
								"description": "Generate new code",
								"examples": [
									"Add a function that returns the sum of two numbers"
								]
							}
						]
					},
					{
						"name": "edit",
						"description": "%copilot.workspace.edit.inline.description%",
						"disambiguation": [
							{
								"category": "edit",
								"description": "Make changes to existing code",
								"examples": [
									"Change this method to use async/await"
								]
							}
						]
					},
					{
						"name": "doc",
						"description": "%copilot.workspace.doc.description%",
						"disambiguation": [
							{
								"category": "doc",
								"description": "Add documentation comment for this symbol",
								"examples": [
									"Add jsdoc to this method"
								]
							}
						]
					},
					{
						"name": "fix",
						"description": "%copilot.workspace.fix.description%",
						"disambiguation": [
							{
								"category": "fix",
								"description": "Propose a fix for the problems in the selected code",
								"examples": [
									"There is a problem in this code. Rewrite the code to show it with the bug fixed."
								]
							}
						]
					},
					{
						"name": "explain",
						"description": "%copilot.workspace.explain.description%",
						"disambiguation": [
							{
								"category": "explain",
								"description": "Explain how the code in your active editor works",
								"examples": [
									"Write an explanation for the code above as paragraphs of text."
								]
							}
						]
					},
					{
						"name": "review",
						"description": "%copilot.workspace.review.description%",
						"when": "github.copilot.advanced.review.intent"
					},
					{
						"name": "tests",
						"description": "%copilot.workspace.tests.description%",
						"disambiguation": [
							{
								"category": "tests",
								"description": "Generate unit tests for the selected code. The user does not want to fix their existing tests.",
								"examples": [
									"Write a set of detailed unit test functions for the code above."
								]
							}
						]
					}
				]
			},
			{
				"id": "github.copilot.notebook",
				"name": "GitHubCopilot",
				"fullName": "GitHub Copilot",
				"description": "%copilot.description%",
				"isDefault": true,
				"locations": [
					"notebook"
				],
				"when": "!config.inlineChat.enableV2 && !config.github.copilot.chat.advanced.inlineChat2",
				"commands": [
					{
						"name": "fix",
						"description": "%copilot.workspace.fix.description%"
					},
					{
						"name": "explain",
						"description": "%copilot.workspace.explain.description%"
					}
				]
			},
			{
				"id": "github.copilot.notebookEditorAgent",
				"name": "GitHubCopilot",
				"fullName": "GitHub Copilot",
				"description": "%copilot.description%",
				"isDefault": true,
				"locations": [
					"notebook"
				],
				"when": "config.inlineChat.enableV2",
				"commands": [
					{
						"name": "fix",
						"description": "%copilot.workspace.fix.description%"
					},
					{
						"name": "explain",
						"description": "%copilot.workspace.explain.description%"
					}
				]
			},
			{
				"id": "github.copilot.workspace",
				"name": "workspace",
				"fullName": "Workspace",
				"description": "%copilot.workspace.description%",
				"when": "!github.copilot.interactiveSession.disabled",
				"sampleRequest": "%copilot.workspace.sampleRequest%",
				"locations": [
					"panel"
				],
				"disambiguation": [
					{
						"category": "workspace_project_questions",
						"description": "The user wants to learn about or update the code or files in their current workspace. Questions in this category may be about understanding what the whole workspace does or locating the implementation of some code. This does not include generating or updating tests.",
						"examples": [
							"What does this project do?"
						]
					},
					{
						"category": "find_code_in_workspace",
						"description": "The user wants to locate the implementation of some functionality in their current workspace.",
						"examples": [
							"Where is the tree widget implemented?"
						]
					},
					{
						"category": "generate_with_workspace_context",
						"description": "The user wants to generate code based on multiple files in the workspace and did not specify which files to reference.",
						"examples": [
							"Create a README for this project."
						]
					}
				],
				"commands": [
					{
						"name": "explain",
						"description": "%copilot.workspace.explain.description%"
					},
					{
						"name": "review",
						"description": "%copilot.workspace.review.description%",
						"when": "github.copilot.advanced.review.intent"
					},
					{
						"name": "tests",
						"description": "%copilot.workspace.tests.description%",
						"disambiguation": [
							{
								"category": "create_tests",
								"description": "The user wants to generate unit tests.",
								"examples": [
									"Generate tests for my selection using pytest."
								]
							}
						]
					},
					{
						"name": "fix",
						"description": "%copilot.workspace.fix.description%",
						"sampleRequest": "%copilot.workspace.fix.sampleRequest%"
					},
					{
						"name": "new",
						"description": "%copilot.workspace.new.description%",
						"sampleRequest": "%copilot.workspace.new.sampleRequest%",
						"isSticky": true,
						"disambiguation": [
							{
								"category": "create_new_workspace_or_extension",
								"description": "The user wants to create a complete Visual Studio Code workspace from scratch, such as a new application or a Visual Studio Code extension. Use this category only if the question relates to generating or creating new workspaces in Visual Studio Code. Do not use this category for updating existing code or generating sample code snippets",
								"examples": [
									"Scaffold a Node server.",
									"Create a sample project which uses the fileSystemProvider API.",
									"react application"
								]
							}
						]
					},
					{
						"name": "newNotebook",
						"description": "%copilot.workspace.newNotebook.description%",
						"sampleRequest": "%copilot.workspace.newNotebook.sampleRequest%",
						"disambiguation": [
							{
								"category": "create_jupyter_notebook",
								"description": "The user wants to create a new Jupyter notebook in Visual Studio Code.",
								"examples": [
									"Create a notebook to analyze this CSV file."
								]
							}
						]
					},
					{
						"name": "semanticSearch",
						"description": "%copilot.workspace.semanticSearch.description%",
						"sampleRequest": "%copilot.workspace.semanticSearch.sampleRequest%",
						"when": "config.github.copilot.semanticSearch.enabled"
					},
					{
						"name": "setupTests",
						"description": "%copilot.vscode.setupTests.description%",
						"sampleRequest": "%copilot.vscode.setupTests.sampleRequest%",
						"when": "config.github.copilot.chat.setupTests.enabled",
						"disambiguation": [
							{
								"category": "set_up_tests",
								"description": "The user wants to configure project test setup, framework, or test runner. The user does not want to fix their existing tests.",
								"examples": [
									"Set up tests for this project."
								]
							}
						]
					}
				]
			},
			{
				"id": "github.copilot.vscode",
				"name": "vscode",
				"fullName": "VS Code",
				"description": "%copilot.vscode.description%",
				"when": "!github.copilot.interactiveSession.disabled",
				"sampleRequest": "%copilot.vscode.sampleRequest%",
				"locations": [
					"panel"
				],
				"disambiguation": [
					{
						"category": "vscode_configuration_questions",
						"description": "The user wants to learn about, use, or configure the Visual Studio Code. Use this category if the users question is specifically about commands, settings, keybindings, extensions and other features available in Visual Studio Code. Do not use this category to answer questions about generating code or creating new projects including Visual Studio Code extensions.",
						"examples": [
							"Switch to light mode.",
							"Keyboard shortcut to toggle terminal visibility.",
							"Settings to enable minimap.",
							"Whats new in the latest release?"
						]
					},
					{
						"category": "configure_python_environment",
						"description": "The user wants to set up their Python environment.",
						"examples": [
							"Create a virtual environment for my project."
						]
					}
				],
				"commands": [
					{
						"name": "search",
						"description": "%copilot.vscode.search.description%",
						"sampleRequest": "%copilot.vscode.search.sampleRequest%"
					},
					{
						"name": "startDebugging",
						"description": "%copilot.vscode.startDebugging.description%",
						"sampleRequest": "%copilot.vscode.startDebugging.sampleRequest%",
						"when": "config.github.copilot.chat.startDebugging.enabled"
					}
				]
			},
			{
				"id": "github.copilot.terminal",
				"name": "terminal",
				"fullName": "Terminal",
				"description": "%copilot.terminal.description%",
				"when": "!github.copilot.interactiveSession.disabled",
				"sampleRequest": "%copilot.terminal.sampleRequest%",
				"isDefault": true,
				"locations": [
					"terminal"
				],
				"commands": [
					{
						"name": "explain",
						"description": "%copilot.terminal.explain.description%",
						"sampleRequest": "%copilot.terminal.explain.sampleRequest%"
					}
				]
			},
			{
				"id": "github.copilot.terminalPanel",
				"name": "terminal",
				"fullName": "Terminal",
				"description": "%copilot.terminalPanel.description%",
				"when": "!github.copilot.interactiveSession.disabled",
				"sampleRequest": "%copilot.terminal.sampleRequest%",
				"locations": [
					"panel"
				],
				"commands": [
					{
						"name": "explain",
						"description": "%copilot.terminal.explain.description%",
						"sampleRequest": "%copilot.terminal.explain.sampleRequest%",
						"disambiguation": [
							{
								"category": "terminal_state_questions",
								"description": "The user wants to learn about specific state such as the selection, command, or failed command in the integrated terminal in Visual Studio Code.",
								"examples": [
									"Why did the latest terminal command fail?"
								]
							}
						]
					}
				]
			},
			{
				"id": "github.copilot.chatReplay",
				"name": "chatReplay",
				"fullName": "Chat Replay",
				"when": "debugType == 'vscode-chat-replay'",
				"locations": [
					"panel"
				]
			}
		],
		"languageModelChatProviders": [
			{
				"vendor": "copilot",
				"displayName": "Copilot"
			},
			{
				"vendor": "azure",
				"displayName": "Azure",
				"managementCommand": "github.copilot.chat.manageBYOK"
			},
			{
				"vendor": "anthropic",
				"displayName": "Anthropic",
				"managementCommand": "github.copilot.chat.manageBYOK"
			},
			{
				"vendor": "xai",
				"displayName": "xAI",
				"managementCommand": "github.copilot.chat.manageBYOK"
			},
			{
				"vendor": "ollama",
				"displayName": "Ollama"
			},
			{
				"vendor": "openai",
				"displayName": "OpenAI",
				"managementCommand": "github.copilot.chat.manageBYOK"
			},
			{
				"vendor": "gemini",
				"displayName": "Google",
				"managementCommand": "github.copilot.chat.manageBYOK"
			},
			{
				"vendor": "groq",
				"displayName": "Groq",
				"managementCommand": "github.copilot.chat.manageBYOK"
			},
			{
				"vendor": "openrouter",
				"displayName": "OpenRouter",
				"managementCommand": "github.copilot.chat.manageBYOK"
			},
			{
				"vendor": "customoai",
				"displayName": "OpenAI Compatible",
				"managementCommand": "github.copilot.chat.manageBYOK"
			}
		],
		"interactiveSession": [
			{
				"label": "GitHub Copilot",
				"id": "copilot",
				"icon": "",
				"when": "!github.copilot.interactiveSession.disabled"
			}
		],
		"viewsWelcome": [
			{
				"view": "debug",
				"when": "github.copilot-chat.activated",
				"contents": "%github.copilot.viewsWelcome.debug%"
			}
		],
		"chatViewsWelcome": [
			{
				"icon": "$(copilot-large)",
				"title": "Ask Copilot",
				"content": "%github.copilot.viewsWelcome.signIn%",
				"when": "!github.copilot-chat.activated && !github.copilot.offline && !github.copilot.interactiveSession.individual.expired && !github.copilot.interactiveSession.enterprise.disabled && !github.copilot.interactiveSession.contactSupport && !github.copilot.interactiveSession.chatDisabled && !github.copilot.interactiveSession.switchToReleaseChannel"
			},
			{
				"icon": "$(copilot-large)",
				"title": "Ask Copilot",
				"content": "%github.copilot.viewsWelcome.individual.expired%",
				"when": "github.copilot.interactiveSession.individual.expired"
			},
			{
				"icon": "$(copilot-large)",
				"title": "Ask Copilot",
				"content": "%github.copilot.viewsWelcome.enterprise%",
				"when": "github.copilot.interactiveSession.enterprise.disabled"
			},
			{
				"icon": "$(copilot-large)",
				"title": "Ask Copilot",
				"content": "%github.copilot.viewsWelcome.offline%",
				"when": "github.copilot.offline"
			},
			{
				"icon": "$(copilot-large)",
				"title": "Ask Copilot",
				"content": "%github.copilot.viewsWelcome.contactSupport%",
				"when": "github.copilot.interactiveSession.contactSupport"
			},
			{
				"icon": "$(copilot-large)",
				"title": "Ask Copilot",
				"content": "%github.copilot.viewsWelcome.chatDisabled%",
				"when": "github.copilot.interactiveSession.chatDisabled"
			},
			{
				"icon": "$(copilot-large)",
				"title": "Ask Copilot",
				"content": "%github.copilot.viewsWelcome.switchToReleaseChannel%",
				"when": "github.copilot.interactiveSession.switchToReleaseChannel"
			}
		],
		"commands": [
			{
				"command": "github.copilot.claude.sessions.refresh",
				"title": "Refresh Claude Code Sessions",
				"icon": "$(refresh)",
				"category": "Claude Code"
			},
			{
				"command": "github.copilot.chat.replay",
				"title": "Start Chat Replay",
				"icon": "$(debug-line-by-line)"
			},
			{
				"command": "github.copilot.chat.replay.enableWorkspaceEditTracing",
				"title": "%github.copilot.command.enableEditTracing%",
				"category": "Developer",
				"enablement": "!github.copilot.chat.replay.workspaceEditTracing"
			},
			{
				"command": "github.copilot.chat.replay.disableWorkspaceEditTracing",
				"title": "%github.copilot.command.disableEditTracing%",
				"category": "Developer",
				"enablement": "github.copilot.chat.replay.workspaceEditTracing"
			},
			{
				"command": "github.copilot.chat.explain",
				"title": "%github.copilot.command.explainThis%",
				"enablement": "!github.copilot.interactiveSession.disabled",
				"category": "GitHub Copilot"
			},
			{
				"command": "github.copilot.chat.explain.palette",
				"title": "%github.copilot.command.explainThis%",
				"enablement": "!github.copilot.interactiveSession.disabled && !editorReadonly",
				"category": "GitHub Copilot"
			},
			{
				"command": "github.copilot.chat.review",
				"title": "%github.copilot.command.reviewAndComment%",
				"enablement": "config.github.copilot.chat.reviewSelection.enabled && !github.copilot.interactiveSession.disabled",
				"category": "GitHub Copilot"
			},
			{
				"command": "github.copilot.chat.review.apply",
				"title": "%github.copilot.command.applyReviewSuggestion%",
				"icon": "$(sparkle)",
				"enablement": "commentThread =~ /hasSuggestion/",
				"category": "GitHub Copilot"
			},
			{
				"command": "github.copilot.chat.review.applyAndNext",
				"title": "%github.copilot.command.applyReviewSuggestionAndNext%",
				"icon": "$(sparkle)",
				"enablement": "commentThread =~ /hasSuggestion/",
				"category": "GitHub Copilot"
			},
			{
				"command": "github.copilot.chat.review.discard",
				"title": "%github.copilot.command.discardReviewSuggestion%",
				"icon": "$(close)",
				"category": "GitHub Copilot"
			},
			{
				"command": "github.copilot.chat.review.discardAndNext",
				"title": "%github.copilot.command.discardReviewSuggestionAndNext%",
				"icon": "$(close)",
				"category": "GitHub Copilot"
			},
			{
				"command": "github.copilot.chat.review.discardAll",
				"title": "%github.copilot.command.discardAllReviewSuggestion%",
				"icon": "$(close-all)",
				"category": "GitHub Copilot"
			},
			{
				"command": "github.copilot.chat.review.stagedChanges",
				"title": "%github.copilot.command.reviewStagedChanges%",
				"icon": "$(code-review)",
				"enablement": "github.copilot.chat.reviewDiff.enabled && !github.copilot.interactiveSession.disabled",
				"category": "GitHub Copilot"
			},
			{
				"command": "github.copilot.chat.review.unstagedChanges",
				"title": "%github.copilot.command.reviewUnstagedChanges%",
				"icon": "$(code-review)",
				"enablement": "github.copilot.chat.reviewDiff.enabled && !github.copilot.interactiveSession.disabled",
				"category": "GitHub Copilot"
			},
			{
				"command": "github.copilot.chat.review.changes",
				"title": "%github.copilot.command.reviewChanges%",
				"icon": "$(code-review)",
				"enablement": "github.copilot.chat.reviewDiff.enabled && !github.copilot.interactiveSession.disabled",
				"category": "GitHub Copilot"
			},
			{
				"command": "github.copilot.chat.review.stagedFileChange",
				"title": "%github.copilot.command.reviewFileChange%",
				"icon": "$(code-review)",
				"enablement": "github.copilot.chat.reviewDiff.enabled && !github.copilot.interactiveSession.disabled",
				"category": "GitHub Copilot"
			},
			{
				"command": "github.copilot.chat.review.unstagedFileChange",
				"title": "%github.copilot.command.reviewFileChange%",
				"icon": "$(code-review)",
				"enablement": "github.copilot.chat.reviewDiff.enabled && !github.copilot.interactiveSession.disabled",
				"category": "GitHub Copilot"
			},
			{
				"command": "github.copilot.chat.review.previous",
				"title": "%github.copilot.command.gotoPreviousReviewSuggestion%",
				"icon": "$(arrow-up)",
				"category": "GitHub Copilot"
			},
			{
				"command": "github.copilot.chat.review.next",
				"title": "%github.copilot.command.gotoNextReviewSuggestion%",
				"icon": "$(arrow-down)",
				"category": "GitHub Copilot"
			},
			{
				"command": "github.copilot.chat.review.continueInInlineChat",
				"title": "%github.copilot.command.continueReviewInInlineChat%",
				"icon": "$(comment-discussion)",
				"category": "GitHub Copilot"
			},
			{
				"command": "github.copilot.chat.review.continueInChat",
				"title": "%github.copilot.command.continueReviewInChat%",
				"icon": "$(comment-discussion)",
				"category": "GitHub Copilot"
			},
			{
				"command": "github.copilot.chat.review.markHelpful",
				"title": "%github.copilot.command.helpfulReviewSuggestion%",
				"icon": "$(thumbsup)",
				"enablement": "!(commentThread =~ /markedAsHelpful/)",
				"category": "GitHub Copilot"
			},
			{
				"command": "github.copilot.chat.openUserPreferences",
				"title": "%github.copilot.command.openUserPreferences%",
				"category": "GitHub Copilot",
				"enablement": "config.github.copilot.chat.enableUserPreferences"
			},
			{
				"command": "github.copilot.chat.review.markUnhelpful",
				"title": "%github.copilot.command.unhelpfulReviewSuggestion%",
				"icon": "$(thumbsdown)",
				"enablement": "!(commentThread =~ /markedAsUnhelpful/)",
				"category": "GitHub Copilot"
			},
			{
				"command": "github.copilot.chat.generate",
				"title": "%github.copilot.command.generateThis%",
				"icon": "$(sparkle)",
				"enablement": "!github.copilot.interactiveSession.disabled && !editorReadonly",
				"category": "GitHub Copilot"
			},
			{
				"command": "github.copilot.chat.generateDocs",
				"title": "%github.copilot.command.generateDocs%",
				"enablement": "!github.copilot.interactiveSession.disabled && !editorReadonly",
				"category": "GitHub Copilot"
			},
			{
				"command": "github.copilot.chat.generateTests",
				"title": "%github.copilot.command.generateTests%",
				"enablement": "!github.copilot.interactiveSession.disabled && !editorReadonly",
				"category": "GitHub Copilot"
			},
			{
				"command": "github.copilot.chat.fix",
				"title": "%github.copilot.command.fixThis%",
				"enablement": "!github.copilot.interactiveSession.disabled && !editorReadonly",
				"category": "GitHub Copilot"
			},
			{
				"command": "github.copilot.interactiveSession.feedback",
				"title": "%github.copilot.command.sendChatFeedback%",
				"enablement": "github.copilot-chat.activated && !github.copilot.interactiveSession.disabled",
				"icon": "$(feedback)",
				"category": "GitHub Copilot"
			},
			{
				"command": "github.copilot.debug.workbenchState",
				"title": "%github.copilot.command.logWorkbenchState%",
				"category": "Developer"
			},
			{
				"command": "github.copilot.debug.showChatLogView",
				"title": "%github.copilot.command.showChatLogView%",
				"category": "Developer"
			},
			{
				"command": "github.copilot.debug.showContextInspectorView",
				"title": "%github.copilot.command.showContextInspectorView%",
				"icon": "$(inspect)",
				"category": "Developer"
			},
			{
				"command": "github.copilot.debug.resetVirtualToolGroups",
				"title": "%github.copilot.command.resetVirtualToolGroups%",
				"icon": "$(inspect)",
				"category": "Developer"
			},
			{
				"command": "github.copilot.terminal.explainTerminalLastCommand",
				"title": "%github.copilot.command.explainTerminalLastCommand%",
				"category": "GitHub Copilot"
			},
			{
				"command": "github.copilot.git.generateCommitMessage",
				"title": "%github.copilot.git.generateCommitMessage%",
				"icon": "$(sparkle)",
				"enablement": "!github.copilot.interactiveSession.disabled",
				"category": "GitHub Copilot"
			},
			{
				"command": "github.copilot.git.resolveMergeConflicts",
				"title": "%github.copilot.git.resolveMergeConflicts%",
				"icon": "$(chat-sparkle)",
				"enablement": "!github.copilot.interactiveSession.disabled",
				"category": "GitHub Copilot"
			},
			{
				"command": "github.copilot.devcontainer.generateDevContainerConfig",
				"title": "%github.copilot.devcontainer.generateDevContainerConfig%",
				"category": "GitHub Copilot"
			},
			{
				"command": "github.copilot.tests.fixTestFailure",
				"icon": "$(sparkle)",
				"title": "%github.copilot.command.fixTestFailure%",
				"category": "GitHub Copilot"
			},
			{
				"command": "github.copilot.tests.fixTestFailure.fromInline",
				"icon": "$(sparkle)",
				"title": "%github.copilot.command.fixTestFailure%"
			},
			{
				"command": "github.copilot.chat.attachSelection",
				"title": "%github.copilot.chat.attachSelection%",
				"icon": "$(comment-discussion)",
				"category": "GitHub Copilot"
			},
			{
				"command": "github.copilot.debug.collectDiagnostics",
				"title": "%github.copilot.command.collectDiagnostics%",
				"category": "Developer"
			},
			{
				"command": "github.copilot.debug.inlineEdit.clearCache",
				"title": "%github.copilot.command.inlineEdit.clearCache%",
				"category": "Developer"
			},
			{
				"command": "github.copilot.debug.inlineEdit.reportNotebookNESIssue",
				"title": "%github.copilot.command.inlineEdit.reportNotebookNESIssue%",
				"enablement": "config.github.copilot.chat.advanced.notebook.alternativeNESFormat.enabled || github.copilot.chat.enableEnhancedNotebookNES",
				"category": "GitHub Copilot Developer"
			},
			{
				"command": "github.copilot.debug.generateSTest",
				"title": "%github.copilot.command.generateSTest%",
				"enablement": "github.copilot.debugReportFeedback",
				"category": "GitHub Copilot Developer"
			},
			{
				"command": "github.copilot.debug.generateConfiguration",
				"title": "%github.copilot.command.generateConfiguration%",
				"category": "GitHub Copilot",
				"enablement": "config.github.copilot.chat.startDebugging.enabled",
				"tags": [
					"experimental"
				]
			},
			{
				"command": "github.copilot.open.walkthrough",
				"title": "%github.copilot.command.openWalkthrough%",
				"category": "GitHub Copilot"
			},
			{
				"command": "github.copilot.debug.generateInlineEditTests",
				"title": "Generate Inline Edit Tests",
				"category": "GitHub Copilot",
				"enablement": "resourceScheme == 'ccreq'"
			},
			{
				"command": "github.copilot.buildLocalWorkspaceIndex",
				"title": "%github.copilot.command.buildLocalWorkspaceIndex%",
				"category": "GitHub Copilot",
				"enablement": "github.copilot-chat.activated"
			},
			{
				"command": "github.copilot.buildRemoteWorkspaceIndex",
				"title": "%github.copilot.command.buildRemoteWorkspaceIndex%",
				"category": "GitHub Copilot",
				"enablement": "github.copilot-chat.activated"
			},
			{
				"command": "github.copilot.report",
				"title": "Report Issue",
				"category": "GitHub Copilot"
			},
			{
				"command": "github.copilot.chat.rerunWithCopilotDebug",
				"title": "%github.copilot.command.rerunWithCopilotDebug%",
				"category": "GitHub Copilot"
			},
			{
				"command": "github.copilot.chat.startCopilotDebugCommand",
				"title": "Start Copilot Debug"
			},
			{
				"command": "github.copilot.chat.clearTemporalContext",
				"title": "Clear Temporal Context",
				"category": "GitHub Copilot (Developer)"
			},
			{
				"command": "github.copilot.search.markHelpful",
				"title": "Helpful",
				"icon": "$(thumbsup)",
				"enablement": "!github.copilot.search.feedback.sent"
			},
			{
				"command": "github.copilot.search.markUnhelpful",
				"title": "Unhelpful",
				"icon": "$(thumbsdown)",
				"enablement": "!github.copilot.search.feedback.sent"
			},
			{
				"command": "github.copilot.search.feedback",
				"title": "Feedback",
				"icon": "$(feedback)",
				"enablement": "!github.copilot.search.feedback.sent"
			},
			{
				"command": "github.copilot.chat.debug.showElements",
				"title": "Show Rendered Elements"
			},
			{
				"command": "github.copilot.chat.debug.hideElements",
				"title": "Hide Rendered Elements"
			},
			{
				"command": "github.copilot.chat.debug.showTools",
				"title": "Show Tools"
			},
			{
				"command": "github.copilot.chat.debug.hideTools",
				"title": "Hide Tools"
			},
			{
				"command": "github.copilot.chat.debug.showNesRequests",
				"title": "Show NES Requests"
			},
			{
				"command": "github.copilot.chat.debug.hideNesRequests",
				"title": "Hide NES Requests"
			},
			{
				"command": "github.copilot.chat.debug.exportLogItem",
				"title": "Export as...",
				"icon": "$(export)"
			},
			{
				"command": "github.copilot.chat.debug.exportPromptArchive",
				"title": "Export All as Archive...",
				"icon": "$(archive)"
			},
			{
				"command": "github.copilot.chat.debug.exportPromptLogsAsJson",
				"title": "Export All as JSON...",
				"icon": "$(export)"
			},
			{
				"command": "github.copilot.chat.debug.exportAllPromptLogsAsJson",
				"title": "Export All Prompt Logs as JSON...",
				"icon": "$(export)"
			},
			{
				"command": "github.copilot.debug.collectWorkspaceIndexDiagnostics",
				"title": "%github.copilot.command.collectWorkspaceIndexDiagnostics%",
				"category": "Developer"
			},
			{
				"command": "github.copilot.chat.mcp.setup.check",
				"title": "MCP Check: is supported"
			},
			{
				"command": "github.copilot.chat.mcp.setup.validatePackage",
				"title": "MCP Check: validate package"
			},
			{
				"command": "github.copilot.chat.mcp.setup.flow",
				"title": "MCP Check: do prompts"
			},
			{
				"command": "github.copilot.chat.generateAltText",
				"title": "Generate/Refine Alt Text"
			},
			{
				"command": "github.copilot.chat.notebook.enableFollowCellExecution",
				"title": "Enable Follow Cell Execution from Chat",
				"shortTitle": "Follow",
				"icon": "$(pinned)"
			},
			{
				"command": "github.copilot.chat.notebook.disableFollowCellExecution",
				"title": "Disable Follow Cell Execution from Chat",
				"shortTitle": "Unfollow",
				"icon": "$(pinned-dirty)"
			},
			{
				"command": "github.copilot.chat.manageBYOK",
				"title": "Manage Bring Your Own Key Vendor",
				"enablement": "false"
			}
		],
		"configuration": [
			{
				"title": "GitHub Copilot Chat",
				"id": "stable",
				"properties": {
					"github.copilot.chat.codeGeneration.useInstructionFiles": {
						"type": "boolean",
						"default": true,
						"markdownDescription": "%github.copilot.config.codeGeneration.useInstructionFiles%"
					},
					"github.copilot.editor.enableCodeActions": {
						"type": "boolean",
						"default": true,
						"description": "%github.copilot.config.enableCodeActions%"
					},
					"github.copilot.renameSuggestions.triggerAutomatically": {
						"type": "boolean",
						"default": true,
						"description": "%github.copilot.config.renameSuggestions.triggerAutomatically%"
					},
					"github.copilot.chat.localeOverride": {
						"type": "string",
						"enum": [
							"auto",
							"en",
							"fr",
							"it",
							"de",
							"es",
							"ru",
							"zh-CN",
							"zh-TW",
							"ja",
							"ko",
							"cs",
							"pt-br",
							"tr",
							"pl"
						],
						"enumDescriptions": [
							"Use VS Code's configured display language",
							"English",
							"français",
							"italiano",
							"Deutsch",
							"español",
							"русский",
							"中文(简体)",
							"中文(繁體)",
							"日本語",
							"한국어",
							"čeština",
							"português",
							"Türkçe",
							"polski"
						],
						"default": "auto",
						"markdownDescription": "%github.copilot.config.localeOverride%"
					},
					"github.copilot.chat.terminalChatLocation": {
						"type": "string",
						"default": "chatView",
						"markdownDescription": "%github.copilot.config.terminalChatLocation%",
						"markdownEnumDescriptions": [
							"%github.copilot.config.terminalChatLocation.chatView%",
							"%github.copilot.config.terminalChatLocation.quickChat%",
							"%github.copilot.config.terminalChatLocation.terminal%"
						],
						"enum": [
							"chatView",
							"quickChat",
							"terminal"
						]
					},
					"github.copilot.chat.scopeSelection": {
						"type": "boolean",
						"default": false,
						"markdownDescription": "%github.copilot.config.scopeSelection%"
					},
					"github.copilot.chat.useProjectTemplates": {
						"type": "boolean",
						"default": true,
						"markdownDescription": "%github.copilot.config.useProjectTemplates%"
					},
					"github.copilot.nextEditSuggestions.enabled": {
						"type": "boolean",
						"default": false,
						"tags": [
							"nextEditSuggestions",
							"onExp"
						],
						"markdownDescription": "%github.copilot.nextEditSuggestions.enabled%",
						"scope": "language-overridable"
					},
					"github.copilot.nextEditSuggestions.fixes": {
						"type": "boolean",
						"default": true,
						"tags": [
							"nextEditSuggestions",
							"onExp"
						],
						"markdownDescription": "%github.copilot.nextEditSuggestions.fixes%",
						"scope": "language-overridable"
					},
					"github.copilot.nextEditSuggestions.allowWhitespaceOnlyChanges": {
						"type": "boolean",
						"default": true,
						"tags": [
							"nextEditSuggestions",
							"onExp"
						],
						"markdownDescription": "%github.copilot.nextEditSuggestions.allowWhitespaceOnlyChanges%",
						"scope": "language-overridable"
					},
					"github.copilot.chat.agent.autoFix": {
						"type": "boolean",
						"default": true,
						"description": "%github.copilot.config.autoFix%"
					},
					"github.copilot.chat.customInstructionsInSystemMessage": {
						"type": "boolean",
						"default": true,
						"description": "%github.copilot.config.customInstructionsInSystemMessage%"
					}
				}
			},
			{
				"title": "Preview",
				"id": "preview",
				"properties": {
					"github.copilot.chat.startDebugging.enabled": {
						"type": "boolean",
						"default": true,
						"markdownDescription": "%github.copilot.config.startDebugging.enabled%",
						"tags": [
							"preview"
						]
					},
					"github.copilot.chat.reviewAgent.enabled": {
						"type": "boolean",
						"default": true,
						"description": "%github.copilot.config.reviewAgent.enabled%",
						"tags": [
							"preview"
						]
					},
					"github.copilot.chat.reviewSelection.enabled": {
						"type": "boolean",
						"default": true,
						"description": "%github.copilot.config.reviewSelection.enabled%",
						"tags": [
							"preview"
						]
					},
					"github.copilot.chat.reviewSelection.instructions": {
						"type": "array",
						"items": {
							"oneOf": [
								{
									"type": "object",
									"markdownDescription": "%github.copilot.config.reviewSelection.instruction.file%",
									"properties": {
										"file": {
											"type": "string",
											"examples": [
												".copilot-review-instructions.md"
											]
										},
										"language": {
											"type": "string"
										}
									},
									"examples": [
										{
											"file": ".copilot-review-instructions.md"
										}
									],
									"required": [
										"file"
									]
								},
								{
									"type": "object",
									"markdownDescription": "%github.copilot.config.reviewSelection.instruction.text%",
									"properties": {
										"text": {
											"type": "string",
											"examples": [
												"Use underscore for field names."
											]
										},
										"language": {
											"type": "string"
										}
									},
									"required": [
										"text"
									],
									"examples": [
										{
											"text": "Use underscore for field names."
										},
										{
											"text": "Resolve all TODO tasks."
										}
									]
								}
							]
						},
						"default": [],
						"markdownDescription": "%github.copilot.config.reviewSelection.instructions%",
						"examples": [
							[
								{
									"file": ".copilot-review-instructions.md"
								},
								{
									"text": "Resolve all TODO tasks."
								}
							]
						],
						"tags": [
							"preview"
						]
					},
					"github.copilot.chat.copilotDebugCommand.enabled": {
						"type": "boolean",
						"default": true,
						"tags": [
							"preview"
						],
						"description": "%github.copilot.chat.copilotDebugCommand.enabled%"
					},
					"github.copilot.chat.codesearch.enabled": {
						"type": "boolean",
						"default": false,
						"tags": [
							"preview"
						],
						"markdownDescription": "%github.copilot.config.codesearch.enabled%"
					},
					"github.copilot.chat.byok.ollamaEndpoint": {
						"type": "string",
						"default": "http://localhost:11434",
						"tags": [
							"preview"
						],
						"markdownDescription": "%github.copilot.config.byok.ollamaEndpoint%"
					}
				}
			},
			{
				"title": "Experimental",
				"id": "experimental",
				"properties": {
					"github.copilot.chat.agent.thinkingTool": {
						"type": "boolean",
						"default": false,
						"tags": [
							"experimental"
						],
						"markdownDescription": "%github.copilot.config.agent.thinkingTool%"
					},
					"github.copilot.chat.imageUpload.enabled": {
						"type": "boolean",
						"default": true,
						"tags": [
							"experimental",
							"onExp"
						],
						"markdownDescription": "%github.copilot.config.imageUpload.enabled%"
					},
					"github.copilot.chat.edits.suggestRelatedFilesFromGitHistory": {
						"type": "boolean",
						"default": true,
						"tags": [
							"experimental"
						],
						"markdownDescription": "%github.copilot.config.edits.suggestRelatedFilesFromGitHistory%"
					},
					"github.copilot.chat.edits.suggestRelatedFilesForTests": {
						"type": "boolean",
						"default": true,
						"tags": [
							"experimental"
						],
						"markdownDescription": "%github.copilot.chat.edits.suggestRelatedFilesForTests%"
					},
					"github.copilot.chat.codeGeneration.instructions": {
						"markdownDeprecationMessage": "%github.copilot.config.codeGeneration.instructions.deprecated%",
						"type": "array",
						"items": {
							"oneOf": [
								{
									"type": "object",
									"markdownDescription": "%github.copilot.config.codeGeneration.instruction.file%",
									"properties": {
										"file": {
											"type": "string",
											"examples": [
												".copilot-codeGeneration-instructions.md"
											]
										},
										"language": {
											"type": "string"
										}
									},
									"examples": [
										{
											"file": ".copilot-codeGeneration-instructions.md"
										}
									],
									"required": [
										"file"
									]
								},
								{
									"type": "object",
									"markdownDescription": "%github.copilot.config.codeGeneration.instruction.text%",
									"properties": {
										"text": {
											"type": "string",
											"examples": [
												"Use underscore for field names."
											]
										},
										"language": {
											"type": "string"
										}
									},
									"required": [
										"text"
									],
									"examples": [
										{
											"text": "Use underscore for field names."
										},
										{
											"text": "Always add a comment: 'Generated by Copilot'."
										}
									]
								}
							]
						},
						"default": [],
						"markdownDescription": "%github.copilot.config.codeGeneration.instructions%",
						"examples": [
							[
								{
									"file": ".copilot-codeGeneration-instructions.md"
								},
								{
									"text": "Always add a comment: 'Generated by Copilot'."
								}
							]
						],
						"tags": [
							"experimental"
						]
					},
					"github.copilot.chat.testGeneration.instructions": {
						"markdownDeprecationMessage": "%github.copilot.config.testGeneration.instructions.deprecated%",
						"type": "array",
						"items": {
							"oneOf": [
								{
									"type": "object",
									"markdownDescription": "%github.copilot.config.experimental.testGeneration.instruction.file%",
									"properties": {
										"file": {
											"type": "string",
											"examples": [
												".copilot-test-instructions.md"
											]
										},
										"language": {
											"type": "string"
										}
									},
									"examples": [
										{
											"file": ".copilot-test-instructions.md"
										}
									],
									"required": [
										"file"
									]
								},
								{
									"type": "object",
									"markdownDescription": "%github.copilot.config.experimental.testGeneration.instruction.text%",
									"properties": {
										"text": {
											"type": "string",
											"examples": [
												"Use suite and test instead of describe and it."
											]
										},
										"language": {
											"type": "string"
										}
									},
									"required": [
										"text"
									],
									"examples": [
										{
											"text": "Always try uniting related tests in a suite."
										}
									]
								}
							]
						},
						"default": [],
						"markdownDescription": "%github.copilot.config.testGeneration.instructions%",
						"examples": [
							[
								{
									"file": ".copilot-test-instructions.md"
								},
								{
									"text": "Always try uniting related tests in a suite."
								}
							]
						],
						"tags": [
							"experimental"
						]
					},
					"github.copilot.chat.commitMessageGeneration.instructions": {
						"type": "array",
						"items": {
							"oneOf": [
								{
									"type": "object",
									"markdownDescription": "%github.copilot.config.commitMessageGeneration.instruction.file%",
									"properties": {
										"file": {
											"type": "string",
											"examples": [
												".copilot-commit-message-instructions.md"
											]
										}
									},
									"examples": [
										{
											"file": ".copilot-commit-message-instructions.md"
										}
									],
									"required": [
										"file"
									]
								},
								{
									"type": "object",
									"markdownDescription": "%github.copilot.config.commitMessageGeneration.instruction.text%",
									"properties": {
										"text": {
											"type": "string",
											"examples": [
												"Use conventional commit message format."
											]
										}
									},
									"required": [
										"text"
									],
									"examples": [
										{
											"text": "Use conventional commit message format."
										}
									]
								}
							]
						},
						"default": [],
						"markdownDescription": "%github.copilot.config.commitMessageGeneration.instructions%",
						"examples": [
							[
								{
									"file": ".copilot-commit-message-instructions.md"
								},
								{
									"text": "Use conventional commit message format."
								}
							]
						],
						"tags": [
							"experimental"
						]
					},
					"github.copilot.chat.pullRequestDescriptionGeneration.instructions": {
						"type": "array",
						"items": {
							"oneOf": [
								{
									"type": "object",
									"markdownDescription": "%github.copilot.config.pullRequestDescriptionGeneration.instruction.file%",
									"properties": {
										"file": {
											"type": "string",
											"examples": [
												".copilot-pull-request-description-instructions.md"
											]
										}
									},
									"examples": [
										{
											"file": ".copilot-pull-request-description-instructions.md"
										}
									],
									"required": [
										"file"
									]
								},
								{
									"type": "object",
									"markdownDescription": "%github.copilot.config.pullRequestDescriptionGeneration.instruction.text%",
									"properties": {
										"text": {
											"type": "string",
											"examples": [
												"Include every commit message in the pull request description."
											]
										}
									},
									"required": [
										"text"
									],
									"examples": [
										{
											"text": "Include every commit message in the pull request description."
										}
									]
								}
							]
						},
						"default": [],
						"markdownDescription": "%github.copilot.config.pullRequestDescriptionGeneration.instructions%",
						"examples": [
							[
								{
									"file": ".copilot-pull-request-description-instructions.md"
								},
								{
									"text": "Use conventional commit message format."
								}
							]
						],
						"tags": [
							"experimental"
						]
					},
					"github.copilot.chat.generateTests.codeLens": {
						"type": "boolean",
						"default": false,
						"description": "%github.copilot.config.generateTests.codeLens%",
						"tags": [
							"experimental"
						]
					},
					"github.copilot.chat.edits.temporalContext.enabled": {
						"type": "boolean",
						"default": false,
						"description": "%github.copilot.chat.edits.temporalContext.enabled%",
						"tags": [
							"experimental",
							"onExp"
						]
					},
					"github.copilot.chat.editor.temporalContext.enabled": {
						"type": "boolean",
						"default": false,
						"description": "%github.copilot.chat.editor.temporalContext.enabled%",
						"tags": [
							"experimental",
							"onExp"
						]
					},
					"github.copilot.chat.setupTests.enabled": {
						"type": "boolean",
						"default": true,
						"markdownDescription": "%github.copilot.config.setupTests.enabled%",
						"tags": [
							"experimental"
						]
					},
					"github.copilot.chat.languageContext.typescript.enabled": {
						"type": "boolean",
						"default": false,
						"scope": "resource",
						"tags": [
							"experimental",
							"onExP"
						],
						"markdownDescription": "%github.copilot.chat.languageContext.typescript.enabled%"
					},
					"github.copilot.chat.languageContext.typescript.cacheTimeout": {
						"type": "number",
						"default": 500,
						"scope": "resource",
						"tags": [
							"experimental",
							"onExP"
						],
						"markdownDescription": "%github.copilot.chat.languageContext.typescript.cacheTimeout%"
					},
					"github.copilot.chat.languageContext.fix.typescript.enabled": {
						"type": "boolean",
						"default": false,
						"scope": "resource",
						"tags": [
							"experimental",
							"onExP"
						],
						"markdownDescription": "%github.copilot.chat.languageContext.fix.typescript.enabled%"
					},
					"github.copilot.chat.languageContext.inline.typescript.enabled": {
						"type": "boolean",
						"default": false,
						"scope": "resource",
						"tags": [
							"experimental",
							"onExP"
						],
						"markdownDescription": "%github.copilot.chat.languageContext.inline.typescript.enabled%"
					},
					"github.copilot.chat.newWorkspaceCreation.enabled": {
						"type": "boolean",
						"default": true,
						"tags": [
							"experimental"
						],
						"description": "%github.copilot.config.newWorkspaceCreation.enabled%"
					},
					"github.copilot.chat.newWorkspace.useContext7": {
						"type": "boolean",
						"default": false,
						"tags": [
							"experimental"
						],
						"markdownDescription": "%github.copilot.config.newWorkspace.useContext7%"
					},
					"github.copilot.chat.agent.currentEditorContext.enabled": {
						"type": "boolean",
						"default": true,
						"tags": [
							"experimental"
						],
						"description": "%github.copilot.config.agent.currentEditorContext.enabled%"
					},
					"github.copilot.chat.notebook.followCellExecution.enabled": {
						"type": "boolean",
						"default": false,
						"tags": [
							"experimental"
						],
						"description": "%github.copilot.config.notebook.followCellExecution%"
					},
					"github.copilot.chat.notebook.enhancedNextEditSuggestions.enabled": {
						"type": "boolean",
						"default": false,
						"tags": [
							"experimental",
							"onExp"
						],
						"description": "%github.copilot.config.notebook.enhancedNextEditSuggestions%"
					},
					"github.copilot.chat.summarizeAgentConversationHistory.enabled": {
						"type": "boolean",
						"default": true,
						"tags": [
							"experimental",
							"onExp"
						],
						"description": "%github.copilot.config.summarizeAgentConversationHistory.enabled%"
					},
					"github.copilot.chat.virtualTools.threshold": {
						"type": "number",
						"minimum": 0,
						"maximum": 128,
						"default": 128,
						"tags": [
							"experimental"
						],
						"markdownDescription": "%github.copilot.config.virtualTools.threshold%"
					},
					"github.copilot.chat.azureModels": {
						"type": "object",
						"default": {},
						"tags": [
							"experimental"
						],
						"additionalProperties": {
							"type": "object",
							"properties": {
								"name": {
									"type": "string",
									"description": "Display name of the Azure model"
								},
								"url": {
									"type": "string",
									"description": "URL endpoint for the Azure model"
								},
								"toolCalling": {
									"type": "boolean",
									"description": "Whether the model supports tool calling"
								},
								"vision": {
									"type": "boolean",
									"description": "Whether the model supports vision capabilities"
								},
								"maxInputTokens": {
									"type": "number",
									"description": "Maximum number of input tokens supported by the model"
								},
								"maxOutputTokens": {
									"type": "number",
									"description": "Maximum number of output tokens supported by the model"
								},
								"thinking": {
									"type": "boolean",
									"default": false,
									"description": "Whether the model supports thinking capabilities"
								}
							},
							"required": [
								"name",
								"url",
								"toolCalling",
								"vision",
								"maxInputTokens",
								"maxOutputTokens"
							],
							"additionalProperties": false
						},
						"markdownDescription": "Configure custom Azure OpenAI models. Each key should be a unique model ID, and the value should be an object with model configuration including name, url, toolCalling, vision, maxInputTokens, and maxOutputTokens properties."
					},
					"github.copilot.chat.customOAIModels": {
						"type": "object",
						"default": {},
						"tags": [
							"experimental"
						],
						"additionalProperties": {
							"type": "object",
							"properties": {
								"name": {
									"type": "string",
									"description": "Display name of the custom OpenAI model"
								},
								"url": {
									"type": "string",
									"description": "URL endpoint for the custom OpenAI-compatible model"
								},
								"toolCalling": {
									"type": "boolean",
									"description": "Whether the model supports tool calling"
								},
								"vision": {
									"type": "boolean",
									"description": "Whether the model supports vision capabilities"
								},
								"maxInputTokens": {
									"type": "number",
									"description": "Maximum number of input tokens supported by the model"
								},
								"maxOutputTokens": {
									"type": "number",
									"description": "Maximum number of output tokens supported by the model"
								},
								"requiresAPIKey": {
									"type": "boolean",
									"description": "Whether the model requires an API key for authentication",
									"default": true
								},
								"thinking": {
									"type": "boolean",
									"default": false,
									"description": "Whether the model supports thinking capabilities"
								}
							},
							"required": [
								"name",
								"url",
								"toolCalling",
								"vision",
								"maxInputTokens",
								"maxOutputTokens",
								"requiresAPIKey"
							],
							"additionalProperties": false
						},
						"markdownDescription": "Configure custom OpenAI-compatible models. Each key should be a unique model ID, and the value should be an object with model configuration including name, url, toolCalling, vision, maxInputTokens, and maxOutputTokens properties."
					},
					"github.copilot.chat.alternateGptPrompt.enabled": {
						"type": "boolean",
						"default": false,
						"tags": [
							"experimental"
						],
						"description": "%github.copilot.config.alternateGptPrompt.enabled%"
					},
					"github.copilot.chat.gpt5AlternatePrompt": {
						"type": "string",
						"default": "default",
						"tags": [
							"experimental"
						],
						"description": "%github.copilot.config.gpt5AlternatePrompt%"
					},
					"github.copilot.chat.grokCodeAlternatePrompt": {
						"type": "string",
						"default": "default",
						"tags": [
							"experimental"
						],
						"description": "%github.copilot.config.grokCodeAlternatePrompt%"
					}
				}
			}
		],
		"submenus": [
			{
				"id": "copilot/reviewComment/additionalActions/applyAndNext",
				"label": "%github.copilot.submenu.reviewComment.applyAndNext.label%"
			},
			{
				"id": "copilot/reviewComment/additionalActions/discardAndNext",
				"label": "%github.copilot.submenu.reviewComment.discardAndNext.label%"
			},
			{
				"id": "copilot/reviewComment/additionalActions/discard",
				"label": "%github.copilot.submenu.reviewComment.discard.label%"
			},
			{
				"id": "github.copilot.chat.debug.filter",
				"label": "Filter",
				"icon": "$(filter)"
			},
			{
				"id": "github.copilot.chat.debug.exportAllPromptLogsAsJson",
				"label": "Export All Logs as JSON",
				"icon": "$(file-export)"
			}
		],
		"menus": {
			"editor/title": [
				{
					"command": "github.copilot.debug.generateInlineEditTests",
					"when": "resourceScheme == 'ccreq'"
				},
				{
					"command": "github.copilot.chat.notebook.enableFollowCellExecution",
					"when": "config.github.copilot.chat.notebook.followCellExecution.enabled && !github.copilot.notebookFollowInSessionEnabled && github.copilot.notebookAgentModeUsage && !config.notebook.globalToolbar",
					"group": "navigation@10"
				},
				{
					"command": "github.copilot.chat.notebook.disableFollowCellExecution",
					"when": "config.github.copilot.chat.notebook.followCellExecution.enabled && github.copilot.notebookFollowInSessionEnabled && github.copilot.notebookAgentModeUsage && !config.notebook.globalToolbar",
					"group": "navigation@10"
				},
				{
					"command": "github.copilot.chat.replay",
					"group": "navigation@9",
					"when": "resourceLangId == chatReplay"
				}
			],
			"editor/context": [
				{
					"command": "github.copilot.chat.explain",
					"when": "!github.copilot.interactiveSession.disabled",
					"group": "1_chat@4"
				}
			],
			"editor/context/chat": [
				{
					"command": "github.copilot.chat.fix",
					"when": "!github.copilot.interactiveSession.disabled && !editorReadonly",
					"group": "copilotAction@1"
				},
				{
					"command": "github.copilot.chat.review",
					"when": "config.github.copilot.chat.reviewSelection.enabled && !github.copilot.interactiveSession.disabled && resourceScheme != 'vscode-chat-code-block'",
					"group": "copilotAction@2"
				},
				{
					"command": "github.copilot.chat.generateDocs",
					"when": "!github.copilot.interactiveSession.disabled && !editorReadonly",
					"group": "copilotGenerate@1"
				},
				{
					"command": "github.copilot.chat.generateTests",
					"when": "!github.copilot.interactiveSession.disabled && !editorReadonly",
					"group": "copilotGenerate@2"
				}
			],
			"testing/item/result": [
				{
					"command": "github.copilot.tests.fixTestFailure.fromInline",
					"when": "testResultState == failed && !testResultOutdated",
					"group": "inline@2"
				}
			],
			"testing/item/context": [
				{
					"command": "github.copilot.tests.fixTestFailure.fromInline",
					"when": "testResultState == failed && !testResultOutdated",
					"group": "inline@2"
				}
			],
			"commandPalette": [
				{
					"command": "github.copilot.interactiveSession.feedback",
					"when": "github.copilot-chat.activated && !github.copilot.interactiveSession.disabled"
				},
				{
					"command": "github.copilot.debug.workbenchState",
					"when": "true"
				},
				{
					"command": "github.copilot.chat.rerunWithCopilotDebug",
					"when": "false"
				},
				{
					"command": "github.copilot.chat.startCopilotDebugCommand",
					"when": "false"
				},
				{
					"command": "github.copilot.git.generateCommitMessage",
					"when": "false"
				},
				{
					"command": "github.copilot.git.resolveMergeConflicts",
					"when": "false"
				},
				{
					"command": "github.copilot.chat.explain",
					"when": "false"
				},
				{
					"command": "github.copilot.chat.review",
					"when": "!github.copilot.interactiveSession.disabled"
				},
				{
					"command": "github.copilot.chat.review.apply",
					"when": "false"
				},
				{
					"command": "github.copilot.chat.review.applyAndNext",
					"when": "false"
				},
				{
					"command": "github.copilot.chat.review.discard",
					"when": "false"
				},
				{
					"command": "github.copilot.chat.review.discardAndNext",
					"when": "false"
				},
				{
					"command": "github.copilot.chat.review.discardAll",
					"when": "false"
				},
				{
					"command": "github.copilot.chat.review.stagedChanges",
					"when": "false"
				},
				{
					"command": "github.copilot.chat.review.unstagedChanges",
					"when": "false"
				},
				{
					"command": "github.copilot.chat.review.changes",
					"when": "false"
				},
				{
					"command": "github.copilot.chat.review.stagedFileChange",
					"when": "false"
				},
				{
					"command": "github.copilot.chat.review.unstagedFileChange",
					"when": "false"
				},
				{
					"command": "github.copilot.chat.review.previous",
					"when": "false"
				},
				{
					"command": "github.copilot.chat.review.next",
					"when": "false"
				},
				{
					"command": "github.copilot.chat.review.continueInInlineChat",
					"when": "false"
				},
				{
					"command": "github.copilot.chat.review.continueInChat",
					"when": "false"
				},
				{
					"command": "github.copilot.chat.review.markHelpful",
					"when": "false"
				},
				{
					"command": "github.copilot.chat.review.markUnhelpful",
					"when": "false"
				},
				{
					"command": "github.copilot.devcontainer.generateDevContainerConfig",
					"when": "false"
				},
				{
					"command": "github.copilot.tests.fixTestFailure",
					"when": "false"
				},
				{
					"command": "github.copilot.tests.fixTestFailure.fromInline",
					"when": "false"
				},
				{
					"command": "github.copilot.search.markHelpful",
					"when": "false"
				},
				{
					"command": "github.copilot.search.markUnhelpful",
					"when": "false"
				},
				{
					"command": "github.copilot.search.feedback",
					"when": "false"
				},
				{
					"command": "github.copilot.chat.debug.showElements",
					"when": "false"
				},
				{
					"command": "github.copilot.chat.debug.hideElements",
					"when": "false"
				},
				{
					"command": "github.copilot.chat.debug.showTools",
					"when": "false"
				},
				{
					"command": "github.copilot.chat.debug.hideTools",
					"when": "false"
				},
				{
					"command": "github.copilot.chat.debug.showNesRequests",
					"when": "false"
				},
				{
					"command": "github.copilot.chat.debug.hideNesRequests",
					"when": "false"
				},
				{
					"command": "github.copilot.chat.debug.exportLogItem",
					"when": "false"
				},
				{
					"command": "github.copilot.chat.debug.exportPromptArchive",
					"when": "false"
				},
				{
					"command": "github.copilot.chat.debug.exportPromptLogsAsJson",
					"when": "false"
				},
				{
					"command": "github.copilot.chat.debug.exportAllPromptLogsAsJson",
					"when": "false"
				},
				{
					"command": "github.copilot.chat.mcp.setup.check",
					"when": "false"
				},
				{
					"command": "github.copilot.chat.mcp.setup.validatePackage",
					"when": "false"
				},
				{
					"command": "github.copilot.chat.mcp.setup.flow",
					"when": "false"
				}
			],
			"view/title": [
				{
					"command": "github.copilot.claude.sessions.refresh",
					"when": "view == workbench.view.chat.sessions.claude-code",
					"group": "navigation@1"
				},
				{
					"submenu": "github.copilot.chat.debug.filter",
					"when": "view == copilot-chat",
					"group": "navigation"
				},
				{
					"command": "github.copilot.chat.debug.exportAllPromptLogsAsJson",
					"when": "view == copilot-chat",
					"group": "export@1"
				},
				{
					"command": "github.copilot.debug.showChatLogView",
					"when": "view == workbench.panel.chat.view.copilot",
					"group": "3_show"
				}
			],
			"view/item/context": [
				{
					"command": "github.copilot.chat.debug.exportLogItem",
					"when": "view == copilot-chat && (viewItem == toolcall || viewItem == request)",
					"group": "export@1"
				},
				{
					"command": "github.copilot.chat.debug.exportPromptArchive",
					"when": "view == copilot-chat && viewItem == chatprompt",
					"group": "export@2"
				},
				{
					"command": "github.copilot.chat.debug.exportPromptLogsAsJson",
					"when": "view == copilot-chat && viewItem == chatprompt",
					"group": "export@3"
				}
			],
			"searchPanel/aiResults/commands": [
				{
					"command": "github.copilot.search.markHelpful",
					"group": "inline@0",
					"when": "aiResultsTitle && aiResultsRequested"
				},
				{
					"command": "github.copilot.search.markUnhelpful",
					"group": "inline@1",
					"when": "aiResultsTitle && aiResultsRequested"
				},
				{
					"command": "github.copilot.search.feedback",
					"group": "inline@2",
					"when": "aiResultsTitle && aiResultsRequested && github.copilot.debugReportFeedback"
				}
			],
			"comments/comment/title": [
				{
					"command": "github.copilot.chat.review.markHelpful",
					"group": "inline@0",
					"when": "commentController == github-copilot-review"
				},
				{
					"command": "github.copilot.chat.review.markUnhelpful",
					"group": "inline@1",
					"when": "commentController == github-copilot-review"
				}
			],
			"commentsView/commentThread/context": [
				{
					"command": "github.copilot.chat.review.apply",
					"group": "context@1",
					"when": "commentController == github-copilot-review"
				},
				{
					"command": "github.copilot.chat.review.discard",
					"group": "context@2",
					"when": "commentController == github-copilot-review"
				},
				{
					"command": "github.copilot.chat.review.discardAll",
					"group": "context@3",
					"when": "commentController == github-copilot-review"
				}
			],
			"comments/commentThread/additionalActions": [
				{
					"submenu": "copilot/reviewComment/additionalActions/applyAndNext",
					"group": "inline@1",
					"when": "commentController == github-copilot-review && github.copilot.chat.review.numberOfComments > 1"
				},
				{
					"command": "github.copilot.chat.review.apply",
					"group": "inline@1",
					"when": "commentController == github-copilot-review && github.copilot.chat.review.numberOfComments == 1"
				},
				{
					"submenu": "copilot/reviewComment/additionalActions/discardAndNext",
					"group": "inline@2",
					"when": "commentController == github-copilot-review && github.copilot.chat.review.numberOfComments > 1"
				},
				{
					"submenu": "copilot/reviewComment/additionalActions/discard",
					"group": "inline@2",
					"when": "commentController == github-copilot-review && github.copilot.chat.review.numberOfComments == 1"
				}
			],
			"copilot/reviewComment/additionalActions/applyAndNext": [
				{
					"command": "github.copilot.chat.review.applyAndNext",
					"group": "inline@1",
					"when": "commentController == github-copilot-review"
				},
				{
					"command": "github.copilot.chat.review.apply",
					"group": "inline@2",
					"when": "commentController == github-copilot-review"
				}
			],
			"copilot/reviewComment/additionalActions/discardAndNext": [
				{
					"command": "github.copilot.chat.review.discardAndNext",
					"group": "inline@1",
					"when": "commentController == github-copilot-review"
				},
				{
					"command": "github.copilot.chat.review.discard",
					"group": "inline@2",
					"when": "commentController == github-copilot-review"
				},
				{
					"command": "github.copilot.chat.review.continueInInlineChat",
					"group": "inline@3",
					"when": "commentController == github-copilot-review"
				}
			],
			"copilot/reviewComment/additionalActions/discard": [
				{
					"command": "github.copilot.chat.review.discard",
					"group": "inline@2",
					"when": "commentController == github-copilot-review"
				},
				{
					"command": "github.copilot.chat.review.continueInInlineChat",
					"group": "inline@3",
					"when": "commentController == github-copilot-review"
				}
			],
			"comments/commentThread/title": [
				{
					"command": "github.copilot.chat.review.previous",
					"group": "inline@1",
					"when": "commentController == github-copilot-review"
				},
				{
					"command": "github.copilot.chat.review.next",
					"group": "inline@2",
					"when": "commentController == github-copilot-review"
				},
				{
					"command": "github.copilot.chat.review.continueInChat",
					"group": "inline@3",
					"when": "commentController == github-copilot-review"
				},
				{
					"command": "github.copilot.chat.review.discardAll",
					"group": "inline@4",
					"when": "commentController == github-copilot-review"
				}
			],
			"scm/title": [
				{
					"command": "github.copilot.chat.review.changes",
					"group": "navigation",
					"when": "config.github.copilot.chat.reviewAgent.enabled && github.copilot.chat.reviewDiff.enabled && scmProvider == git && scmProviderRootUri in github.copilot.chat.reviewDiff.enabledRootUris"
				}
			],
			"scm/resourceGroup/context": [
				{
					"command": "github.copilot.chat.review.stagedChanges",
					"when": "config.github.copilot.chat.reviewAgent.enabled && github.copilot.chat.reviewDiff.enabled && scmProvider == git && scmResourceGroup == index",
					"group": "inline@-3"
				},
				{
					"command": "github.copilot.chat.review.unstagedChanges",
					"when": "config.github.copilot.chat.reviewAgent.enabled && github.copilot.chat.reviewDiff.enabled && scmProvider == git && scmResourceGroup == workingTree",
					"group": "inline@-3"
				}
			],
			"scm/resourceState/context": [
				{
<<<<<<< HEAD
					"command": "github.copilot.git.resolveMergeConflicts",
					"when": "scmProvider == git && scmResourceGroup == merge",
					"group": "z_chat@1"
=======
					"command": "github.copilot.chat.review.stagedFileChange",
					"group": "3_copilot",
					"when": "config.github.copilot.chat.reviewAgent.enabled && github.copilot.chat.reviewDiff.enabled && scmProvider == git && scmResourceGroup == index"
				},
				{
					"command": "github.copilot.chat.review.unstagedFileChange",
					"group": "3_copilot",
					"when": "config.github.copilot.chat.reviewAgent.enabled && github.copilot.chat.reviewDiff.enabled && scmProvider == git && scmResourceGroup == workingTree"
>>>>>>> e65df903
				}
			],
			"scm/inputBox": [
				{
					"command": "github.copilot.git.generateCommitMessage",
					"when": "scmProvider == git"
				}
			],
			"testing/message/context": [
				{
					"command": "github.copilot.tests.fixTestFailure",
					"when": "testing.testItemHasUri",
					"group": "inline@1"
				}
			],
			"debug/createConfiguration": [
				{
					"command": "github.copilot.debug.generateConfiguration",
					"group": "z_commands",
					"when": "config.github.copilot.chat.startDebugging.enabled"
				}
			],
			"issue/reporter": [
				{
					"command": "github.copilot.report"
				}
			],
			"github.copilot.chat.debug.filter": [
				{
					"command": "github.copilot.chat.debug.showElements",
					"when": "github.copilot.chat.debug.elementsHidden",
					"group": "commands@0"
				},
				{
					"command": "github.copilot.chat.debug.hideElements",
					"when": "!github.copilot.chat.debug.elementsHidden",
					"group": "commands@0"
				},
				{
					"command": "github.copilot.chat.debug.showTools",
					"when": "github.copilot.chat.debug.toolsHidden",
					"group": "commands@1"
				},
				{
					"command": "github.copilot.chat.debug.hideTools",
					"when": "!github.copilot.chat.debug.toolsHidden",
					"group": "commands@1"
				},
				{
					"command": "github.copilot.chat.debug.showNesRequests",
					"when": "github.copilot.chat.debug.nesRequestsHidden",
					"group": "commands@2"
				},
				{
					"command": "github.copilot.chat.debug.hideNesRequests",
					"when": "!github.copilot.chat.debug.nesRequestsHidden",
					"group": "commands@2"
				}
			],
			"notebook/toolbar": [
				{
					"command": "github.copilot.chat.notebook.enableFollowCellExecution",
					"when": "config.github.copilot.chat.notebook.followCellExecution.enabled && !github.copilot.notebookFollowInSessionEnabled && github.copilot.notebookAgentModeUsage && config.notebook.globalToolbar",
					"group": "navigation/execute@15"
				},
				{
					"command": "github.copilot.chat.notebook.disableFollowCellExecution",
					"when": "config.github.copilot.chat.notebook.followCellExecution.enabled && github.copilot.notebookFollowInSessionEnabled && github.copilot.notebookAgentModeUsage && config.notebook.globalToolbar",
					"group": "navigation/execute@15"
				}
			]
		},
		"icons": {
			"copilot-logo": {
				"description": "%github.copilot.icon%",
				"default": {
					"fontPath": "assets/copilot.woff",
					"fontCharacter": "\\0041"
				}
			},
			"copilot-warning": {
				"description": "%github.copilot.icon%",
				"default": {
					"fontPath": "assets/copilot.woff",
					"fontCharacter": "\\0042"
				}
			},
			"copilot-notconnected": {
				"description": "%github.copilot.icon%",
				"default": {
					"fontPath": "assets/copilot.woff",
					"fontCharacter": "\\0043"
				}
			}
		},
		"iconFonts": [
			{
				"id": "copilot-font",
				"src": [
					{
						"path": "assets/copilot.woff",
						"format": "woff"
					}
				]
			}
		],
		"terminalQuickFixes": [
			{
				"id": "copilot-chat.fixWithCopilot",
				"commandLineMatcher": ".+",
				"commandExitResult": "error",
				"outputMatcher": {
					"anchor": "bottom",
					"length": 1,
					"lineMatcher": ".+",
					"offset": 0
				},
				"kind": "explain"
			},
			{
				"id": "copilot-chat.generateCommitMessage",
				"commandLineMatcher": "git add .+",
				"commandExitResult": "success",
				"kind": "explain",
				"outputMatcher": {
					"anchor": "bottom",
					"length": 1,
					"lineMatcher": ".+",
					"offset": 0
				}
			},
			{
				"id": "copilot-chat.terminalToDebugging",
				"commandLineMatcher": ".+",
				"kind": "explain",
				"commandExitResult": "error",
				"outputMatcher": {
					"anchor": "bottom",
					"length": 1,
					"lineMatcher": "",
					"offset": 0
				}
			},
			{
				"id": "copilot-chat.terminalToDebuggingSuccess",
				"commandLineMatcher": ".+",
				"kind": "explain",
				"commandExitResult": "success",
				"outputMatcher": {
					"anchor": "bottom",
					"length": 1,
					"lineMatcher": "",
					"offset": 0
				}
			}
		],
		"languages": [
			{
				"id": "ignore",
				"filenamePatterns": [
					".copilotignore"
				],
				"aliases": []
			},
			{
				"id": "markdown",
				"extensions": [
					".copilotmd"
				]
			},
			{
				"id": "chatReplay",
				"aliases": [
					"chatReplay",
					"Chat Replay"
				],
				"extensions": [
					".chatReplay.json",
					".chatreplay.json"
				]
			}
		],
		"views": {
			"copilot-chat": [
				{
					"id": "copilot-chat",
					"name": "Copilot Chat Debug",
					"icon": "assets/debug-icon.svg",
					"when": "github.copilot.chat.showLogView"
				}
			],
			"context-inspector": [
				{
					"id": "context-inspector",
					"name": "Language Context Inspector",
					"icon": "$(inspect)",
					"when": "github.copilot.chat.showContextInspectorView"
				}
			]
		},
		"viewsContainers": {
			"activitybar": [
				{
					"id": "copilot-chat",
					"title": "Copilot Chat Debug",
					"icon": "assets/debug-icon.svg"
				},
				{
					"id": "context-inspector",
					"title": "Language Context Inspector",
					"icon": "$(inspect)"
				}
			]
		},
		"configurationDefaults": {
			"workbench.editorAssociations": {
				"*.copilotmd": "vscode.markdown.preview.editor"
			}
		},
		"keybindings": [
			{
				"command": "github.copilot.chat.rerunWithCopilotDebug",
				"key": "ctrl+alt+.",
				"mac": "cmd+alt+.",
				"when": "github.copilot-chat.activated && terminalShellIntegrationEnabled && terminalFocus && !terminalAltBufferActive"
			}
		],
		"walkthroughs": [
			{
				"id": "copilotWelcome",
				"title": "%github.copilot.walkthrough.title%",
				"description": "%github.copilot.walkthrough.description%",
				"when": "!isWeb",
				"steps": [
					{
						"id": "copilot.setup.signIn",
						"title": "%github.copilot.walkthrough.setup.signIn.title%",
						"description": "%github.copilot.walkthrough.setup.signIn.description%",
						"when": "chatEntitlementSignedOut && !view.workbench.panel.chat.view.copilot.visible && !github.copilot-chat.activated && !github.copilot.offline && !github.copilot.interactiveSession.individual.disabled && !github.copilot.interactiveSession.individual.expired && !github.copilot.interactiveSession.enterprise.disabled && !github.copilot.interactiveSession.contactSupport",
						"media": {
							"video": {
								"dark": "https://vscodewalkthroughs.z1.web.core.windows.net/v0.26/workspace.mp4",
								"light": "https://vscodewalkthroughs.z1.web.core.windows.net/v0.26/workspace-light.mp4",
								"hc": "https://vscodewalkthroughs.z1.web.core.windows.net/v0.26/workspace-hc.mp4",
								"hcLight": "https://vscodewalkthroughs.z1.web.core.windows.net/v0.26/workspace-hclight.mp4"
							},
							"altText": "%github.copilot.walkthrough.panelChat.media.altText%"
						}
					},
					{
						"id": "copilot.setup.signInNoAction",
						"title": "%github.copilot.walkthrough.setup.signIn.title%",
						"description": "%github.copilot.walkthrough.setup.noAction.description%",
						"when": "chatEntitlementSignedOut && view.workbench.panel.chat.view.copilot.visible && !github.copilot-chat.activated && !github.copilot.offline && !github.copilot.interactiveSession.individual.disabled && !github.copilot.interactiveSession.individual.expired && !github.copilot.interactiveSession.enterprise.disabled && !github.copilot.interactiveSession.contactSupport",
						"media": {
							"video": {
								"dark": "https://vscodewalkthroughs.z1.web.core.windows.net/v0.26/workspace.mp4",
								"light": "https://vscodewalkthroughs.z1.web.core.windows.net/v0.26/workspace-light.mp4",
								"hc": "https://vscodewalkthroughs.z1.web.core.windows.net/v0.26/workspace-hc.mp4",
								"hcLight": "https://vscodewalkthroughs.z1.web.core.windows.net/v0.26/workspace-hclight.mp4"
							},
							"altText": "%github.copilot.walkthrough.panelChat.media.altText%"
						}
					},
					{
						"id": "copilot.setup.signUp",
						"title": "%github.copilot.walkthrough.setup.signUp.title%",
						"description": "%github.copilot.walkthrough.setup.signUp.description%",
						"when": "chatPlanCanSignUp && !view.workbench.panel.chat.view.copilot.visible && !github.copilot-chat.activated && !github.copilot.offline && (github.copilot.interactiveSession.individual.disabled || github.copilot.interactiveSession.individual.expired) && !github.copilot.interactiveSession.enterprise.disabled && !github.copilot.interactiveSession.contactSupport",
						"media": {
							"video": {
								"dark": "https://vscodewalkthroughs.z1.web.core.windows.net/v0.26/workspace.mp4",
								"light": "https://vscodewalkthroughs.z1.web.core.windows.net/v0.26/workspace-light.mp4",
								"hc": "https://vscodewalkthroughs.z1.web.core.windows.net/v0.26/workspace-hc.mp4",
								"hcLight": "https://vscodewalkthroughs.z1.web.core.windows.net/v0.26/workspace-hclight.mp4"
							},
							"altText": "%github.copilot.walkthrough.panelChat.media.altText%"
						}
					},
					{
						"id": "copilot.setup.signUpNoAction",
						"title": "%github.copilot.walkthrough.setup.signUp.title%",
						"description": "%github.copilot.walkthrough.setup.noAction.description%",
						"when": "chatPlanCanSignUp && view.workbench.panel.chat.view.copilot.visible && !github.copilot-chat.activated && !github.copilot.offline && (github.copilot.interactiveSession.individual.disabled || github.copilot.interactiveSession.individual.expired) && !github.copilot.interactiveSession.enterprise.disabled && !github.copilot.interactiveSession.contactSupport",
						"media": {
							"video": {
								"dark": "https://vscodewalkthroughs.z1.web.core.windows.net/v0.26/workspace.mp4",
								"light": "https://vscodewalkthroughs.z1.web.core.windows.net/v0.26/workspace-light.mp4",
								"hc": "https://vscodewalkthroughs.z1.web.core.windows.net/v0.26/workspace-hc.mp4",
								"hcLight": "https://vscodewalkthroughs.z1.web.core.windows.net/v0.26/workspace-hclight.mp4"
							},
							"altText": "%github.copilot.walkthrough.panelChat.media.altText%"
						}
					},
					{
						"id": "copilot.panelChat",
						"title": "%github.copilot.walkthrough.panelChat.title%",
						"description": "%github.copilot.walkthrough.panelChat.description%",
						"when": "!chatEntitlementSignedOut || chatIsEnabled ",
						"media": {
							"video": {
								"dark": "https://vscodewalkthroughs.z1.web.core.windows.net/v0.26/workspace.mp4",
								"light": "https://vscodewalkthroughs.z1.web.core.windows.net/v0.26/workspace-light.mp4",
								"hc": "https://vscodewalkthroughs.z1.web.core.windows.net/v0.26/workspace-hc.mp4",
								"hcLight": "https://vscodewalkthroughs.z1.web.core.windows.net/v0.26/workspace-hclight.mp4"
							},
							"altText": "%github.copilot.walkthrough.panelChat.media.altText%"
						}
					},
					{
						"id": "copilot.edits",
						"title": "%github.copilot.walkthrough.edits.title%",
						"description": "%github.copilot.walkthrough.edits.description%",
						"when": "!chatEntitlementSignedOut || chatIsEnabled ",
						"media": {
							"video": {
								"dark": "https://vscodewalkthroughs.z1.web.core.windows.net/v0.26/edits.mp4",
								"light": "https://vscodewalkthroughs.z1.web.core.windows.net/v0.26/edits-light.mp4",
								"hc": "https://vscodewalkthroughs.z1.web.core.windows.net/v0.26/edits-hc.mp4",
								"hcLight": "https://vscodewalkthroughs.z1.web.core.windows.net/v0.26/edits-hclight.mp4"
							},
							"altText": "%github.copilot.walkthrough.edits.media.altText%"
						}
					},
					{
						"id": "copilot.firstSuggest",
						"title": "%github.copilot.walkthrough.firstSuggest.title%",
						"description": "%github.copilot.walkthrough.firstSuggest.description%",
						"when": "!chatEntitlementSignedOut || chatIsEnabled ",
						"media": {
							"video": {
								"dark": "https://vscodewalkthroughs.z1.web.core.windows.net/v0.26/ghost-text.mp4",
								"light": "https://vscodewalkthroughs.z1.web.core.windows.net/v0.26/ghost-text-light.mp4",
								"hc": "https://vscodewalkthroughs.z1.web.core.windows.net/v0.26/ghost-text-hc.mp4",
								"hcLight": "https://vscodewalkthroughs.z1.web.core.windows.net/v0.26/ghost-text-hclight.mp4"
							},
							"altText": "%github.copilot.walkthrough.firstSuggest.media.altText%"
						}
					},
					{
						"id": "copilot.inlineChatNotMac",
						"title": "%github.copilot.walkthrough.inlineChatNotMac.title%",
						"description": "%github.copilot.walkthrough.inlineChatNotMac.description%",
						"when": "!isMac && (!chatEntitlementSignedOut || chatIsEnabled )",
						"media": {
							"video": {
								"dark": "https://vscodewalkthroughs.z1.web.core.windows.net/v0.26/inline.mp4",
								"light": "https://vscodewalkthroughs.z1.web.core.windows.net/v0.26/inline-light.mp4",
								"hc": "https://vscodewalkthroughs.z1.web.core.windows.net/v0.26/inline-hc.mp4",
								"hcLight": "https://vscodewalkthroughs.z1.web.core.windows.net/v0.26/inline-hclight.mp4"
							},
							"altText": "%github.copilot.walkthrough.inlineChatNotMac.media.altText%"
						}
					},
					{
						"id": "copilot.inlineChatMac",
						"title": "%github.copilot.walkthrough.inlineChatMac.title%",
						"description": "%github.copilot.walkthrough.inlineChatMac.description%",
						"when": "isMac && (!chatEntitlementSignedOut || chatIsEnabled )",
						"media": {
							"video": {
								"dark": "https://vscodewalkthroughs.z1.web.core.windows.net/v0.26/inline.mp4",
								"light": "https://vscodewalkthroughs.z1.web.core.windows.net/v0.26/inline-light.mp4",
								"hc": "https://vscodewalkthroughs.z1.web.core.windows.net/v0.26/inline-hc.mp4",
								"hcLight": "https://vscodewalkthroughs.z1.web.core.windows.net/v0.26/inline-hclight.mp4"
							},
							"altText": "%github.copilot.walkthrough.inlineChatMac.media.altText%"
						}
					},
					{
						"id": "copilot.sparkle",
						"title": "%github.copilot.walkthrough.sparkle.title%",
						"description": "%github.copilot.walkthrough.sparkle.description%",
						"when": "!chatEntitlementSignedOut || chatIsEnabled",
						"media": {
							"video": {
								"dark": "https://vscodewalkthroughs.z1.web.core.windows.net/v0.26/git-commit.mp4",
								"light": "https://vscodewalkthroughs.z1.web.core.windows.net/v0.26/git-commit-light.mp4",
								"hc": "https://vscodewalkthroughs.z1.web.core.windows.net/v0.26/git-commit-hc.mp4",
								"hcLight": "https://vscodewalkthroughs.z1.web.core.windows.net/v0.26/git-commit-hclight.mp4"
							},
							"altText": "%github.copilot.walkthrough.sparkle.media.altText%"
						}
					}
				]
			}
		],
		"jsonValidation": [
			{
				"fileMatch": "settings.json",
				"url": "ccsettings://root/schema.json"
			}
		],
		"typescriptServerPlugins": [
			{
				"name": "@vscode/copilot-typescript-server-plugin",
				"enableForWorkspaceTypeScriptVersions": true
			}
		],
		"chatSessions": [
			{
				"type": "claude-code",
				"name": "claude",
				"displayName": "Claude Code",
				"description": "The Claude Code agent",
				"when": "config.github.copilot.chat.advanced.claudeCode.enabled",
				"capabilities": {
					"supportsFileAttachments": true,
					"supportsToolAttachments": false
				}
			}
		],
		"debuggers": [
			{
				"type": "vscode-chat-replay",
				"label": "vscode-chat-replay",
				"languages": [
					"chatReplay"
				],
				"configurationAttributes": {
					"launch": {
						"properties": {
							"program": {
								"type": "string",
								"description": "Chat replay file to debug (parse for headers)",
								"default": "${file}"
							},
							"stopOnEntry": {
								"type": "boolean",
								"default": true,
								"description": "Break immediately to step through manually."
							}
						},
						"required": [
							"program"
						]
					}
				},
				"initialConfigurations": [
					{
						"type": "vscode-chat-replay",
						"request": "launch",
						"name": "Debug Chat Replay",
						"program": "${file}",
						"stopOnEntry": true
					}
				]
			}
		]
	},
	"extensionPack": [
		"GitHub.copilot"
	],
	"prettier": {
		"useTabs": true,
		"tabWidth": 4,
		"singleQuote": true
	},
	"scripts": {
		"postinstall": "tsx ./script/postinstall.ts",
		"prepare": "husky",
		"vscode-dts:dev": "node node_modules/@vscode/dts/index.js dev && mv vscode.proposed.*.ts src/extension",
		"vscode-dts:main": "node node_modules/@vscode/dts/index.js main && mv vscode.d.ts src/extension",
		"build": "tsx .esbuild.ts",
		"compile": "tsx .esbuild.ts --dev",
		"watch": "npm-run-all -p watch:*",
		"watch:esbuild": "tsx .esbuild.ts --watch --dev",
		"watch:tsc-extension": "tsc --noEmit --watch --project tsconfig.json",
		"watch:tsc-extension-web": "tsc --noEmit --watch --project tsconfig.worker.json",
		"watch:tsc-simulation-workbench": "tsc --noEmit --watch --project test/simulation/workbench/tsconfig.json",
		"typecheck": "tsc --noEmit --project tsconfig.json && tsc --noEmit --project test/simulation/workbench/tsconfig.json && tsc --noEmit --project tsconfig.worker.json",
		"lint": "eslint . --max-warnings=0",
		"lint-staged": "eslint --max-warnings=0",
		"tsfmt": "npx tsfmt -r --verify",
		"test": "npm-run-all test:*",
		"test:extension": "vscode-test",
		"test:sanity": "vscode-test --sanity",
		"test:unit": "vitest --run --pool=forks",
		"vitest": "vitest",
		"bench": "vitest bench",
		"get_env": "tsx script/setup/getEnv.mts",
		"get_token": "tsx script/setup/getToken.mts",
		"prettier": "prettier --list-different --write --cache .",
		"simulate": "node dist/simulationMain.js",
		"simulate-require-cache": "node dist/simulationMain.js --require-cache",
		"simulate-ci": "node dist/simulationMain.js --ci --require-cache",
		"simulate-update-baseline": "node dist/simulationMain.js --update-baseline",
		"simulate-gc": "node dist/simulationMain.js --require-cache --gc",
		"setup": "npm run get_env && npm run get_token",
		"setup:dotnet": "run-script-os",
		"setup:dotnet:darwin:linux": "curl -O https://raw.githubusercontent.com/dotnet/install-scripts/main/src/dotnet-install.sh && chmod u+x dotnet-install.sh && ./dotnet-install.sh --channel 10.0 && rm dotnet-install.sh",
		"setup:dotnet:win32": "powershell.exe -NoProfile -ExecutionPolicy Bypass -Command \"Invoke-WebRequest -Uri https://raw.githubusercontent.com/dotnet/install-scripts/main/src/dotnet-install.ps1 -OutFile dotnet-install.ps1; ./dotnet-install.ps1 -channel 10.0; Remove-Item dotnet-install.ps1\"",
		"extract-chat-lib": "tsx script/build/extractChatLib.ts",
		"create_venv": "tsx script/setup/createVenv.mts",
		"package": "vsce package",
		"web": "vscode-test-web --headless --extensionDevelopmentPath=. .",
		"test:prompt": "mocha \"src/extension/completions-core/prompt/**/test/**/*.test.{ts,tsx}\"",
		"test:lib": "mocha \"src/extension/completions-core/lib/src/**/*.test.{ts,tsx}\""
	},
	"devDependencies": {
		"@azure/identity": "4.9.1",
		"@azure/keyvault-secrets": "^4.10.0",
		"@azure/msal-node": "^3.6.3",
		"@c4312/scip": "^0.1.0",
		"@fluentui/react-components": "^9.66.6",
		"@fluentui/react-icons": "^2.0.305",
		"@hediet/node-reload": "^0.8.0",
		"@keyv/sqlite": "^4.0.5",
		"@nteract/messaging": "^7.0.20",
		"@octokit/types": "^14.1.0",
		"@parcel/watcher": "^2.5.1",
		"@stylistic/eslint-plugin": "^3.0.1",
		"@types/eslint": "^9.0.0",
		"@types/google-protobuf": "^3.15.12",
		"@types/js-yaml": "^4.0.9",
		"@types/markdown-it": "^14.0.0",
		"@types/minimist": "^1.2.5",
		"@types/mocha": "^10.0.10",
		"@types/node": "^22.16.3",
		"@types/picomatch": "^4.0.0",
		"@types/react": "17.0.44",
		"@types/react-dom": "^18.2.17",
		"@types/sinon": "^17.0.4",
		"@types/source-map-support": "^0.5.10",
		"@types/tar": "^6.1.13",
		"@types/vinyl": "^2.0.12",
		"@types/vscode": "^1.102.0",
		"@typescript-eslint/eslint-plugin": "^8.35.0",
		"@typescript-eslint/parser": "^8.32.0",
		"@typescript-eslint/typescript-estree": "^8.26.1",
		"@vitest/coverage-v8": "^3.2.4",
		"@vitest/snapshot": "^1.5.0",
		"@vscode/debugadapter": "^1.68.0",
		"@vscode/debugprotocol": "^1.68.0",
		"@vscode/dts": "^0.4.1",
		"@vscode/lsif-language-service": "^0.1.0-pre.4",
		"@vscode/test-cli": "^0.0.11",
		"@vscode/test-electron": "^2.5.2",
		"@vscode/test-web": "^0.0.71",
		"@vscode/vsce": "3.6.0",
		"@vscode/zeromq": "0.2.7",
		"copyfiles": "^2.4.1",
		"csv-parse": "^6.0.0",
		"dotenv": "^17.2.0",
		"electron": "^37.2.1",
		"esbuild": "^0.25.6",
		"eslint": "^9.30.0",
		"eslint-import-resolver-typescript": "^4.4.4",
		"eslint-plugin-header": "^3.1.1",
		"eslint-plugin-import": "^2.32.0",
		"eslint-plugin-jsdoc": "^51.3.4",
		"eslint-plugin-no-only-tests": "^3.3.0",
		"fastq": "^1.19.1",
		"glob": "^11.0.3",
		"husky": "^9.1.7",
		"js-yaml": "^4.1.0",
		"keyv": "^5.3.2",
		"lint-staged": "15.2.9",
		"minimist": "^1.2.8",
		"mobx": "^6.13.7",
		"mobx-react-lite": "^4.1.0",
		"mocha": "^11.7.1",
		"mocha-junit-reporter": "^2.2.1",
		"mocha-multi-reporters": "^1.5.1",
		"monaco-editor": "0.44.0",
		"npm-run-all": "^4.1.5",
		"open": "^10.1.2",
		"openai": "^5.11.0",
		"outdent": "^0.8.0",
		"picomatch": "^4.0.2",
		"playwright": "^1.54.0",
		"prettier": "^3.6.2",
		"react": "^17.0.2",
		"react-dom": "17.0.2",
		"rimraf": "^6.0.1",
		"run-script-os": "^1.1.6",
		"sinon": "^21.0.0",
		"source-map-support": "^0.5.21",
		"tar": "^7.4.3",
		"ts-dedent": "^2.2.0",
		"tsx": "^4.20.3",
		"typescript": "^5.8.3",
		"typescript-eslint": "^8.36.0",
		"typescript-formatter": "github:jrieken/typescript-formatter#497efb26bc40b5fa59a350e6eab17bce650a7e4b",
		"vite-plugin-top-level-await": "^1.5.0",
		"vite-plugin-wasm": "^3.5.0",
		"vitest": "^3.0.5",
		"vscode-languageserver-protocol": "^3.17.5",
		"vscode-languageserver-textdocument": "^1.0.12",
		"vscode-languageserver-types": "^3.17.5",
		"yaml": "^2.8.0",
		"zeromq": "github:rebornix/zeromq.js#a19e8e373b3abc677f91b936d3f00d49b1b61792"
	},
	"dependencies": {
		"@anthropic-ai/claude-code": "1.0.93",
		"@anthropic-ai/sdk": "^0.56.0",
		"@humanwhocodes/gitignore-to-minimatch": "1.0.2",
		"@microsoft/tiktokenizer": "^1.0.10",
		"@vscode/copilot-api": "^0.1.8",
		"@vscode/extension-telemetry": "^1.0.0",
		"@vscode/l10n": "^0.0.18",
		"@vscode/prompt-tsx": "^0.4.0-alpha.5",
		"@vscode/tree-sitter-wasm": "0.0.5-php.2",
		"@xterm/headless": "^5.5.0",
		"ajv": "^8.17.1",
		"applicationinsights": "^2.9.7",
		"diff": "^8.0.2",
		"ignore": "^7.0.5",
		"isbinaryfile": "^5.0.4",
		"jsonc-parser": "^3.3.1",
		"lru-cache": "^11.1.0",
		"markdown-it": "^14.1.0",
		"minimatch": "^10.0.3",
		"undici": "^7.11.0",
		"vscode-tas-client": "^0.1.84",
		"web-tree-sitter": "^0.23.0"
	},
	"overrides": {
		"@aminya/node-gyp-build": "npm:node-gyp-build@4.8.1",
		"string_decoder": "npm:string_decoder@1.2.0",
		"node-gyp": "npm:node-gyp@10.3.1"
	}
}<|MERGE_RESOLUTION|>--- conflicted
+++ resolved
@@ -3489,11 +3489,11 @@
 			],
 			"scm/resourceState/context": [
 				{
-<<<<<<< HEAD
 					"command": "github.copilot.git.resolveMergeConflicts",
 					"when": "scmProvider == git && scmResourceGroup == merge",
 					"group": "z_chat@1"
-=======
+				},
+				{
 					"command": "github.copilot.chat.review.stagedFileChange",
 					"group": "3_copilot",
 					"when": "config.github.copilot.chat.reviewAgent.enabled && github.copilot.chat.reviewDiff.enabled && scmProvider == git && scmResourceGroup == index"
@@ -3502,7 +3502,6 @@
 					"command": "github.copilot.chat.review.unstagedFileChange",
 					"group": "3_copilot",
 					"when": "config.github.copilot.chat.reviewAgent.enabled && github.copilot.chat.reviewDiff.enabled && scmProvider == git && scmResourceGroup == workingTree"
->>>>>>> e65df903
 				}
 			],
 			"scm/inputBox": [
