--- conflicted
+++ resolved
@@ -299,26 +299,6 @@
 			}
 		},
 		{
-<<<<<<< HEAD
-			"name": "Run Completions-Core Extension Tests",
-			"type": "extensionHost",
-			"request": "launch",
-			"args": [
-				"--extensionDevelopmentPath=${workspaceFolder}",
-				"--extensionTestsPath=${workspaceFolder}/src/extension/completions-core/extension/test/run",
-				"--disable-extensions"
-			],
-			"env": {
-				"TSX_TSCONFIG_PATH": "${workspaceFolder}/tsconfig.json"
-			},
-			"internalConsoleOptions": "openOnSessionStart",
-			"outFiles": [
-				"${workspaceFolder}/**/*.ts",
-				"${workspaceFolder}/dist/**/*.js",
-				"!**/node_modules/**"
-			],
-			"autoAttachChildProcesses": true
-=======
 			"name": "Attach to Extension Host - Code OSS",
 			"type": "node",
 			"request": "attach",
@@ -335,7 +315,29 @@
 			"presentation": {
 				"group": "2_launch"
 			}
->>>>>>> 006488f5
+		},
+		{
+			"name": "Run Completions-Core Extension Tests",
+			"type": "extensionHost",
+			"request": "launch",
+			"args": [
+				"--extensionDevelopmentPath=${workspaceFolder}",
+				"--extensionTestsPath=${workspaceFolder}/src/extension/completions-core/extension/test/run",
+				"--disable-extensions"
+			],
+			"env": {
+				"TSX_TSCONFIG_PATH": "${workspaceFolder}/tsconfig.json"
+			},
+			"internalConsoleOptions": "openOnSessionStart",
+			"outFiles": [
+				"${workspaceFolder}/**/*.ts",
+				"${workspaceFolder}/dist/**/*.js",
+				"!**/node_modules/**"
+			],
+			"autoAttachChildProcesses": true,
+			"presentation": {
+				"group": "1_launch"
+			}
 		},
 	],
 	"compounds": [
