/*---------------------------------------------------------------------------------------------
 *  Copyright (c) Microsoft Corporation. All rights reserved.
 *  Licensed under the MIT License. See License.txt in the project root for license information.
 *--------------------------------------------------------------------------------------------*/

import { expect, suite, test } from 'vitest';
import { resolveMergeConflict } from '../scoredEditsReconciler';

suite('can resolve merge conflicts', () => {
	test('1', () => {
		const fileContents = `{
    "$web-editor.format-json": true,
    "$web-editor.default-url": "https://microsoft.github.io/vscode-workbench-recorder-viewer/?editRating",
    "edits": [
        {
            "documentUri": "file:///users/ulugbekna/code/vscode-copilot/../../../../Users/ulugbekna/code/vscode-copilot/src/extension/inlineEdits/vscode-node/lastEditTimeTracker.ts",
            "edit": null,
            "scoreCategory": "bad",
            "score": 0
        },
        {
            "documentUri": "file:///users/ulugbekna/code/vscode-copilot/../../../../Users/ulugbekna/code/vscode-copilot/src/extension/inlineEdits/vscode-node/lastEditTimeTracker.ts",
            "edit": [
                [
                    1295,
                    1295,
                    ");\\n\\t}\\n\\n\\tresetLastEditTime() {\\n\\t\\tthis._lastEditTime.set(undefined, undefined"
                ]
            ],
            "scoreCategory": "bad",
            "score": 0
        },
        {
            "documentUri": "file:///users/ulugbekna/code/vscode-copilot/../../../../Users/ulugbekna/code/vscode-copilot/src/extension/inlineEdits/vscode-node/lastEditTimeTracker.ts",
            "edit": [
                [
                    1295,
                    1295,
                    ");\\n\\t}\\n\\t\\n\\tpublic getLastEditTime(): number | undefined {\\n\\t\\treturn this._lastEditTime.get("
                ]
            ],
            "scoreCategory": "bad",
            "score": 0
        },
        {
            "documentUri": "file:///users/ulugbekna/code/vscode-copilot/../../../../Users/ulugbekna/code/vscode-copilot/src/extension/inlineEdits/vscode-node/lastEditTimeTracker.ts",
            "edit": [
                [
                    787,
                    864,
                    "lastEditTime !== undefined && Date.now() - lastEditTime"
                ]
            ],
            "scoreCategory": "nextEdit",
            "score": 0
        },
        {
            "documentUri": "file:///users/ulugbekna/code/vscode-copilot/../../../../Users/ulugbekna/code/vscode-copilot/src/extension/inlineEdits/vscode-node/lastEditTimeTracker.ts",
            "edit": [
                [
                    780,
                    893,
                    "if (lastEditTime === undefined) {\\n\\t\\t\\treturn false;\\n\\t\\t}\\n\\t\\treturn Date.now() - lastEditTime < 5000"
                ]
            ],
            "scoreCategory": "nextEdit",
            "score": 0
        },
        {
            "documentUri": "file:///users/ulugbekna/code/vscode-copilot/../../../../Users/ulugbekna/code/vscode-copilot/src/extension/inlineEdits/vscode-node/lastEditTimeTracker.ts",
            "edit": [
                [
                    780,
                    893,
                    "if (lastEditTime === undefined) {\\n\\t\\t\\treturn false;\\n\\t\\t}\\n\\t\\treturn Date.now() - lastEditTime < 1000"
                ]
            ],
            "scoreCategory": "nextEdit",
            "score": 0
        },
        {
            "documentUri": "file:///users/ulugbekna/code/vscode-copilot/../../../../Users/ulugbekna/code/vscode-copilot/src/extension/inlineEdits/vscode-node/lastEditTimeTracker.ts",
            "edit": [
                [
                    787,
                    893,
                    "lastEditTime !== undefined && Date.now() - lastEditTime < 30 * 1000 /* "
                ]
            ],
            "scoreCategory": "bad",
            "score": 0
        },
        {
            "documentUri": "file:///users/ulugbekna/code/vscode-copilot/../../../../Users/ulugbekna/code/vscode-copilot/src/extension/inlineEdits/vscode-node/lastEditTimeTracker.ts",
            "edit": [
                [
                    787,
                    893,
                    "lastEditTime !== undefined && Date.now() - lastEditTime < 30 * 1000"
                ]
            ],
            "scoreCategory": "nextEdit",
            "score": 0
        },
        {
            "documentUri": "file:///users/ulugbekna/code/vscode-copilot/../../../../Users/ulugbekna/code/vscode-copilot/src/extension/inlineEdits/vscode-node/lastEditTimeTracker.ts",
            "edit": [
                [
<<<<<<< HEAD
                    893,
                    893,
                    ";\\n\\t}\\n\\n\\tresetLastEditTime() {\\n\\t\\tthis._lastEditTime.set(undefined, undefined)"
                ]
            ],
            "scoreCategory": "bad",
=======
                    787,
                    894,
                    "lastEditTime !== undefined && (Date.now() - lastEditTime) < 5000; // 5 seconds"
                ]
            ],
            "scoreCategory": "nextEdit",
            "score": 0
        },
        {
            "documentUri": "file:///users/ulugbekna/code/vscode-copilot/../../../../Users/ulugbekna/code/vscode-copilot/src/extension/inlineEdits/vscode-node/lastEditTimeTracker.ts",
            "edit": [
                [
                    787,
                    894,
                    "lastEditTime !== undefined && Date.now() - lastEditTime < 5000; // 5 seconds"
                ]
            ],
            "scoreCategory": "nextEdit",
>>>>>>> a60bc6ab1 (nes: nearby: trim system message and run and score stests)
            "score": 0
        }
    ],
    "scoringContext": {
        "kind": "recording",
        "recording": {
            "log": [
                {
                    "kind": "meta",
                    "data": {
                        "kind": "log-origin",
                        "uuid": "a29a16dc-e6a3-41a7-9ebc-6c83958f00c9",
                        "repoRootUri": "file:///users/ulugbekna/code/vscode-copilot",
                        "opStart": 54006,
                        "opEndEx": 54298
                    }
                },
                {
                    "kind": "documentEncountered",
                    "id": 1,
                    "time": 1733841300283,
                    "relativePath": "../../../../Users/ulugbekna/code/vscode-copilot/src/extension/inlineEdits/vscode-node/lastEditTimeTracker.ts"
                },
                {
                    "kind": "setContent",
                    "id": 1,
                    "time": 1733841300283,
                    "content": "/*---------------------------------------------------------------------------------------------\\n *  Copyright (c) Microsoft Corporation and GitHub. All rights reserved.\\n *--------------------------------------------------------------------------------------------*/\\n\\nimport { Disposable } from '../../../util/vs/base/common/lifecycle';\\nimport { mapObservableArrayCached, observableValue, runOnChange } from '../../../util/vs/base/common/observable';\\nimport { VSCodeWorkspace } from './vscodeWorkspace';\\n\\nexport class LastEditTimeTracker extends Disposable {\\n\\n\\tprivate readonly _lastEditTime = observableValue<number | undefined>(this, undefined);\\n\\tpublic readonly lastEditTime = this._lastEditTime;\\n\\n\\tconstructor(\\n\\t\\tworkspace: VSCodeWorkspace,\\n\\t) {\\n\\t\\tsuper();\\n\\n\\t\\tmapObservableArrayCached(this, workspace.openDocuments, (doc, store) => {\\n\\t\\t\\tstore.add(runOnChange(doc.value, (_curState, _oldState, deltas) => {\\n\\t\\t\\t\\tif (deltas.length > 0 && deltas.some(edit => edit.edits.length > 0)) {\\n\\t\\t\\t\\t\\tthis._lastEditTime.set(Date.now(), undefined);\\n\\t\\t\\t\\t}\\n\\t\\t\\t}));\\n\\t\\t}).recomputeInitiallyAndOnChange(this._store);\\n\\t}\\n}\\n",
                    "v": 2983
                },
                {
                    "kind": "changed",
                    "id": 1,
                    "time": 1733841247985,
                    "edit": [
                        [
                            648,
                            648,
                            "// "
                        ]
                    ],
                    "v": 2986
                },
                {
                    "kind": "changed",
                    "id": 1,
                    "time": 1733841249517,
                    "edit": [
                        [
                            701,
                            701,
                            "\\n\\t\\n\\t"
                        ]
                    ],
                    "v": 2998
                },
                {
                    "kind": "changed",
                    "id": 1,
                    "time": 1733841250520,
                    "edit": [
                        [
                            702,
                            703,
                            ""
                        ]
                    ],
                    "v": 3002
                },
                {
                    "kind": "changed",
                    "id": 1,
                    "time": 1733841250833,
                    "edit": [
                        [
                            704,
                            704,
                            "get "
                        ]
                    ],
                    "v": 3017
                },
                {
                    "kind": "changed",
                    "id": 1,
                    "time": 1733841253100,
                    "edit": [
                        [
                            703,
                            708,
                            "\\tget lastEditTime() {\\n\\t}"
                        ]
                    ],
                    "v": 3029
                },
                {
                    "kind": "changed",
                    "id": 1,
                    "time": 1733841254916,
                    "edit": [
                        [
                            708,
                            720,
                            ""
                        ]
                    ],
                    "v": 3035
                },
                {
                    "kind": "changed",
                    "id": 1,
                    "time": 1733841260333,
                    "edit": [],
                    "v": 3050
                },
                {
                    "kind": "changed",
                    "id": 1,
                    "time": 1733841262639,
                    "edit": [
                        [
                            708,
                            708,
                            "hadEdits"
                        ]
                    ],
                    "v": 3082
                },
                {
                    "kind": "changed",
                    "id": 1,
                    "time": 1733841267155,
                    "edit": [
                        [
                            716,
                            716,
                            "Recently"
                        ]
                    ],
                    "v": 3122
                },
                {
                    "kind": "changed",
                    "id": 1,
                    "time": 1733841269428,
                    "edit": [
                        [
                            728,
                            728,
                            "\\n\\t\\t"
                        ]
                    ],
                    "v": 3127
                },
                {
                    "kind": "changed",
                    "id": 1,
                    "time": 1733841275244,
                    "edit": [
                        [
                            729,
                            731,
                            "\\t\\treturn this._lastEditTime.get() !== undefined && Date.now() - this._lastEditTime.get() < 1000;"
                        ]
                    ],
                    "v": 3131
                },
                {
                    "kind": "changed",
                    "id": 1,
                    "time": 1733841278240,
                    "edit": [
                        [
                            820,
                            824,
                            "30000"
                        ]
                    ],
                    "v": 3167
                },
                {
                    "kind": "changed",
                    "id": 1,
                    "time": 1733841286372,
                    "edit": [
                        [
                            820,
                            825,
                            "30 * 1000 /* "
                        ]
                    ],
                    "v": 3264
                },
                {
                    "kind": "changed",
                    "id": 1,
                    "time": 1733841287540,
                    "edit": [
                        [
                            729,
                            834,
                            "\\t\\treturn this._lastEditTime.get() !== undefined && Date.now() - this._lastEditTime.get() < 30 * 1000 /* 30 seconds */;"
                        ]
                    ],
                    "v": 3268
                },
                {
                    "kind": "changed",
                    "id": 1,
                    "time": 1733841293443,
                    "edit": [
                        [
                            811,
                            817,
                            "."
                        ]
                    ],
                    "v": 3308
                },
                {
                    "kind": "changed",
                    "id": 1,
                    "time": 1733841294858,
                    "edit": [
                        [
                            812,
                            812,
                            "get"
                        ]
                    ],
                    "v": 3320
                },
                {
                    "kind": "changed",
                    "id": 1,
                    "time": 1733841298602,
                    "edit": [
                        [
                            728,
                            728,
                            "\\n\\t\\tconst "
                        ]
                    ],
                    "v": 3350
                },
                {
                    "kind": "changed",
                    "id": 1,
                    "time": 1733841300283,
                    "edit": [
                        [
                            729,
                            737,
                            "\\t\\tconst lastEditTime = this._lastEditTime.get();"
                        ]
                    ],
                    "v": 3354
                }
            ],
            "nextUserEdit": {
                "edit": [
                    [
                        787,
                        811,
                        "lastEditTime"
                    ],
                    [
                        842,
                        864,
                        "lastEditTime"
                    ]
                ],
                "relativePath": "../../../../Users/ulugbekna/code/vscode-copilot/src/extension/inlineEdits/vscode-node/lastEditTimeTracker.ts",
                "originalOpIdx": 54392
            }
        }
    }
}`;

		const resolvedFile = resolveMergeConflict(fileContents);

		expect(resolvedFile).toMatchInlineSnapshot(`
			"{
				"$web-editor.format-json": true,
				"$web-editor.default-url": "https://microsoft.github.io/vscode-workbench-recorder-viewer/?editRating",
				"edits": [
					{
						"documentUri": "file:///users/ulugbekna/code/vscode-copilot/../../../../Users/ulugbekna/code/vscode-copilot/src/extension/inlineEdits/vscode-node/lastEditTimeTracker.ts",
						"edit": null,
						"scoreCategory": "bad",
						"score": 0
					},
					{
						"documentUri": "file:///users/ulugbekna/code/vscode-copilot/../../../../Users/ulugbekna/code/vscode-copilot/src/extension/inlineEdits/vscode-node/lastEditTimeTracker.ts",
						"edit": [
							[
								1295,
								1295,
								");\\n\\t}\\n\\n\\tresetLastEditTime() {\\n\\t\\tthis._lastEditTime.set(undefined, undefined"
							]
						],
						"scoreCategory": "bad",
						"score": 0
					},
					{
						"documentUri": "file:///users/ulugbekna/code/vscode-copilot/../../../../Users/ulugbekna/code/vscode-copilot/src/extension/inlineEdits/vscode-node/lastEditTimeTracker.ts",
						"edit": [
							[
								1295,
								1295,
								");\\n\\t}\\n\\t\\n\\tpublic getLastEditTime(): number | undefined {\\n\\t\\treturn this._lastEditTime.get("
							]
						],
						"scoreCategory": "bad",
						"score": 0
					},
					{
						"documentUri": "file:///users/ulugbekna/code/vscode-copilot/../../../../Users/ulugbekna/code/vscode-copilot/src/extension/inlineEdits/vscode-node/lastEditTimeTracker.ts",
						"edit": [
							[
								787,
								864,
								"lastEditTime !== undefined && Date.now() - lastEditTime"
							]
						],
						"scoreCategory": "nextEdit",
						"score": 0
					},
					{
						"documentUri": "file:///users/ulugbekna/code/vscode-copilot/../../../../Users/ulugbekna/code/vscode-copilot/src/extension/inlineEdits/vscode-node/lastEditTimeTracker.ts",
						"edit": [
							[
								780,
								893,
								"if (lastEditTime === undefined) {\\n\\t\\t\\treturn false;\\n\\t\\t}\\n\\t\\treturn Date.now() - lastEditTime < 5000"
							]
						],
						"scoreCategory": "nextEdit",
						"score": 0
					},
					{
						"documentUri": "file:///users/ulugbekna/code/vscode-copilot/../../../../Users/ulugbekna/code/vscode-copilot/src/extension/inlineEdits/vscode-node/lastEditTimeTracker.ts",
						"edit": [
							[
								780,
								893,
								"if (lastEditTime === undefined) {\\n\\t\\t\\treturn false;\\n\\t\\t}\\n\\t\\treturn Date.now() - lastEditTime < 1000"
							]
						],
						"scoreCategory": "nextEdit",
						"score": 0
					},
					{
						"documentUri": "file:///users/ulugbekna/code/vscode-copilot/../../../../Users/ulugbekna/code/vscode-copilot/src/extension/inlineEdits/vscode-node/lastEditTimeTracker.ts",
						"edit": [
							[
								787,
								893,
								"lastEditTime !== undefined && Date.now() - lastEditTime < 30 * 1000 /* "
							]
						],
						"scoreCategory": "bad",
						"score": 0
					},
					{
						"documentUri": "file:///users/ulugbekna/code/vscode-copilot/../../../../Users/ulugbekna/code/vscode-copilot/src/extension/inlineEdits/vscode-node/lastEditTimeTracker.ts",
						"edit": [
							[
								787,
								893,
								"lastEditTime !== undefined && Date.now() - lastEditTime < 30 * 1000"
							]
						],
						"scoreCategory": "nextEdit",
						"score": 0
					},
					{
						"documentUri": "file:///users/ulugbekna/code/vscode-copilot/../../../../Users/ulugbekna/code/vscode-copilot/src/extension/inlineEdits/vscode-node/lastEditTimeTracker.ts",
						"edit": [
							[
								893,
								893,
								";\\n\\t}\\n\\n\\tresetLastEditTime() {\\n\\t\\tthis._lastEditTime.set(undefined, undefined)"
							]
						],
						"scoreCategory": "bad",
						"score": 0
					},
					{
						"documentUri": "file:///users/ulugbekna/code/vscode-copilot/../../../../Users/ulugbekna/code/vscode-copilot/src/extension/inlineEdits/vscode-node/lastEditTimeTracker.ts",
						"edit": [
							[
								787,
								894,
								"lastEditTime !== undefined && (Date.now() - lastEditTime) < 5000; // 5 seconds"
							]
						],
						"scoreCategory": "nextEdit",
						"score": 0
					},
					{
						"documentUri": "file:///users/ulugbekna/code/vscode-copilot/../../../../Users/ulugbekna/code/vscode-copilot/src/extension/inlineEdits/vscode-node/lastEditTimeTracker.ts",
						"edit": [
							[
								787,
								894,
								"lastEditTime !== undefined && Date.now() - lastEditTime < 5000; // 5 seconds"
							]
						],
						"scoreCategory": "nextEdit",
						"score": 0
					}
				],
				"scoringContext": {
					"kind": "recording",
					"recording": {
						"log": [
							{
								"kind": "meta",
								"data": {
									"kind": "log-origin",
									"uuid": "a29a16dc-e6a3-41a7-9ebc-6c83958f00c9",
									"repoRootUri": "file:///users/ulugbekna/code/vscode-copilot",
									"opStart": 54006,
									"opEndEx": 54298
								}
							},
							{
								"kind": "documentEncountered",
								"id": 1,
								"time": 1733841300283,
								"relativePath": "../../../../Users/ulugbekna/code/vscode-copilot/src/extension/inlineEdits/vscode-node/lastEditTimeTracker.ts"
							},
							{
								"kind": "setContent",
								"id": 1,
								"time": 1733841300283,
								"content": "/*---------------------------------------------------------------------------------------------\\n *  Copyright (c) Microsoft Corporation and GitHub. All rights reserved.\\n *--------------------------------------------------------------------------------------------*/\\n\\nimport { Disposable } from '../../../util/vs/base/common/lifecycle';\\nimport { mapObservableArrayCached, observableValue, runOnChange } from '../../../util/vs/base/common/observable';\\nimport { VSCodeWorkspace } from './vscodeWorkspace';\\n\\nexport class LastEditTimeTracker extends Disposable {\\n\\n\\tprivate readonly _lastEditTime = observableValue<number | undefined>(this, undefined);\\n\\tpublic readonly lastEditTime = this._lastEditTime;\\n\\n\\tconstructor(\\n\\t\\tworkspace: VSCodeWorkspace,\\n\\t) {\\n\\t\\tsuper();\\n\\n\\t\\tmapObservableArrayCached(this, workspace.openDocuments, (doc, store) => {\\n\\t\\t\\tstore.add(runOnChange(doc.value, (_curState, _oldState, deltas) => {\\n\\t\\t\\t\\tif (deltas.length > 0 && deltas.some(edit => edit.edits.length > 0)) {\\n\\t\\t\\t\\t\\tthis._lastEditTime.set(Date.now(), undefined);\\n\\t\\t\\t\\t}\\n\\t\\t\\t}));\\n\\t\\t}).recomputeInitiallyAndOnChange(this._store);\\n\\t}\\n}\\n",
								"v": 2983
							},
							{
								"kind": "changed",
								"id": 1,
								"time": 1733841247985,
								"edit": [
									[
										648,
										648,
										"// "
									]
								],
								"v": 2986
							},
							{
								"kind": "changed",
								"id": 1,
								"time": 1733841249517,
								"edit": [
									[
										701,
										701,
										"\\n\\t\\n\\t"
									]
								],
								"v": 2998
							},
							{
								"kind": "changed",
								"id": 1,
								"time": 1733841250520,
								"edit": [
									[
										702,
										703,
										""
									]
								],
								"v": 3002
							},
							{
								"kind": "changed",
								"id": 1,
								"time": 1733841250833,
								"edit": [
									[
										704,
										704,
										"get "
									]
								],
								"v": 3017
							},
							{
								"kind": "changed",
								"id": 1,
								"time": 1733841253100,
								"edit": [
									[
										703,
										708,
										"\\tget lastEditTime() {\\n\\t}"
									]
								],
								"v": 3029
							},
							{
								"kind": "changed",
								"id": 1,
								"time": 1733841254916,
								"edit": [
									[
										708,
										720,
										""
									]
								],
								"v": 3035
							},
							{
								"kind": "changed",
								"id": 1,
								"time": 1733841260333,
								"edit": [],
								"v": 3050
							},
							{
								"kind": "changed",
								"id": 1,
								"time": 1733841262639,
								"edit": [
									[
										708,
										708,
										"hadEdits"
									]
								],
								"v": 3082
							},
							{
								"kind": "changed",
								"id": 1,
								"time": 1733841267155,
								"edit": [
									[
										716,
										716,
										"Recently"
									]
								],
								"v": 3122
							},
							{
								"kind": "changed",
								"id": 1,
								"time": 1733841269428,
								"edit": [
									[
										728,
										728,
										"\\n\\t\\t"
									]
								],
								"v": 3127
							},
							{
								"kind": "changed",
								"id": 1,
								"time": 1733841275244,
								"edit": [
									[
										729,
										731,
										"\\t\\treturn this._lastEditTime.get() !== undefined && Date.now() - this._lastEditTime.get() < 1000;"
									]
								],
								"v": 3131
							},
							{
								"kind": "changed",
								"id": 1,
								"time": 1733841278240,
								"edit": [
									[
										820,
										824,
										"30000"
									]
								],
								"v": 3167
							},
							{
								"kind": "changed",
								"id": 1,
								"time": 1733841286372,
								"edit": [
									[
										820,
										825,
										"30 * 1000 /* "
									]
								],
								"v": 3264
							},
							{
								"kind": "changed",
								"id": 1,
								"time": 1733841287540,
								"edit": [
									[
										729,
										834,
										"\\t\\treturn this._lastEditTime.get() !== undefined && Date.now() - this._lastEditTime.get() < 30 * 1000 /* 30 seconds */;"
									]
								],
								"v": 3268
							},
							{
								"kind": "changed",
								"id": 1,
								"time": 1733841293443,
								"edit": [
									[
										811,
										817,
										"."
									]
								],
								"v": 3308
							},
							{
								"kind": "changed",
								"id": 1,
								"time": 1733841294858,
								"edit": [
									[
										812,
										812,
										"get"
									]
								],
								"v": 3320
							},
							{
								"kind": "changed",
								"id": 1,
								"time": 1733841298602,
								"edit": [
									[
										728,
										728,
										"\\n\\t\\tconst "
									]
								],
								"v": 3350
							},
							{
								"kind": "changed",
								"id": 1,
								"time": 1733841300283,
								"edit": [
									[
										729,
										737,
										"\\t\\tconst lastEditTime = this._lastEditTime.get();"
									]
								],
								"v": 3354
							}
						],
						"nextUserEdit": {
							"edit": [
								[
									787,
									811,
									"lastEditTime"
								],
								[
									842,
									864,
									"lastEditTime"
								]
							],
							"relativePath": "../../../../Users/ulugbekna/code/vscode-copilot/src/extension/inlineEdits/vscode-node/lastEditTimeTracker.ts",
							"originalOpIdx": 54392
						}
					}
				}
			}"
		`);
	});
});<|MERGE_RESOLUTION|>--- conflicted
+++ resolved
@@ -106,14 +106,6 @@
             "documentUri": "file:///users/ulugbekna/code/vscode-copilot/../../../../Users/ulugbekna/code/vscode-copilot/src/extension/inlineEdits/vscode-node/lastEditTimeTracker.ts",
             "edit": [
                 [
-<<<<<<< HEAD
-                    893,
-                    893,
-                    ";\\n\\t}\\n\\n\\tresetLastEditTime() {\\n\\t\\tthis._lastEditTime.set(undefined, undefined)"
-                ]
-            ],
-            "scoreCategory": "bad",
-=======
                     787,
                     894,
                     "lastEditTime !== undefined && (Date.now() - lastEditTime) < 5000; // 5 seconds"
@@ -132,7 +124,6 @@
                 ]
             ],
             "scoreCategory": "nextEdit",
->>>>>>> a60bc6ab1 (nes: nearby: trim system message and run and score stests)
             "score": 0
         }
     ],
