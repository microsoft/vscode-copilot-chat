--- conflicted
+++ resolved
@@ -22,15 +22,10 @@
 	isCopilotCliEditToolCall,
 	processToolExecutionComplete,
 	processToolExecutionStart,
-<<<<<<< HEAD
-	stripReminders
-} from '../copilotcliTools';
-=======
 	stripReminders,
 	ToolCall
 } from '../copilotCLITools';
 import { IChatDelegationSummaryService } from '../delegationSummaryService';
->>>>>>> ae6df17f
 
 // Helper to extract invocation message text independent of MarkdownString vs string
 function getInvocationMessageText(part: ChatToolInvocationPart | undefined): string {
