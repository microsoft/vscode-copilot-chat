--- conflicted
+++ resolved
@@ -146,7 +146,6 @@
 				currentResponseParts.push(toolInvocation);
 			}
 		} else if (event.type === 'tool_result') {
-<<<<<<< HEAD
 			if (event.toolName === CopilotCLIToolNames.Think) {
 				const sessionLog = event.result.sessionLog;
 				if (sessionLog && typeof sessionLog === 'string') {
@@ -155,22 +154,14 @@
 					);
 				}
 			} else {
+				// Update the pending tool invocation with the result
 				if (event.toolCallId) {
 					const invocation = pendingToolInvocations.get(event.toolCallId);
 					if (invocation) {
-						invocation.isConfirmed = true;
-						invocation.isError = event.result.resultType === 'failure' || event.result.resultType === 'denied';
+						invocation.isConfirmed = event.result.resultType !== 'rejected' && event.result.resultType !== 'denied';
+						invocation.isError = event.result.resultType === 'failure';
 						pendingToolInvocations.delete(event.toolCallId);
 					}
-=======
-			// Update the pending tool invocation with the result
-			if (event.toolCallId) {
-				const invocation = pendingToolInvocations.get(event.toolCallId);
-				if (invocation) {
-					invocation.isConfirmed = event.result.resultType !== 'rejected' && event.result.resultType !== 'denied';
-					invocation.isError = event.result.resultType === 'failure';
-					pendingToolInvocations.delete(event.toolCallId);
->>>>>>> a50f64dc
 				}
 			}
 			// Tool results themselves are not displayed - they update the invocation state
