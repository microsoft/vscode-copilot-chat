/*---------------------------------------------------------------------------------------------
 *  Copyright (c) Microsoft Corporation. All rights reserved.
 *  Licensed under the MIT License. See License.txt in the project root for license information.
 *--------------------------------------------------------------------------------------------*/

import * as fs from 'fs/promises';
import { IVSCodeExtensionContext } from '../../../../platform/extContext/common/extensionContext';
<<<<<<< HEAD
=======
import { createDirectoryIfNotExists, IFileSystemService } from '../../../../platform/filesystem/common/fileSystemService';
>>>>>>> d867dc74
import { ILogService } from '../../../../platform/log/common/logService';
import { Lazy } from '../../../../util/vs/base/common/lazy';
import { URI } from '../../../../util/vs/base/common/uri';

export class CopilotCLIImageSupport {
	private readonly storageDir: URI;
	private readonly initialized: Lazy<Promise<void>>;
	constructor(
		@IVSCodeExtensionContext private readonly context: IVSCodeExtensionContext,
		@ILogService private readonly logService: ILogService,
	) {
		this.storageDir = URI.joinPath(this.context.globalStorageUri, 'copilot-cli-images');
		this.initialized = new Lazy<Promise<void>>(() => this.initialize());
		void this.initialized.value;
	}

	private async initialize(): Promise<void> {
		try {
<<<<<<< HEAD
			await fs.mkdir(this.storageDir.fsPath, { recursive: true });
=======
			await createDirectoryIfNotExists(this.fileSystemService, this.storageDir);
>>>>>>> d867dc74
			void this.cleanupOldImages();
		} catch (error) {
			this.logService.error(`[CopilotCLISession] ImageStorage: Failed to initialize`, error);
		}
	}

	async storeImage(imageData: Uint8Array, mimeType: string): Promise<URI> {
		await this.initialized.value;
		const timestamp = Date.now();
		const randomId = Math.random().toString(36).substring(2, 10);
		const extension = this.getExtension(mimeType);
		const filename = `${timestamp}-${randomId}${extension}`;
		const imageUri = URI.joinPath(this.storageDir, filename);

		await fs.writeFile(imageUri.fsPath, imageData);
		return imageUri;
	}

	async cleanupOldImages(maxAgeMs: number = 7 * 24 * 60 * 60 * 1000): Promise<void> {
		try {
			const entries = await fs.readdir(this.storageDir.fsPath, { withFileTypes: true });
			const now = Date.now();
			const cutoff = now - maxAgeMs;

			for (const entry of entries) {
				if (entry.isFile()) {
					const fileUri = URI.joinPath(this.storageDir, entry.name);
					try {
						const stat = await fs.stat(fileUri.fsPath);
						if (stat.mtime.getTime() < cutoff) {
							await fs.unlink(fileUri.fsPath);
						}
					} catch {
						// Skip files we can't access
					}
				}
			}
		} catch (error) {
			console.error('ImageStorage: Failed to cleanup old images', error);
		}
	}

	private getExtension(mimeType: string): string {
		const map: Record<string, string> = {
			'image/png': '.png',
			'image/jpeg': '.jpg',
			'image/jpg': '.jpg',
			'image/gif': '.gif',
			'image/webp': '.webp',
			'image/bmp': '.bmp',
		};
		return map[mimeType.toLowerCase()] || '.bin';
	}
}<|MERGE_RESOLUTION|>--- conflicted
+++ resolved
@@ -5,10 +5,7 @@
 
 import * as fs from 'fs/promises';
 import { IVSCodeExtensionContext } from '../../../../platform/extContext/common/extensionContext';
-<<<<<<< HEAD
-=======
 import { createDirectoryIfNotExists, IFileSystemService } from '../../../../platform/filesystem/common/fileSystemService';
->>>>>>> d867dc74
 import { ILogService } from '../../../../platform/log/common/logService';
 import { Lazy } from '../../../../util/vs/base/common/lazy';
 import { URI } from '../../../../util/vs/base/common/uri';
@@ -27,11 +24,7 @@
 
 	private async initialize(): Promise<void> {
 		try {
-<<<<<<< HEAD
-			await fs.mkdir(this.storageDir.fsPath, { recursive: true });
-=======
 			await createDirectoryIfNotExists(this.fileSystemService, this.storageDir);
->>>>>>> d867dc74
 			void this.cleanupOldImages();
 		} catch (error) {
 			this.logService.error(`[CopilotCLISession] ImageStorage: Failed to initialize`, error);
