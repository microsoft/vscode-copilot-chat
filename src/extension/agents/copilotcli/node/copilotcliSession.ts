--- conflicted
+++ resolved
@@ -68,12 +68,6 @@
 	constructor(
 		private readonly _options: CopilotCLISessionOptions,
 		private readonly _sdkSession: Session,
-<<<<<<< HEAD
-		private readonly _options: SessionOptions,
-		private readonly _permissionHandler: CopilotCLIPermissionsHandler,
-		@IGitService private readonly gitService: IGitService,
-=======
->>>>>>> 80e02390
 		@ILogService private readonly logService: ILogService,
 		@IWorkspaceService private readonly workspaceService: IWorkspaceService,
 		@ICopilotCLISessionOptionsService private readonly cliSessionOptions: ICopilotCLISessionOptionsService,
