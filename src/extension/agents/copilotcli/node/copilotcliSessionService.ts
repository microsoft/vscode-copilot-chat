--- conflicted
+++ resolved
@@ -3,11 +3,7 @@
  *  Licensed under the MIT License. See License.txt in the project root for license information.
  *--------------------------------------------------------------------------------------------*/
 
-<<<<<<< HEAD
 import type { ModelMetadata, Session, internal } from '@github/copilot/sdk';
-=======
-import type { internal, ModelProvider, Session, SessionManager } from '@github/copilot/sdk';
->>>>>>> f57892c7
 import { ChatCompletionMessageParam } from 'openai/resources/chat/completions';
 import type { CancellationToken, ChatRequest } from 'vscode';
 import { INativeEnvService } from '../../../../platform/env/common/envService';
@@ -75,12 +71,9 @@
 		@ILogService private readonly logService: ILogService,
 		@ICopilotCLISDK private readonly copilotCLISDK: ICopilotCLISDK,
 		@IInstantiationService private readonly instantiationService: IInstantiationService,
-<<<<<<< HEAD
 		@ICopilotCLISessionOptionsService private readonly optionsService: ICopilotCLISessionOptionsService,
-=======
 		@INativeEnvService private readonly nativeEnv: INativeEnvService,
 		@IFileSystemService private readonly fileSystem: IFileSystemService,
->>>>>>> f57892c7
 	) {
 		super();
 		this.monitorSessionFiles();
