/*---------------------------------------------------------------------------------------------
 *  Copyright (c) Microsoft Corporation. All rights reserved.
 *  Licensed under the MIT License. See License.txt in the project root for license information.
 *--------------------------------------------------------------------------------------------*/

<<<<<<< HEAD
import type { AgentOptions, Session, SessionEvent } from '@github/copilot/sdk';
=======
import type { AgentOptions, ModelProvider, SDKEvent, Session } from '@github/copilot/sdk';
>>>>>>> d76a78f5
import type * as vscode from 'vscode';
import { IAuthenticationService } from '../../../../platform/authentication/common/authentication';
import { IEnvService } from '../../../../platform/env/common/envService';
import { IVSCodeExtensionContext } from '../../../../platform/extContext/common/extensionContext';
import { ILogService } from '../../../../platform/log/common/logService';
import { IWorkspaceService } from '../../../../platform/workspace/common/workspaceService';
import { CancellationToken } from '../../../../util/vs/base/common/cancellation';
import { Disposable } from '../../../../util/vs/base/common/lifecycle';
import { IInstantiationService } from '../../../../util/vs/platform/instantiation/common/instantiation';
import { LanguageModelTextPart } from '../../../../vscodeTypes';
import { ToolName } from '../../../tools/common/toolNames';
import { IToolsService } from '../../../tools/common/toolsService';
import { ICopilotCLISessionService } from './copilotcliSessionService';
import { PermissionRequest, processToolExecutionComplete, processToolExecutionStart } from './copilotcliToolInvocationFormatter';
import { ensureNodePtyShim } from './nodePtyShim';

export class CopilotCLIAgentManager extends Disposable {
	constructor(
		@ILogService private readonly logService: ILogService,
		@IInstantiationService private readonly instantiationService: IInstantiationService,
		@ICopilotCLISessionService private readonly sessionService: ICopilotCLISessionService,
	) {
		super();
	}

	/**
	 * Find session by SDK session ID
	 */
	public findSession(sessionId: string): CopilotCLISession | undefined {
		return this.sessionService.findSessionWrapper<CopilotCLISession>(sessionId);
	}

	async handleRequest(
		copilotcliSessionId: string | undefined,
		request: vscode.ChatRequest,
		context: vscode.ChatContext,
		stream: vscode.ChatResponseStream,
		modelId: ModelProvider | undefined,
		token: vscode.CancellationToken
	): Promise<{ copilotcliSessionId: string | undefined }> {
		const sessionIdForLog = copilotcliSessionId ?? 'new';
		this.logService.trace(`[CopilotCLIAgentManager] Handling request for sessionId=${sessionIdForLog}.`);

		// Check if we already have a session wrapper
		let session = copilotcliSessionId ? this.sessionService.findSessionWrapper<CopilotCLISession>(copilotcliSessionId) : undefined;

		if (session) {
			this.logService.trace(`[CopilotCLIAgentManager] Reusing CopilotCLI session ${copilotcliSessionId}.`);
		} else {
			const sdkSession = await this.sessionService.getOrCreateSDKSession(copilotcliSessionId, request.prompt);
			session = this.instantiationService.createInstance(CopilotCLISession, sdkSession);
			this.sessionService.trackSessionWrapper(sdkSession.sessionId, session);
		}

		await session.invoke(request.prompt, request.toolInvocationToken, stream, modelId, token);

		return { copilotcliSessionId: session.sessionId };
	}
}

export class CopilotCLISession extends Disposable {
	private _abortController = new AbortController();
	private _pendingToolInvocations = new Map<string, vscode.ChatToolInvocationPart>();
	public readonly sessionId: string;

	constructor(
		private readonly _sdkSession: Session,
		@ILogService private readonly logService: ILogService,
		@IWorkspaceService private readonly workspaceService: IWorkspaceService,
		@IAuthenticationService private readonly _authenticationService: IAuthenticationService,
		@IToolsService private readonly toolsService: IToolsService,
		@IEnvService private readonly envService: IEnvService,
		@IVSCodeExtensionContext private readonly extensionContext: IVSCodeExtensionContext,
	) {
		super();
		this.sessionId = _sdkSession.sessionId;
	}

	public override dispose(): void {
		this._abortController.abort();
		super.dispose();
	}

	async *query(prompt: string, options: AgentOptions): AsyncGenerator<SessionEvent> {
		// Ensure node-pty shim exists before importing SDK
		// @github/copilot has hardcoded: import{spawn}from"node-pty"
		await ensureNodePtyShim(this.extensionContext.extensionPath, this.envService.appRoot);

		// Dynamically import the SDK
		const { Agent } = await import('@github/copilot/sdk');
		const agent = new Agent(options);
		yield* agent.query(prompt);
	}

	public async invoke(
		prompt: string,
		toolInvocationToken: vscode.ChatParticipantToolToken,
		stream: vscode.ChatResponseStream,
		modelId: ModelProvider | undefined,
		token: vscode.CancellationToken
	): Promise<void> {
		if (this._store.isDisposed) {
			throw new Error('Session disposed');
		}

		this.logService.trace(`[CopilotCLISession] Invoking session ${this.sessionId}`);
		const copilotToken = await this._authenticationService.getCopilotToken();

		const options: AgentOptions = {
			modelProvider: modelId ?? {
				type: 'anthropic',
				model: 'claude-sonnet-4.5',
			},
			abortController: this._abortController,
			// TODO@rebornix handle workspace properly
			workingDirectory: this.workspaceService.getWorkspaceFolders().at(0)?.fsPath,
			copilotToken: copilotToken.token,
			env: {
				...process.env,
				COPILOTCLI_DISABLE_NONESSENTIAL_TRAFFIC: '1'
			},
			requestPermission: async (permissionRequest) => {
				return await this.requestPermission(permissionRequest, toolInvocationToken);
			},
			logger: {
				isDebug: () => false,
				debug: (msg: string) => this.logService.debug(msg),
				log: (msg: string) => this.logService.trace(msg),
				info: (msg: string) => this.logService.info(msg),
				notice: (msg: string | Error) => this.logService.info(typeof msg === 'string' ? msg : msg.message),
				warning: (msg: string | Error) => this.logService.warn(typeof msg === 'string' ? msg : msg.message),
				error: (msg: string | Error) => this.logService.error(typeof msg === 'string' ? msg : msg.message),
				startGroup: () => { },
				endGroup: () => { }
			},
			session: this._sdkSession
		};

		try {
			for await (const event of this.query(prompt, options)) {
				if (token.isCancellationRequested) {
					break;
				}

				await this._processEvent(event, stream, toolInvocationToken);
			}
		} catch (error) {
			this.logService.error(`CopilotCLI session error: ${error}`);
			stream.markdown(`\n\n❌ Error: ${error instanceof Error ? error.message : String(error)}`);
		}
	}

	private _toolNames = new Map<string, string>();
	private async _processEvent(
		event: SessionEvent,
		stream: vscode.ChatResponseStream,
		toolInvocationToken: vscode.ChatParticipantToolToken
	): Promise<void> {
		this.logService.trace(`CopilotCLI Event: ${JSON.stringify(event, null, 2)}`);

		switch (event.type) {
			case 'assistant.turn_start':
			case 'assistant.turn_end': {
				this._toolNames.clear();
				break;
			}

			case 'assistant.message': {
				if (event.data.content.length) {
					stream.markdown(event.data.content);
				}
				break;
			}

			case 'tool.execution_start': {
				const responsepart = processToolExecutionStart(event, this._toolNames, this._pendingToolInvocations);
				if (responsepart) {
					stream.push(responsepart);
					const toolName = this._toolNames.get(event.data.toolCallId) || '<unknown>';
					this.logService.trace(`Tool ${toolName} (started)`);
				}
				break;
			}

			case 'tool.execution_complete': {
				const responsePart = processToolExecutionComplete(event, this._toolNames, this._pendingToolInvocations);
				if (responsePart) {
					stream.push(responsePart);
				}

				const toolName = this._toolNames.get(event.data.toolCallId) || '<unknown>';
				const success = `success: ${event.data.success}`;
				const error = event.data.error ? `error: ${event.data.error.code},${event.data.error.message}` : '';
				const result = event.data.result ? `result: ${event.data.result?.content}` : '';
				const parts = [success, error, result].filter(part => part.length > 0).join(', ');
				this.logService.trace(`Tool ${toolName}, ${parts}`);
				break;
			}

			case 'session.error': {
				this.logService.error(`CopilotCLI error: (${event.data.errorType}), ${event.data.message}`);
				stream.markdown(`\n\n❌ Error: ${event.data.message}`);
				break;
			}
		}

		// case 'thinking':
		// 	// Progress indication
		// 	stream.progress(event.content);
		// 	break;
	}

	private async requestPermission(
		permissionRequest: PermissionRequest,
		toolInvocationToken: vscode.ChatParticipantToolToken
	): Promise<{ kind: 'approved' } | { kind: 'denied-interactively-by-user' }> {
		try {
			const result = await this.toolsService.invokeTool(ToolName.CoreConfirmationTool, {
				input: this.getConfirmationToolParams(permissionRequest),
				toolInvocationToken,
			}, CancellationToken.None);

			const firstResultPart = result.content.at(0);
			if (firstResultPart instanceof LanguageModelTextPart && firstResultPart.value === 'yes') {
				return { kind: 'approved' };
			}
		} catch (error) {
			this.logService.error(`[CopilotCLISession] Permission request error: ${error}`);
		}

		return { kind: 'denied-interactively-by-user' };
	}

	private getConfirmationToolParams(permissionRequest: Record<string, unknown>) {
		if (permissionRequest.kind === 'shell') {
			return {
				title: permissionRequest.intention || 'Copilot CLI Permission Request',
				message: permissionRequest.fullCommandText || `\`\`\`\n${JSON.stringify(permissionRequest, null, 2)}\n\`\`\``,
				confirmationType: 'terminal',
				terminalCommand: permissionRequest.fullCommandText as string | undefined

			};
		}

		if (permissionRequest.kind === 'write') {
			return {
				title: permissionRequest.intention || 'Copilot CLI Permission Request',
				message: permissionRequest.fileName ? `Edit ${permissionRequest.fileName}` : `\`\`\`\n${JSON.stringify(permissionRequest, null, 2)}\n\`\`\``,
				confirmationType: 'basic'
			};
		}

		if (permissionRequest.kind === 'mcp') {
			const serverName = permissionRequest.serverName as string | undefined;
			const toolTitle = permissionRequest.toolTitle as string | undefined;
			const toolName = permissionRequest.toolName as string | undefined;
			const args = permissionRequest.args;

			return {
				title: toolTitle || `MCP Tool: ${toolName || 'Unknown'}`,
				message: serverName
					? `Server: ${serverName}\n\`\`\`json\n${JSON.stringify(args, null, 2)}\n\`\`\``
					: `\`\`\`json\n${JSON.stringify(permissionRequest, null, 2)}\n\`\`\``,
				confirmationType: 'basic'
			};
		}

		return {
			title: 'Copilot CLI Permission Request',
			message: `\`\`\`\n${JSON.stringify(permissionRequest, null, 2)}\n\`\`\``,
			confirmationType: 'basic'
		};
	}
}<|MERGE_RESOLUTION|>--- conflicted
+++ resolved
@@ -3,11 +3,7 @@
  *  Licensed under the MIT License. See License.txt in the project root for license information.
  *--------------------------------------------------------------------------------------------*/
 
-<<<<<<< HEAD
-import type { AgentOptions, Session, SessionEvent } from '@github/copilot/sdk';
-=======
-import type { AgentOptions, ModelProvider, SDKEvent, Session } from '@github/copilot/sdk';
->>>>>>> d76a78f5
+import type { AgentOptions, ModelProvider, Session, SessionEvent } from '@github/copilot/sdk';
 import type * as vscode from 'vscode';
 import { IAuthenticationService } from '../../../../platform/authentication/common/authentication';
 import { IEnvService } from '../../../../platform/env/common/envService';
