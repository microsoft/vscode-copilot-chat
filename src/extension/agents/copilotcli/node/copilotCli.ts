/*---------------------------------------------------------------------------------------------
 *  Copyright (c) Microsoft Corporation. All rights reserved.
 *  Licensed under the MIT License. See License.txt in the project root for license information.
 *--------------------------------------------------------------------------------------------*/

import type { SessionOptions } from '@github/copilot/sdk';
import type { ChatSessionProviderOptionItem, Uri } from 'vscode';
import { IAuthenticationService } from '../../../../platform/authentication/common/authentication';
import { IEnvService } from '../../../../platform/env/common/envService';
import { IVSCodeExtensionContext } from '../../../../platform/extContext/common/extensionContext';
import { ILogService } from '../../../../platform/log/common/logService';
import { IWorkspaceService } from '../../../../platform/workspace/common/workspaceService';
import { createServiceIdentifier } from '../../../../util/common/services';
import { Lazy } from '../../../../util/vs/base/common/lazy';
import { IDisposable, toDisposable } from '../../../../util/vs/base/common/lifecycle';
import { IInstantiationService } from '../../../../util/vs/platform/instantiation/common/instantiation';
import { getCopilotLogger } from './logger';
import { ensureNodePtyShim } from './nodePtyShim';
import { PermissionRequest } from './permissionHelpers';
import { ensureRipgrepShim } from './ripgrepShim';

const COPILOT_CLI_MODEL_MEMENTO_KEY = 'github.copilot.cli.sessionModel';
const COPILOT_CLI_REQUEST_MAP_KEY = 'github.copilot.cli.requestMap';

export class CopilotCLISessionOptions {
	public readonly isolationEnabled: boolean;
	public readonly workingDirectory?: Uri;
	private readonly model?: string;
	private readonly mcpServers?: SessionOptions['mcpServers'];
	private readonly logger: ReturnType<typeof getCopilotLogger>;
	private readonly requestPermissionRejected: NonNullable<SessionOptions['requestPermission']>;
	private requestPermissionHandler: NonNullable<SessionOptions['requestPermission']>;
	constructor(options: { model?: string; isolationEnabled?: boolean; workingDirectory?: Uri; mcpServers?: SessionOptions['mcpServers'] }, logger: ILogService) {
		this.isolationEnabled = !!options.isolationEnabled;
		this.workingDirectory = options.workingDirectory;
		this.model = options.model;
		this.mcpServers = options.mcpServers;
		this.logger = getCopilotLogger(logger);
		this.requestPermissionRejected = async (permission: PermissionRequest): ReturnType<NonNullable<SessionOptions['requestPermission']>> => {
			logger.info(`[CopilotCLISession] Permission request denied for permission as no handler was set: ${permission.kind}`);
			return {
				kind: "denied-interactively-by-user"
			};
		};
		this.requestPermissionHandler = this.requestPermissionRejected;
	}

	public addPermissionHandler(handler: NonNullable<SessionOptions['requestPermission']>): IDisposable {
		this.requestPermissionHandler = handler;
		return toDisposable(() => {
			if (this.requestPermissionHandler === handler) {
				this.requestPermissionHandler = this.requestPermissionRejected;
			}
		});
	}

	public toSessionOptions(): Readonly<SessionOptions & { requestPermission: NonNullable<SessionOptions['requestPermission']> }> {
		const allOptions: SessionOptions = {
			logger: this.logger,
			requestPermission: async (request: PermissionRequest) => {
				return await this.requestPermissionHandler(request);
			}
		};

		if (this.workingDirectory) {
			allOptions.workingDirectory = this.workingDirectory.fsPath;
		}
		if (this.model) {
			allOptions.model = this.model as unknown as SessionOptions['model'];
		}
		if (this.mcpServers && Object.keys(this.mcpServers).length > 0) {
			allOptions.mcpServers = this.mcpServers;
		}
		return allOptions as Readonly<SessionOptions & { requestPermission: NonNullable<SessionOptions['requestPermission']> }>;
	}
}

export interface ICopilotCLIModels {
	readonly _serviceBrand: undefined;
	toModelProvider(modelId: string): string;
	getDefaultModel(): Promise<ChatSessionProviderOptionItem | undefined>;
	setDefaultModel(model: ChatSessionProviderOptionItem): Promise<void>;
	getAvailableModels(): Promise<ChatSessionProviderOptionItem[]>;
}

export const ICopilotCLISDK = createServiceIdentifier<ICopilotCLISDK>('ICopilotCLISDK');

export const ICopilotCLIModels = createServiceIdentifier<ICopilotCLIModels>('ICopilotCLIModels');

export class CopilotCLIModels implements ICopilotCLIModels {
	declare _serviceBrand: undefined;
	private readonly _availableModels: Lazy<Promise<ChatSessionProviderOptionItem[]>>;
	constructor(
		@ICopilotCLISDK private readonly copilotCLISDK: ICopilotCLISDK,
		@IVSCodeExtensionContext private readonly extensionContext: IVSCodeExtensionContext,
		@ILogService private readonly logService: ILogService,
	) {
		this._availableModels = new Lazy<Promise<ChatSessionProviderOptionItem[]>>(() => this._getAvailableModels());
	}
	public toModelProvider(modelId: string) {
		return modelId;
	}
	public async getDefaultModel() {
		// First item in the list is always the default model (SDK sends the list ordered based on default preference)
		const models = await this.getAvailableModels();
		if (!models.length) {
			return;
		}
		const defaultModel = models[0];
		const preferredModelId = this.extensionContext.globalState.get<string>(COPILOT_CLI_MODEL_MEMENTO_KEY, defaultModel.id);

		return models.find(m => m.id === preferredModelId) ?? defaultModel;
	}

	public async setDefaultModel(model: ChatSessionProviderOptionItem): Promise<void> {
		await this.extensionContext.globalState.update(COPILOT_CLI_MODEL_MEMENTO_KEY, model.id);
	}

	public async getAvailableModels(): Promise<ChatSessionProviderOptionItem[]> {
		// No need to query sdk multiple times, cache the result, this cannot change during a vscode session.
		return this._availableModels.value;
	}

	private async _getAvailableModels(): Promise<ChatSessionProviderOptionItem[]> {
		const [{ getAvailableModels }, authInfo] = await Promise.all([this.copilotCLISDK.getPackage(), this.copilotCLISDK.getAuthInfo()]);
		try {
			const models = await getAvailableModels(authInfo);
			return models.map(model => ({
				id: model.model,
				name: model.label
			} satisfies ChatSessionProviderOptionItem));
		} catch (ex) {
			this.logService.error(`[CopilotCLISession] Failed to fetch models`, ex);
			return [];
		}
	}
}

/**
 * Service interface to abstract dynamic import of the Copilot CLI SDK for easier unit testing.
 * Tests can provide a mock implementation returning a stubbed SDK shape.
 */
export interface ICopilotCLISDK {
	readonly _serviceBrand: undefined;
	getPackage(): Promise<typeof import('@github/copilot/sdk')>;
	getAuthInfo(): Promise<NonNullable<SessionOptions['authInfo']>>;
<<<<<<< HEAD

	getRequestId(sdkRequestId: string): RequestDetails['details'] | undefined;
	setRequestId(sdkRequestId: string, details: { requestId: string; toolIdEditMap: Record<string, string> }): void;
=======
	getDefaultWorkingDirectory(): Promise<Uri | undefined>;
>>>>>>> 63f767af
}

type RequestDetails = { details: { requestId: string; toolIdEditMap: Record<string, string> }; createdDateTime: number };
export class CopilotCLISDK implements ICopilotCLISDK {
	declare _serviceBrand: undefined;
	private requestMap: Record<string, RequestDetails> = {};

	constructor(
		@IVSCodeExtensionContext private readonly extensionContext: IVSCodeExtensionContext,
		@IEnvService private readonly envService: IEnvService,
		@ILogService private readonly logService: ILogService,
		@IInstantiationService protected readonly instantiationService: IInstantiationService,
		@IAuthenticationService private readonly authentService: IAuthenticationService,
<<<<<<< HEAD
	) {
		this.requestMap = this.extensionContext.workspaceState.get<Record<string, RequestDetails>>(COPILOT_CLI_REQUEST_MAP_KEY, {});
	}

	getRequestId(sdkRequestId: string): RequestDetails['details'] | undefined {
		return this.requestMap[sdkRequestId]?.details;
	}

	setRequestId(sdkRequestId: string, details: { requestId: string; toolIdEditMap: Record<string, string> }): void {
		this.requestMap[sdkRequestId] = { details, createdDateTime: Date.now() };
		// Prune entries older than 7 days
		const sevenDaysAgo = Date.now() - 7 * 24 * 60 * 60 * 1000;
		for (const [key, value] of Object.entries(this.requestMap)) {
			if (value.createdDateTime < sevenDaysAgo) {
				delete this.requestMap[key];
			}
		}
		this.extensionContext.workspaceState.update(COPILOT_CLI_REQUEST_MAP_KEY, this.requestMap);
	}
=======
		@IWorkspaceService private readonly workspaceService: IWorkspaceService,
	) { }
>>>>>>> 63f767af

	public async getPackage(): Promise<typeof import('@github/copilot/sdk')> {
		try {
			// Ensure the node-pty shim exists before importing the SDK (required for CLI sessions)
			await this.ensureShims();
			return await import('@github/copilot/sdk');
		} catch (error) {
			this.logService.error(`[CopilotCLISession] Failed to load @github/copilot/sdk: ${error}`);
			throw error;
		}
	}

	protected async ensureShims(): Promise<void> {
		await Promise.all([
			ensureNodePtyShim(this.extensionContext.extensionPath, this.envService.appRoot, this.logService),
			ensureRipgrepShim(this.extensionContext.extensionPath, this.envService.appRoot, this.logService)
		]);
	}

	public async getAuthInfo(): Promise<NonNullable<SessionOptions['authInfo']>> {
		const copilotToken = await this.authentService.getAnyGitHubSession();
		return {
			type: 'token',
			token: copilotToken?.accessToken ?? '',
			host: 'https://github.com'
		};
	}

	public async getDefaultWorkingDirectory(): Promise<Uri | undefined> {
		if (this.workspaceService.getWorkspaceFolders().length === 0) {
			return undefined;
		}
		if (this.workspaceService.getWorkspaceFolders().length === 1) {
			return this.workspaceService.getWorkspaceFolders()[0];
		}
		const folder = await this.workspaceService.showWorkspaceFolderPicker();
		return folder?.uri;
	}
}
<|MERGE_RESOLUTION|>--- conflicted
+++ resolved
@@ -144,13 +144,9 @@
 	readonly _serviceBrand: undefined;
 	getPackage(): Promise<typeof import('@github/copilot/sdk')>;
 	getAuthInfo(): Promise<NonNullable<SessionOptions['authInfo']>>;
-<<<<<<< HEAD
-
 	getRequestId(sdkRequestId: string): RequestDetails['details'] | undefined;
 	setRequestId(sdkRequestId: string, details: { requestId: string; toolIdEditMap: Record<string, string> }): void;
-=======
 	getDefaultWorkingDirectory(): Promise<Uri | undefined>;
->>>>>>> 63f767af
 }
 
 type RequestDetails = { details: { requestId: string; toolIdEditMap: Record<string, string> }; createdDateTime: number };
@@ -164,7 +160,7 @@
 		@ILogService private readonly logService: ILogService,
 		@IInstantiationService protected readonly instantiationService: IInstantiationService,
 		@IAuthenticationService private readonly authentService: IAuthenticationService,
-<<<<<<< HEAD
+		@IWorkspaceService private readonly workspaceService: IWorkspaceService,
 	) {
 		this.requestMap = this.extensionContext.workspaceState.get<Record<string, RequestDetails>>(COPILOT_CLI_REQUEST_MAP_KEY, {});
 	}
@@ -184,10 +180,6 @@
 		}
 		this.extensionContext.workspaceState.update(COPILOT_CLI_REQUEST_MAP_KEY, this.requestMap);
 	}
-=======
-		@IWorkspaceService private readonly workspaceService: IWorkspaceService,
-	) { }
->>>>>>> 63f767af
 
 	public async getPackage(): Promise<typeof import('@github/copilot/sdk')> {
 		try {
