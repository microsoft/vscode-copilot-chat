--- conflicted
+++ resolved
@@ -37,13 +37,9 @@
 	const store = ensureNoDisposablesAreLeakedInTestSuite();
 
 	beforeEach(() => {
-<<<<<<< HEAD
-		testingServiceCollection = createExtensionUnitTestingServices();
-=======
 		mockFs = new MockFileSystemService();
 		testingServiceCollection = store.add(createExtensionUnitTestingServices(store));
 		testingServiceCollection.set(IFileSystemService, mockFs);
->>>>>>> 03a01658
 
 		// Create mock workspace service with the test workspace folder
 		const workspaceService = store.add(new TestWorkspaceService([folderUri]));
