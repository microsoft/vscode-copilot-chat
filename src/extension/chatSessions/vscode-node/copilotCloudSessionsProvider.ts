--- conflicted
+++ resolved
@@ -23,19 +23,34 @@
 	references?: vscode.ChatPromptReference[];
 }
 
-<<<<<<< HEAD
+interface UncommittedChangesMetadata {
+	prompt: string;
+	problemContext?: string;
+	customAgentName?: string;
+}
+
 export interface PullRequestInfo {
 	uri: string;
 	title: string;
 	description: string;
 	author: string;
 	linkTag: string;
-=======
-interface UncommittedChangesMetadata {
-	prompt: string;
-	problemContext?: string;
-	customAgentName?: string;
->>>>>>> 8e3f31c8
+}
+
+export interface PullRequestInfo {
+	uri: string;
+	title: string;
+	description: string;
+	author: string;
+	linkTag: string;
+}
+
+export interface PullRequestInfo {
+	uri: string;
+	title: string;
+	description: string;
+	author: string;
+	linkTag: string;
 }
 
 export interface ICommentResult {
@@ -405,29 +420,24 @@
 							stream.markdown(vscode.l10n.t('Cloud agent request cancelled.'));
 							return {};
 						}
-<<<<<<< HEAD
 						await this.createDelegatedChatSession(data.metadata as CreatePromptMetadata, stream, token);
-=======
-					case 'uncommitted-changes':
-						{
-							if (!data.accepted) {
-								stream.markdown(vscode.l10n.t('Cloud agent request cancelled due to uncommitted changes.'));
-								return {};
-							}
-							const { prompt, problemContext, customAgentName } = data.metadata as UncommittedChangesMetadata;
-							// Continue with the agent invocation, skipping the uncommitted changes
-							const result = await this.invokeRemoteAgentWithoutChangesCheck(prompt, problemContext, undefined, true, stream, customAgentName);
-							if (result.state !== 'success') {
-								stream.warning(result.error);
-								return {};
-							}
-							stream.markdown(vscode.l10n.t('GitHub Copilot cloud agent has begun working on your request, ignoring uncommitted changes.'));
+						break;
+					}
+				case 'uncommitted-changes':
+					{
+						if (!data.accepted) {
+							stream.markdown(vscode.l10n.t('Cloud agent request cancelled due to uncommitted changes.'));
 							return {};
 						}
-					default:
-						stream.warning(`Unknown confirmation step: ${data.step}\n\n`);
->>>>>>> 8e3f31c8
-						break;
+						const { prompt, problemContext, customAgentName } = data.metadata as UncommittedChangesMetadata;
+						// Continue with the agent invocation, skipping the uncommitted changes
+						const result = await this.invokeRemoteAgentWithoutChangesCheck(prompt, problemContext, undefined, true, stream, customAgentName);
+						if (result.state !== 'success') {
+							stream.warning(result.error);
+							return {};
+						}
+						stream.markdown(vscode.l10n.t('GitHub Copilot cloud agent has begun working on your request, ignoring uncommitted changes.'));
+						return {};
 					}
 				default:
 					stream.warning(`Unknown confirmation step: ${data.step}\n\n`);
