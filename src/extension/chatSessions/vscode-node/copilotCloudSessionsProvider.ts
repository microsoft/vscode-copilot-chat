/*---------------------------------------------------------------------------------------------
 *  Copyright (c) Microsoft Corporation. All rights reserved.
 *  Licensed under the MIT License. See License.txt in the project root for license information.
 *--------------------------------------------------------------------------------------------*/

import MarkdownIt from 'markdown-it';
import * as pathLib from 'path';
import * as vscode from 'vscode';
import { Uri } from 'vscode';
import { IAuthenticationService } from '../../../platform/authentication/common/authentication';
import { IConfigurationService } from '../../../platform/configuration/common/configurationService';
import { IVSCodeExtensionContext } from '../../../platform/extContext/common/extensionContext';
import { IGitExtensionService } from '../../../platform/git/common/gitExtensionService';
import { IGitService } from '../../../platform/git/common/gitService';
import { PullRequestSearchItem, SessionInfo } from '../../../platform/github/common/githubAPI';
import { IOctoKitService, JobInfo, RemoteAgentJobPayload, RemoteAgentJobResponse } from '../../../platform/github/common/githubService';
import { ILogService } from '../../../platform/log/common/logService';
import { ITelemetryService } from '../../../platform/telemetry/common/telemetry';
import { retry } from '../../../util/vs/base/common/async';
import { Disposable, toDisposable } from '../../../util/vs/base/common/lifecycle';
import { ResourceMap } from '../../../util/vs/base/common/map';
import { IInstantiationService } from '../../../util/vs/platform/instantiation/common/instantiation';
import { ChatSummarizerProvider } from '../../prompt/node/summarizer';
import { body_suffix, CONTINUE_TRUNCATION, extractTitle, formatBodyPlaceholder, getAuthorDisplayName, getRepoId, JOBS_API_VERSION, SessionIdForPr, toOpenPullRequestWebviewUri, truncatePrompt } from '../vscode/copilotCodingAgentUtils';
import { CopilotCloudGitOperationsManager } from './copilotCloudGitOperationsManager';
import { ChatSessionContentBuilder } from './copilotCloudSessionContentBuilder';
import { IPullRequestFileChangesService } from './pullRequestFileChangesService';

interface ConfirmationMetadata {
	prompt: string;
	references?: readonly vscode.ChatPromptReference[];
	chatContext: vscode.ChatContext;
}

function validateMetadata(metadata: unknown): asserts metadata is ConfirmationMetadata {
	if (typeof metadata !== 'object') {
		throw new Error('Invalid confirmation metadata: not an object.');
	}
	if (metadata === null) {
		throw new Error('Invalid confirmation metadata: null value.');
	}
	if (typeof (metadata as ConfirmationMetadata).prompt !== 'string') {
		throw new Error('Invalid confirmation metadata: missing or invalid prompt.');
	}
	if (typeof (metadata as ConfirmationMetadata).chatContext !== 'object' || (metadata as ConfirmationMetadata).chatContext === null) {
		throw new Error('Invalid confirmation metadata: missing or invalid chatContext.');
	}
}

const AGENTS_OPTION_GROUP_ID = 'agents';
const DEFAULT_AGENT_ID = '___vscode_default___';
const BACKGROUND_REFRESH_INTERVAL_MS = 5 * 60 * 1000; // 5 minutes
const ACTIVE_SESSION_POLL_INTERVAL_MS = 5 * 1000; // 5 seconds
const SEEN_DELEGATION_PROMPT_KEY = 'seenDelegationPromptBefore';

/**
 * Custom renderer for markdown-it that converts markdown to plain text
 */
class PlainTextRenderer {
	private md: MarkdownIt;

	constructor() {
		this.md = new MarkdownIt();
	}

	/**
	 * Renders markdown text as plain text by extracting text content from all tokens
	 */
	render(markdown: string): string {
		const tokens = this.md.parse(markdown, {});
		return this.renderTokens(tokens).trim();
	}

	private renderTokens(tokens: MarkdownIt.Token[]): string {
		let result = '';
		for (const token of tokens) {
			// Process child tokens recursively
			if (token.children) {
				result += this.renderTokens(token.children);
			}

			// Handle different token types
			switch (token.type) {
				case 'text':
				case 'code_inline':
					// Only add content if no children were processed
					if (!token.children) {
						result += token.content;
					}
					break;

				case 'softbreak':
				case 'hardbreak':
					result += ' '; // Space instead of newline to match original
					break;

				case 'paragraph_close':
					result += '\n'; // Newline after paragraphs for separation
					break;

				case 'heading_close':
					result += '\n'; // Newline after headings
					break;

				case 'list_item_close':
					result += '\n'; // Newline after list items
					break;

				case 'fence':
				case 'code_block':
				case 'hr':
					// Skip these entirely
					break;

				// Don't add default case - only explicitly handle what we want
			}
		}
		return result;
	}
}

export class CopilotCloudSessionsProvider extends Disposable implements vscode.ChatSessionContentProvider, vscode.ChatSessionItemProvider {
	public static readonly TYPE = 'copilot-cloud-agent';
	private readonly _onDidChangeChatSessionItems = this._register(new vscode.EventEmitter<void>());
	public readonly onDidChangeChatSessionItems = this._onDidChangeChatSessionItems.event;
	private readonly _onDidCommitChatSessionItem = this._register(new vscode.EventEmitter<{ original: vscode.ChatSessionItem; modified: vscode.ChatSessionItem }>());
	public readonly onDidCommitChatSessionItem = this._onDidCommitChatSessionItem.event;
	private chatSessions: Map<number, PullRequestSearchItem> = new Map();
	private chatSessionItemsPromise: Promise<vscode.ChatSessionItem[]> | undefined;
	private readonly sessionAgentMap = new ResourceMap<string>();
	private readonly sessionReferencesMap = new ResourceMap<readonly vscode.ChatPromptReference[]>();
	public chatParticipant = vscode.chat.createChatParticipant(CopilotCloudSessionsProvider.TYPE, async (request, context, stream, token) => {
		await this.chatParticipantImpl(request, context, stream, token);
	});
	private cachedSessionsSize: number = 0;
	// Cache for provideChatSessionItems
	private cachedSessionItems: (vscode.ChatSessionItem & {
		fullDatabaseId: string;
		pullRequestDetails: PullRequestSearchItem;
	})[] | undefined;
	private activeSessionIds: Set<string> = new Set();
	private activeSessionPollingInterval: ReturnType<typeof setInterval> | undefined;
	private readonly plainTextRenderer = new PlainTextRenderer();
	private readonly gitOperationsManager = new CopilotCloudGitOperationsManager(this.logService, this._gitService, this._gitExtensionService, this.configurationService);
	private readonly _summarizer: ChatSummarizerProvider;

	// Title
	private TITLE = vscode.l10n.t('Delegate to cloud agent');

	// Buttons (used for matching, be careful changing!)
	private readonly AUTHORIZE = vscode.l10n.t('Authorize');
	private readonly COMMIT = vscode.l10n.t('Commit Changes');
	private readonly DELEGATE = vscode.l10n.t('Delegate');
	private readonly CANCEL = vscode.l10n.t('Cancel');

	// Messages
	private readonly BASE_MESSAGE = vscode.l10n.t('Cloud agent works asynchronously to create a pull request with your requested changes. This chat\'s history will be summarized and appended to the pull request as context.');
	private readonly AUTHORIZE_MESSAGE = vscode.l10n.t('Cloud agent requires elevated GitHub access to proceed.');
	private readonly COMMIT_MESSAGE = vscode.l10n.t('This workspace has uncommitted changes. Should these changes be pushed and included in cloud agent\'s work?');

	// Workspace storage keys
	private readonly WORKSPACE_CONTEXT_PREFIX = 'copilot.cloudAgent';

	constructor(
		@IOctoKitService private readonly _octoKitService: IOctoKitService,
		@IGitService private readonly _gitService: IGitService,
		@ITelemetryService private readonly telemetry: ITelemetryService,
		@ILogService private readonly logService: ILogService,
		@IGitExtensionService private readonly _gitExtensionService: IGitExtensionService,
		@IPullRequestFileChangesService private readonly _prFileChangesService: IPullRequestFileChangesService,
		@IAuthenticationService private readonly _authenticationService: IAuthenticationService,
		@IVSCodeExtensionContext private readonly _extensionContext: IVSCodeExtensionContext,
		@IConfigurationService private readonly configurationService: IConfigurationService,
		@IInstantiationService instantiationService: IInstantiationService,
	) {
		super();
		this._summarizer = instantiationService.createInstance(ChatSummarizerProvider);
		const interval = setInterval(async () => {
			const repoId = await getRepoId(this._gitService);
			// TODO: handle no auth token case more gracefully
			if (!this._authenticationService.permissiveGitHubSession) {
				return;
			}
			const sessions = await this._octoKitService.getAllOpenSessions(repoId ? `${repoId.org}/${repoId.repo}` : undefined);
			if (this.cachedSessionsSize !== sessions.length) {
				this.refresh();
			}
		}, BACKGROUND_REFRESH_INTERVAL_MS);
		this._register(toDisposable(() => clearInterval(interval)));
		this._register(this._authenticationService.onDidAuthenticationChange(() => {
			this.refresh();
		}));
	}

	public refresh(): void {
		this.cachedSessionItems = undefined;
		this.activeSessionIds.clear();
		this.stopActiveSessionPolling();
		this._onDidChangeChatSessionItems.fire();
	}

	private stopActiveSessionPolling(): void {
		if (this.activeSessionPollingInterval) {
			clearInterval(this.activeSessionPollingInterval);
			this.activeSessionPollingInterval = undefined;
		}
	}

	private startActiveSessionPolling(): void {
		// Don't start if already polling
		if (this.activeSessionPollingInterval) {
			return;
		}

		this.activeSessionPollingInterval = setInterval(async () => {
			await this.updateActiveSessionsOnly();
		}, ACTIVE_SESSION_POLL_INTERVAL_MS);

		// Register for disposal
		this._register(toDisposable(() => this.stopActiveSessionPolling()));
	}

	private async updateActiveSessionsOnly(): Promise<void> {
		if (this.activeSessionIds.size === 0) {
			this.stopActiveSessionPolling();
			return;
		}

		try {
			// Fetch only the active sessions using allSettled to handle individual failures
			const sessionResults = await Promise.allSettled(
				Array.from(this.activeSessionIds).map(sessionId =>
					this._octoKitService.getSessionInfo(sessionId)
				)
			);

			const stillActiveSessions = new Set<string>();

			for (const result of sessionResults) {
				if (result.status === 'rejected') {
					this.logService.warn(`Failed to fetch session info: ${result.reason}`);
					continue;
				}

				const session = result.value;
				if (!session) {
					continue;
				}
				this.cachedSessionItems = this.cachedSessionItems?.map(item => {
					if (item.fullDatabaseId === session.resource_global_id) {
						return {
							...item,
							status: this.getSessionStatusFromSession(session),
						};
					}
					return item;
				});

				if (session.state === 'in_progress' || session.state === 'queued') {
					stillActiveSessions.add(session.id);
				}
			}

			// Update the active sessions set
			this.activeSessionIds = stillActiveSessions;

			// If there are changes or no more active sessions, invalidate cache and notify
			if (this.activeSessionIds.size === 0) {
				this.cachedSessionItems = undefined;
				this.stopActiveSessionPolling();
			}
			this._onDidChangeChatSessionItems.fire();
		} catch (error) {
			this.logService.error(`Error updating active sessions: ${error}`);
		}
	}

	async provideChatSessionProviderOptions(token: vscode.CancellationToken): Promise<vscode.ChatSessionProviderOptions> {
		const repoId = await getRepoId(this._gitService);
		if (!repoId) {
			return { optionGroups: [] };
		}

		// TODO: handle no auth token case more gracefully
		if (!this._authenticationService.permissiveGitHubSession) {
			return { optionGroups: [] };
		}
		try {
			const customAgents = await this._octoKitService.getCustomAgents(repoId.org, repoId.repo, { excludeInvalidConfig: true });
			const agentItems: vscode.ChatSessionProviderOptionItem[] = [
				{ id: DEFAULT_AGENT_ID, name: vscode.l10n.t('Default Agent') },
				...customAgents.map(agent => ({
					id: agent.name,
					name: agent.display_name || agent.name
				}))
			];
			return {
				optionGroups: [
					{
						id: AGENTS_OPTION_GROUP_ID,
						name: vscode.l10n.t('Custom Agents'),
						description: vscode.l10n.t('Select which agent to use'),
						items: agentItems,
					}
				]
			};
		} catch (error) {
			this.logService.error(`Error fetching custom agents: ${error}`);
			return { optionGroups: [] };
		}
	}

	provideHandleOptionsChange(resource: Uri, updates: ReadonlyArray<vscode.ChatSessionOptionUpdate>, token: vscode.CancellationToken): void {
		for (const update of updates) {
			if (update.optionId === AGENTS_OPTION_GROUP_ID) {
				if (update.value) {
					this.sessionAgentMap.set(resource, update.value);
					this.logService.info(`Agent changed for session ${resource}: ${update.value}`);
				} else {
					this.sessionAgentMap.delete(resource);
					this.logService.info(`Agent cleared for session ${resource}`);
				}
			}
		}
	}

	async provideChatSessionItems(token: vscode.CancellationToken): Promise<vscode.ChatSessionItem[]> {
		// Return cached items if available
		if (this.cachedSessionItems) {
			return this.cachedSessionItems;
		}

		if (this.chatSessionItemsPromise) {
			return this.chatSessionItemsPromise;
		}
		this.chatSessionItemsPromise = (async () => {
			const repoId = await getRepoId(this._gitService);

			// TODO: handle no auth token case more gracefully
			if (!this._authenticationService.permissiveGitHubSession) {
				return [];
			}
			const sessions = await this._octoKitService.getAllOpenSessions(repoId ? `${repoId.org}/${repoId.repo}` : undefined);
			this.cachedSessionsSize = sessions.length;

			// Group sessions by resource_id and keep only the latest per resource_id
			const latestSessionsMap = new Map<number, SessionInfo>();
			for (const session of sessions) {
				const existing = latestSessionsMap.get(session.resource_id);
				if (!existing || this.shouldPushSession(session, existing)) {
					latestSessionsMap.set(session.resource_id, session);
				}
			}

			// Track active sessions for background polling
			const newActiveSessionIds = new Set<string>();
			for (const session of latestSessionsMap.values()) {
				if (session.state === 'in_progress' || session.state === 'queued') {
					newActiveSessionIds.add(session.id);
				}
			}

			// Update active sessions and start polling if needed
			this.activeSessionIds = newActiveSessionIds;
			if (this.activeSessionIds.size > 0) {
				this.startActiveSessionPolling();
			} else {
				this.stopActiveSessionPolling();
			}

			// Fetch PRs for all unique resource_global_ids in parallel
			const uniqueGlobalIds = new Set(Array.from(latestSessionsMap.values()).map(s => s.resource_global_id));
			const prFetches = Array.from(uniqueGlobalIds).map(async globalId => {
				const pr = await this._octoKitService.getPullRequestFromGlobalId(globalId);
				return { globalId, pr };
			});
			const prResults = await Promise.all(prFetches);
			const prMap = new Map(prResults.filter(r => r.pr).map(r => [r.globalId, r.pr!]));

			// Create session items from latest sessions
			const sessionItems = await Promise.all(Array.from(latestSessionsMap.values()).map(async sessionItem => {
				const pr = prMap.get(sessionItem.resource_global_id);
				if (!pr) {
					return undefined;
				}

				const session = {
					resource: vscode.Uri.from({ scheme: CopilotCloudSessionsProvider.TYPE, path: '/' + pr.number }),
					label: pr.title,
					status: this.getSessionStatusFromSession(sessionItem),
					description: this.getPullRequestDescription(pr),
					tooltip: this.createPullRequestTooltip(pr),
					timing: {
						startTime: new Date(sessionItem.created_at).getTime(),
						endTime: sessionItem.completed_at ? new Date(sessionItem.completed_at).getTime() : undefined
					},
					statistics: {
						files: pr.files.totalCount,
						insertions: pr.additions,
						deletions: pr.deletions
					},
					fullDatabaseId: pr.fullDatabaseId.toString(),
					pullRequestDetails: pr,
				} satisfies vscode.ChatSessionItem & {
					fullDatabaseId: string;
					pullRequestDetails: PullRequestSearchItem;
				};
				this.chatSessions.set(pr.number, pr);
				return session;
			}));
			const filteredSessions = sessionItems
				// Remove any undefined sessions
				.filter(item => item !== undefined)
				// Only keep sessions with attached PRs not CLOSED or MERGED
				.filter(item => {
					const pr = item.pullRequestDetails;
					const state = pr.state.toUpperCase();
					return state !== 'CLOSED' && state !== 'MERGED';
				});

			vscode.commands.executeCommand('setContext', 'github.copilot.chat.cloudSessionsEmpty', filteredSessions.length === 0);

			// Cache the results
			this.cachedSessionItems = filteredSessions;

			return filteredSessions;
		})().finally(() => {
			this.chatSessionItemsPromise = undefined;
		});
		return this.chatSessionItemsPromise;
	}

	private shouldPushSession(sessionItem: SessionInfo, existing: SessionInfo | undefined): boolean {
		if (!existing) {
			return true;
		}
		const existingDate = new Date(existing.last_updated_at);
		const newDate = new Date(sessionItem.last_updated_at);
		return newDate > existingDate;
	}

	async provideChatSessionContent(resource: Uri, token: vscode.CancellationToken): Promise<vscode.ChatSession> {
		const indexedSessionId = SessionIdForPr.parse(resource);
		let pullRequestNumber: number | undefined;
		if (indexedSessionId) {
			pullRequestNumber = indexedSessionId.prNumber;
		}
		if (typeof pullRequestNumber === 'undefined') {
			pullRequestNumber = SessionIdForPr.parsePullRequestNumber(resource);
			if (isNaN(pullRequestNumber)) {
				this.logService.error(`Invalid pull request number: ${resource}`);
				return this.createEmptySession(resource);
			}
		}

		const pr = await this.findPR(pullRequestNumber);
		const getProblemStatement = async (sessions: SessionInfo[]) => {
			if (sessions.length === 0) {
				return undefined;
			}
			const repoId = await getRepoId(this._gitService);
			if (!repoId) {
				return undefined;
			}
			const jobInfo = await this._octoKitService.getJobBySessionId(repoId.org, repoId.repo, sessions[0].id, 'vscode-copilot-chat');
			let prompt = jobInfo?.problem_statement || 'Initial Implementation';
			const titleMatch = prompt.match(/TITLE: \s*(.*)/i);
			if (titleMatch && titleMatch[1]) {
				prompt = titleMatch[1].trim();
			} else {
				const split = prompt.split('\n');
				if (split.length > 0) {
					prompt = split[0].trim();
				}
			}
			return prompt.replace(/@copilot\s*/gi, '').trim();
		};
		if (!pr) {
			this.logService.error(`Session not found for ID: ${resource}`);
			return this.createEmptySession(resource);
		}
		const sessions = await this._octoKitService.getCopilotSessionsForPR(pr.fullDatabaseId.toString());
		const sortedSessions = sessions
			.filter((session, index, array) =>
				array.findIndex(s => s.id === session.id) === index
			)
			.slice().sort((a, b) =>
				new Date(a.created_at).getTime() - new Date(b.created_at).getTime()
			);

		// Get stored references for this session
		const storedReferences = this.sessionReferencesMap.get(resource);

		const sessionContentBuilder = new ChatSessionContentBuilder(CopilotCloudSessionsProvider.TYPE, this._gitService, this._prFileChangesService);
		const history = await sessionContentBuilder.buildSessionHistory(getProblemStatement(sortedSessions), sortedSessions, pr, (sessionId: string) => this._octoKitService.getSessionLogs(sessionId), storedReferences);

		const selectedAgent =
			// Local cache of session -> custom agent
			this.sessionAgentMap.get(resource)
			// Query for the sub-agent that the remote reports for this session
			|| undefined; /* TODO: Needs API to support this. */

		return {
			history,
			options: selectedAgent ? { [AGENTS_OPTION_GROUP_ID]: selectedAgent } : undefined,
			activeResponseCallback: this.findActiveResponseCallback(sessions, pr),
			requestHandler: undefined
		};
	}

	async openSessionsInBrowser(chatSessionItem: vscode.ChatSessionItem): Promise<void> {
		const session = SessionIdForPr.parse(chatSessionItem.resource);
		let prNumber = session?.prNumber;
		if (typeof prNumber === 'undefined' || isNaN(prNumber)) {
			prNumber = SessionIdForPr.parsePullRequestNumber(chatSessionItem.resource);
			if (isNaN(prNumber)) {
				vscode.window.showErrorMessage(vscode.l10n.t('Invalid pull request number: {0}', chatSessionItem.resource));
				this.logService.error(`Invalid pull request number: ${chatSessionItem.resource}`);
				return;
			}
		}

		const pr = await this.findPR(prNumber);
		if (!pr) {
			vscode.window.showErrorMessage(vscode.l10n.t('Could not find pull request #{0}', prNumber));
			this.logService.error(`Could not find pull request #${prNumber}`);
			return;
		}

		const url = `https://github.com/copilot/tasks/pull/${pr.id}`;
		await vscode.env.openExternal(vscode.Uri.parse(url));
	}

	async openChanges(chatSessionItemResource: vscode.Uri): Promise<void> {
		const session = SessionIdForPr.parse(chatSessionItemResource);
		let prNumber = session?.prNumber;
		if (typeof prNumber === 'undefined' || isNaN(prNumber)) {
			prNumber = SessionIdForPr.parsePullRequestNumber(chatSessionItemResource);
			if (isNaN(prNumber)) {
				vscode.window.showErrorMessage(vscode.l10n.t('Could not parse PR number from session resource'));
				this.logService.error(`Could not parse PR number from session resource: ${chatSessionItemResource}`);
				return;
			}
		}

		const pr = await this.findPR(prNumber);
		if (!pr) {
			vscode.window.showErrorMessage(vscode.l10n.t('Could not find pull request #{0}', prNumber));
			this.logService.error(`Could not find pull request #${prNumber}`);
			return;
		}

		const multiDiffPart = await this._prFileChangesService.getFileChangesMultiDiffPart(pr);
		if (!multiDiffPart) {
			vscode.window.showWarningMessage(vscode.l10n.t('No file changes found for pull request #{0}', prNumber));
			this.logService.warn(`No file changes found for PR #${prNumber}`);
			return;
		}

		await vscode.commands.executeCommand('_workbench.openMultiDiffEditor', {
			multiDiffSourceUri: vscode.Uri.parse(`copilotcloud-pr-changes:/${prNumber}`),
			title: vscode.l10n.t('Pull Request #{0}', prNumber),
			resources: multiDiffPart.value
		});
	}

	private findActiveResponseCallback(
		sessions: SessionInfo[],
		pr: PullRequestSearchItem
	): ((stream: vscode.ChatResponseStream, token: vscode.CancellationToken) => Thenable<void>) | undefined {
		// Only the latest in-progress session gets activeResponseCallback
		const pendingSession = sessions
			.slice()
			.sort((a, b) => new Date(b.created_at).getTime() - new Date(a.created_at).getTime())
			.find(session => session.state === 'in_progress' || session.state === 'queued');

		if (pendingSession) {
			return this.createActiveResponseCallback(pr, pendingSession.id);
		}
		return undefined;
	}

	private createActiveResponseCallback(pr: PullRequestSearchItem, sessionId: string): (stream: vscode.ChatResponseStream, token: vscode.CancellationToken) => Thenable<void> {
		return async (stream: vscode.ChatResponseStream, token: vscode.CancellationToken) => {
			await this.waitForQueuedToInProgress(sessionId, token);
			return this.streamSessionLogs(stream, pr, sessionId, token);
		};
	}

	private createEmptySession(resource: Uri): vscode.ChatSession {
		const sessionId = resource ? resource.path.slice(1) : undefined;
		return {
			history: [],
			...(sessionId && sessionId.startsWith('untitled-')
				? {
					options: {
						[AGENTS_OPTION_GROUP_ID]:
							this.sessionAgentMap.get(resource)
							?? (this.sessionAgentMap.set(resource, DEFAULT_AGENT_ID), DEFAULT_AGENT_ID)
					}
				}
				: {}),
			requestHandler: undefined
		};
	}

	private async findPR(prNumber: number, retries: number = 1) {
		let pr = this.chatSessions.get(prNumber);
		if (pr) {
			return pr;
		}
		const repoId = await getRepoId(this._gitService);
		if (!repoId) {
			this.logService.warn('Failed to determine GitHub repo from workspace');
			return undefined;
		}
		try {
			pr = await retry(async () => {
				const pullRequests = await this._octoKitService.getCopilotPullRequestsForUser(repoId.org, repoId.repo);
				const found = pullRequests.find(p => p.number === prNumber);
				if (!found) {
					this.logService.warn(`Pull request ${prNumber} is not visible yet, retrying...`);
					throw new Error(`PR ${prNumber} not yet visible`);
				}
				return found;
			}, 1500, retries);
			if (pr) {
				this.chatSessions.set(pr.number, pr);
			}
			return pr;
		} catch (error) {
			this.logService.warn(`Pull request not found for number: ${prNumber}. ${error instanceof Error ? error.message : String(error)}`);
			return undefined;
		}
	}

	private getSessionStatusFromSession(session: SessionInfo): vscode.ChatSessionStatus {
		// Map session state to ChatSessionStatus
		switch (session.state) {
			case 'failed':
				return vscode.ChatSessionStatus.Failed;
			case 'in_progress':
			case 'queued':
				return vscode.ChatSessionStatus.InProgress;
			case 'completed':
				return vscode.ChatSessionStatus.Completed;
			default:
				return vscode.ChatSessionStatus.Completed;
		}
	}

	private getPullRequestDescription(pr: PullRequestSearchItem): vscode.MarkdownString {
		let descriptionText: string;
		switch (pr.state) {
			case 'failed':
				descriptionText = vscode.l10n.t('$(git-pull-request) Failed in PR {0}', `#${pr.number}`);
				break;
			case 'in_progress':
				descriptionText = vscode.l10n.t('$(git-pull-request) In progress in PR {0}', `#${pr.number}`);
				break;
			case 'queued':
				descriptionText = vscode.l10n.t('$(git-pull-request) Queued in PR {0}', `#${pr.number}`);
				break;
			default:
				descriptionText = vscode.l10n.t('$(git-pull-request) Finished in PR {0}', `#${pr.number}`);
				break;
		}

		const description = new vscode.MarkdownString(descriptionText);
		description.supportThemeIcons = true;
		return description;
	}

	private createPullRequestTooltip(pr: PullRequestSearchItem): vscode.MarkdownString {
		const markdown = new vscode.MarkdownString(undefined, true);
		markdown.supportHtml = true;

		// Repository and date
		const date = new Date(pr.createdAt);
		const ownerName = `${pr.repository.owner.login}/${pr.repository.name}`;
		markdown.appendMarkdown(
			`[${ownerName}](https://github.com/${ownerName}) on ${date.toLocaleString('default', {
				day: 'numeric',
				month: 'short',
				year: 'numeric',
			})}  \n`
		);

		// Icon, title, and PR number
		const icon = this.getIconMarkdown(pr);
		// Strip markdown from title for plain text display
		const title = this.plainTextRenderer.render(pr.title);
		markdown.appendMarkdown(
			`${icon} **${title}** [#${pr.number}](${pr.url})  \n`
		);

		// Body/Description (truncated if too long)
		markdown.appendMarkdown('  \n');
		const maxBodyLength = 200;
		let body = this.plainTextRenderer.render(pr.body || '');
		// Convert plain text newlines to markdown line breaks (two spaces + newline)
		body = body.replace(/\n/g, '  \n');
		body = body.length > maxBodyLength ? body.substring(0, maxBodyLength) + '...' : body;
		markdown.appendMarkdown(body + '  \n');

		return markdown;
	}

	private getIconMarkdown(pr: PullRequestSearchItem): string {
		const state = pr.state.toUpperCase();
		return state === 'MERGED' ? '$(git-merge)' : '$(git-pull-request)';
	}

	private hasHistoryToSummarize(history: readonly (vscode.ChatRequestTurn | vscode.ChatResponseTurn)[]): boolean {
		if (!history || history.length === 0) {
			return false;
		}
		const allResponsesEmpty = history.every(turn => {
			if (turn instanceof vscode.ChatResponseTurn) {
				return turn.response.length === 0;
			}
			return true;
		});
		return !allResponsesEmpty;
	}

	async delegate(
		request: vscode.ChatRequest,
		stream: vscode.ChatResponseStream,
		context: vscode.ChatContext,
		token: vscode.CancellationToken,
		metadata: ConfirmationMetadata,
		head_ref?: string): Promise<{ uri: vscode.Uri; title: string; description: string; author: string; linkTag: string }> {

		await this.gitOperationsManager.validateRemoteHasBaseRef(stream);

		let history: string | undefined;

		// TODO: Do this async/optimistically before delegation triggered
		if (this.hasHistoryToSummarize(context.history)) {
			stream.progress(vscode.l10n.t('Analyzing chat history'));
			history = await this._summarizer.provideChatSummary(context, token);
		}

		let customAgentName: string | undefined;
		if (metadata.chatContext.chatSessionContext?.chatSessionItem?.resource) {
			customAgentName = this.sessionAgentMap.get(metadata.chatContext.chatSessionContext.chatSessionItem.resource);
			if (customAgentName) {
				this.logService.debug(`Using custom agent '${customAgentName}' for session ${metadata.chatContext.chatSessionContext.chatSessionItem.resource}`);
			}
		}

<<<<<<< HEAD
		const { result, processedReferences } = await this.extractReferences(metadata.references, !!head_ref);
=======
		const { result, processedReferences } = await this.extractReferences(metadata.references);
>>>>>>> a829d67a

		const { number, sessionId } = await this.invokeRemoteAgent(
			metadata.prompt,
			[result, history].filter(Boolean).join('\n\n').trim(),
			token,
			stream,
			customAgentName,
			head_ref,
		);

		this.logService.debug(`Delegated to cloud agent for PR #${number} with session ID ${sessionId}`);

		// Store references for this session
		const sessionUri = vscode.Uri.from({ scheme: CopilotCloudSessionsProvider.TYPE, path: '/' + number });

		// Cache the processed references for presentation later
<<<<<<< HEAD
		if (metadata.references && metadata.references.length > 0) {
=======
		if (processedReferences.length > 0) {
>>>>>>> a829d67a
			this.sessionReferencesMap.set(sessionUri, processedReferences);
		}

		stream.progress(vscode.l10n.t('Fetching pull request details'));
		const pullRequest = await this.findPR(number, 5);
		if (!pullRequest) {
			throw new Error(`Failed to find pull request #${number} after delegation.`);
		}
		const uri = await toOpenPullRequestWebviewUri({ owner: pullRequest.repository.owner.login, repo: pullRequest.repository.name, pullRequestNumber: pullRequest.number });

		if (metadata.chatContext.chatSessionContext?.isUntitled) {
			// Untitled flow
			this._onDidCommitChatSessionItem.fire({
				original: metadata.chatContext.chatSessionContext.chatSessionItem,
				modified: {
					resource: sessionUri,
					label: `Pull Request ${number}`
				}
			});
		} else {
			// Delegated flow
			const card = new vscode.ChatResponsePullRequestPart(uri, pullRequest.title, pullRequest.body, getAuthorDisplayName(pullRequest.author), `#${pullRequest.number}`);
			stream.push(card);
			stream.markdown(vscode.l10n.t('GitHub Copilot cloud agent has begun working on your request. Follow its progress in the associated chat and pull request.'));
			await vscode.commands.executeCommand('vscode.open', sessionUri);
		}

		// Return this for external callers, eg: CLI
		return {
			uri, // PR uri
			title: pullRequest.title,
			description: pullRequest.body || '',
			author: getAuthorDisplayName(pullRequest.author),
			linkTag: `#${pullRequest.number}`
		};
	}

	private async handleConfirmationData(request: vscode.ChatRequest, stream: vscode.ChatResponseStream, context: vscode.ChatContext, token: vscode.CancellationToken) {
		if (!request.prompt || request.prompt.indexOf(':') === -1) {
			this.logService.error('Invalid confirmation prompt format.');
			return {};
		}

		// Parse out the button selected by the user
		const selection = (request.prompt?.split(':')[0] || '').trim().toUpperCase();
		const metadata: unknown = request.acceptedConfirmationData?.[0]?.metadata || request.rejectedConfirmationData?.[0]?.metadata;
		try {
			validateMetadata(metadata);
		} catch (error) {
			this.logService.error(`Invalid confirmation metadata: ${error}`);
			return {};
		}

		// -- Process each button press in order of precedence

		if (!selection || selection === this.CANCEL.toUpperCase() || token.isCancellationRequested) {
			stream.markdown(vscode.l10n.t('Cloud agent cancelled'));
			return {};
		}

		if (selection.includes(this.AUTHORIZE.toUpperCase())) {
			stream.progress(vscode.l10n.t('Authorizing'));
			try {
				await this._authenticationService.getPermissiveGitHubSession({ createIfNone: true, silent: false });
				if (!this._authenticationService.permissiveGitHubSession) {
					throw new Error('Failed to obtain permissive GitHub session');
				}
			} catch (error) {
				this.logService.error(`Authorization failed: ${error}`);
				throw new Error(vscode.l10n.t('Authorization failed. Please sign into GitHub and try again.'));

			}
		}

		let head_ref: string | undefined; // If set, this is the branch we pushed pending changes to.

		if (selection.includes(this.COMMIT.toUpperCase())) {
			try {
				stream.progress(vscode.l10n.t('Committing and pushing local changes'));
				head_ref = await this.gitOperationsManager.commitAndPushChanges();
				stream.markdown(vscode.l10n.t('Local changes pushed to remote branch `{0}`.', head_ref));
			} catch (error) {
				this.logService.error(`Commit and push failed: ${error}`);
				throw vscode.l10n.t('{0}. Commit or stash your changes and try again.', (error instanceof Error ? error.message : String(error)) ?? vscode.l10n.t('Failed to commit and push changes.'));
			}
		}

		// Now trigger delegation
		try {
			await this.delegate(request, stream, context, token, metadata, head_ref);
		} catch (error) {
			this.logService.error(`Failure in delegation: ${error}`);
			throw new Error(vscode.l10n.t('{0}', (error instanceof Error ? error.message : String(error))));
		}
	}

	private setWorkspaceContext(key: string, value: string) {
		this._extensionContext.workspaceState.update(`${this.WORKSPACE_CONTEXT_PREFIX}.${key}`, value);
	}

	private getWorkspaceContext(key: string): string | undefined {
		return this._extensionContext.workspaceState.get<string>(`${this.WORKSPACE_CONTEXT_PREFIX}.${key}`);
	}

	resetWorkspaceContext() {
		const keys =
			this._extensionContext.workspaceState.keys()
				.filter(key => key.startsWith(this.WORKSPACE_CONTEXT_PREFIX));
		for (const key of keys) {
			this.logService.debug(`[resetWorkspaceContext] ${key}`);
			this._extensionContext.workspaceState.update(key, undefined);
		}
	}

	private async detectedUncommittedChanges(): Promise<boolean> {
		const currentRepository = this._gitService.activeRepository?.get();
		if (!currentRepository) {
			return false;
		}
		const git = this._gitExtensionService.getExtensionApi();
		const repo = git?.getRepository(currentRepository?.rootUri);
		if (!repo) {
			return false;
		}
		return repo.state.workingTreeChanges.length > 0 || repo.state.indexChanges.length > 0;
	}

	/**
	 * Returns either all the data for a confirmation dialog, or undefined if no confirmation is needed.
	 * */
	private async buildConfirmation(context: vscode.ChatContext): Promise<{ title: string; message: string; buttons: string[] } | undefined> {
		const title: string = this.TITLE;
		const buttons: string[] = [this.CANCEL];
		let message: string = this.BASE_MESSAGE;

		const needsPermissiveAuth = !this._authenticationService.permissiveGitHubSession;
		const hasUncommittedChanges = await this.detectedUncommittedChanges();

		if (needsPermissiveAuth && hasUncommittedChanges) {
			message += '\n\n' + this.AUTHORIZE_MESSAGE;
			message += '\n\n' + this.COMMIT_MESSAGE;
			buttons.unshift(
				vscode.l10n.t('{0} and {1}', this.AUTHORIZE, this.COMMIT),
				this.AUTHORIZE,
			);
		} else if (needsPermissiveAuth) {
			message += '\n\n' + this.AUTHORIZE_MESSAGE;
			buttons.unshift(
				this.AUTHORIZE,
			);
		} else if (hasUncommittedChanges) {
			message += '\n\n' + this.COMMIT_MESSAGE;
			buttons.unshift(
				vscode.l10n.t('{0} and {1}', this.COMMIT, this.DELEGATE),
				this.DELEGATE,
			);
		}

		if (buttons.length === 1) {
			if (context.chatSessionContext?.isUntitled) {
				return; // Don't show the confirmation
			}
			const seenDelegationPromptBefore = this.getWorkspaceContext(SEEN_DELEGATION_PROMPT_KEY);
			if (seenDelegationPromptBefore) {
				return; // Don't show the confirmation
			}
			// No other affirmative button added, so add generic one
			buttons.unshift(this.DELEGATE);
		}

		return { title, message, buttons };
	}

	private async chatParticipantImpl(request: vscode.ChatRequest, context: vscode.ChatContext, stream: vscode.ChatResponseStream, token: vscode.CancellationToken) {
		if (token.isCancellationRequested) {
			stream.warning(vscode.l10n.t('Cloud session cancelled.'));
			return {};
		}

		if (request.acceptedConfirmationData || request.rejectedConfirmationData) {
			await this.handleConfirmationData(request, stream, context, token);
			this.setWorkspaceContext(SEEN_DELEGATION_PROMPT_KEY, 'yes');
			return {};
		}

		/* __GDPR__
			"copilotcloud.chat.invoke" : {
				"owner": "joshspicer",
				"comment": "Event sent when a Copilot Cloud chat request is made.",
				"hasChatSessionItem": { "classification": "SystemMetaData", "purpose": "FeatureInsight", "comment": "Invoked with a chat session item." },
				"isUntitled": { "classification": "SystemMetaData", "purpose": "FeatureInsight", "comment": "Indicates if the chat session is untitled." }
			}
		*/
		this.telemetry.sendMSFTTelemetryEvent('copilotcloud.chat.invoke', {
			hasChatSessionItem: String(!!context.chatSessionContext?.chatSessionItem),
			isUntitled: String(context.chatSessionContext?.isUntitled)
		});

		// Follow up
		if (context.chatSessionContext && !context.chatSessionContext.isUntitled) {
			await this.handleFollowUp(request, context, stream, token);
			return {};
		}

		// New request
		const showConfirmation = await this.buildConfirmation(context);
		if (showConfirmation) {
			const { title, message, buttons } = showConfirmation;
			stream.confirmation(
				title,
				message,
				{
					metadata: {
						prompt: request.prompt,
						references: request.references,
						chatContext: context,
					} satisfies ConfirmationMetadata
				},
				buttons
			);
		} else {
			// No confirmation
			await this.delegate(
				request,
				stream,
				context,
				token,
				{
					prompt: request.prompt,
					references: request.references,
					chatContext: context
				} satisfies ConfirmationMetadata
			);
		}
	}

	private async handleFollowUp(request: vscode.ChatRequest, context: vscode.ChatContext, stream: vscode.ChatResponseStream, token: vscode.CancellationToken) {
		if (!context.chatSessionContext || context.chatSessionContext.isUntitled) {
			return {};
		}
		const { prompt } = request;
		if (!prompt || prompt.trim().length === 0) {
			stream.markdown(vscode.l10n.t('Please provide a message for the cloud agent.'));
			return {};
		}

		stream.progress(vscode.l10n.t('Preparing'));
		const session = SessionIdForPr.parse(context.chatSessionContext.chatSessionItem.resource);
		let prNumber = session?.prNumber;
		if (!prNumber) {
			prNumber = SessionIdForPr.parsePullRequestNumber(context.chatSessionContext.chatSessionItem.resource);
			if (!prNumber) {
				return {};
			}
		}
		const pullRequest = await this.findPR(prNumber);
		if (!pullRequest) {
			stream.warning(vscode.l10n.t('Could not find the associated pull request {0} for this chat session.', context.chatSessionContext.chatSessionItem.resource));
			return {};
		}

		stream.progress(vscode.l10n.t('Delegating'));

		const result = await this.addFollowUpToExistingPR(pullRequest.number, prompt);
		if (!result) {
			stream.markdown(vscode.l10n.t('Failed to add follow-up comment to the pull request.'));
			return {};
		}

		// Show initial success message
		stream.markdown(result);
		stream.markdown('\n\n');

		stream.progress(vscode.l10n.t('Attaching to session'));

		// Wait for new session and stream its progress
		const newSession = await this.waitForNewSession(pullRequest, stream, token, true);
		if (!newSession) {
			return {};
		}

		// Stream the new session logs
		stream.markdown(vscode.l10n.t('Cloud agent has begun work on your request'));
		stream.markdown('\n\n');

		await this.streamSessionLogs(stream, pullRequest, newSession.id, token);
		return {};
	}

	/**
	 * Processes *supported* references, returning an LLM-friendly string representation and the filtered list of those references that were processed.
<<<<<<< HEAD
	 * #
	 */
	private async extractReferences(references: readonly vscode.ChatPromptReference[] | undefined, pushedInProgressBranch: boolean): Promise<{ result: string; processedReferences: readonly vscode.ChatPromptReference[] }> {
=======

	 */
	private async extractReferences(references: readonly vscode.ChatPromptReference[] | undefined): Promise<{ result: string; processedReferences: readonly vscode.ChatPromptReference[] }> {
>>>>>>> a829d67a
		// 'file:///Users/jospicer/dev/joshbot/.github/workflows/build-vsix.yml'  -> '.github/workflows/build-vsix.yml'
		const fileRefs: string[] = [];
		const fullFileParts: string[] = [];
		const processedReferences: vscode.ChatPromptReference[] = [];
		const git = this._gitExtensionService.getExtensionApi();
		for (const ref of references || []) {
			if (ref.value instanceof vscode.Uri && ref.value.scheme === 'file') {
				const fileUri = ref.value;
				const repositoryForFile = git?.getRepository(fileUri);
				if (repositoryForFile) {
					const relativePath = pathLib.relative(repositoryForFile.rootUri.fsPath, fileUri.fsPath);
					const isInWorkingTree = repositoryForFile.state.workingTreeChanges.some(change => change.uri.fsPath === fileUri.fsPath);
					const isInIndex = repositoryForFile.state.indexChanges.some(change => change.uri.fsPath === fileUri.fsPath);
					if (!pushedInProgressBranch && (isInWorkingTree || isInIndex)) {
						try {
							// Show only the file diffs for modified files
							let diff: string;
							if (isInIndex) {
								diff = await repositoryForFile.diffIndexWithHEAD(fileUri.fsPath);
							} else {
								diff = await repositoryForFile.diffWithHEAD(fileUri.fsPath);
							}

							if (diff && diff.trim()) {
								fullFileParts.push(`<file-diff-start>${relativePath}</file-diff-start>`);
								fullFileParts.push(diff);
								fullFileParts.push(`<file-diff-end>${relativePath}</file-diff-end>`);
							} else {
								// If diff is empty, fall back to file reference
								fileRefs.push(` - ${relativePath}`);
							}
							processedReferences.push(ref);
						} catch (error) {
							this.logService.error(`Error reading file diff for reference: ${fileUri.toString()}: ${error}`);
						}
					} else {
						fileRefs.push(` - ${relativePath}`);
						processedReferences.push(ref);
					}
				}
			} else if (ref.value instanceof vscode.Uri && ref.value.scheme === 'untitled') {
				// Get full content of untitled file
				try {
					const document = await vscode.workspace.openTextDocument(ref.value);
					const content = document.getText();
					fullFileParts.push(`<file-start>${ref.value.path}</file-start>`);
					fullFileParts.push(content);
					fullFileParts.push(`<file-end>${ref.value.path}</file-end>`);
					processedReferences.push(ref);
				} catch (error) {
					this.logService.error(`Error reading untitled file content for reference: ${ref.value.toString()}: ${error}`);
				}
			}
		}

		const parts: string[] = [
			...(fullFileParts.length ? ['The user has attached the following uncommitted or modified files as relevant context:', ...fullFileParts] : []),
			...(fileRefs.length ? ['The user has attached the following file paths as relevant context:', ...fileRefs] : [])
		];

		this.logService.debug(`Cloud agent knew how to process ${processedReferences.length} of the ${references?.length || 0} provided references.`);
<<<<<<< HEAD
		return { result: parts?.join('\n'), processedReferences };
=======
		return { result: parts.join('\n'), processedReferences };
>>>>>>> a829d67a
	}

	private async streamSessionLogs(stream: vscode.ChatResponseStream, pullRequest: PullRequestSearchItem, sessionId: string, token: vscode.CancellationToken): Promise<void> {
		let lastLogLength = 0;
		let lastProcessedLength = 0;
		let hasActiveProgress = false;
		const pollingInterval = 3000; // 3 seconds

		return new Promise<void>((resolve, reject) => {
			let isCompleted = false;

			const complete = async () => {
				if (isCompleted) {
					return;
				}
				isCompleted = true;

				this.logService.info(`Session completed, attempting to get file changes for PR #${pullRequest.number}`);
				const multiDiffPart = await this._prFileChangesService.getFileChangesMultiDiffPart(pullRequest);
				if (multiDiffPart) {
					stream.push(multiDiffPart);
				}
				resolve();
			};

			const pollForUpdates = async (): Promise<void> => {
				try {
					if (token.isCancellationRequested) {
						complete();
						return;
					}

					// Get the specific session info
					const sessionInfo = await this._octoKitService.getSessionInfo(sessionId);
					if (!sessionInfo || token.isCancellationRequested) {
						complete();
						return;
					}

					// Get session logs
					const logs = await this._octoKitService.getSessionLogs(sessionId);

					// Check if session is still in progress
					if (sessionInfo.state !== 'in_progress') {
						if (logs.length > lastProcessedLength) {
							const newLogContent = logs.slice(lastProcessedLength);
							const streamResult = await this.streamNewLogContent(pullRequest, stream, newLogContent);
							if (streamResult.hasStreamedContent) {
								hasActiveProgress = false;
							}
						}
						hasActiveProgress = false;
						complete();
						return;
					}

					if (logs.length > lastLogLength) {
						this.logService.trace(`New logs detected, attempting to stream content`);
						const newLogContent = logs.slice(lastProcessedLength);
						const streamResult = await this.streamNewLogContent(pullRequest, stream, newLogContent);
						lastProcessedLength = logs.length;

						if (streamResult.hasStreamedContent) {
							this.logService.trace(`Content was streamed, resetting hasActiveProgress to false`);
							hasActiveProgress = false;
						} else if (streamResult.hasSetupStepProgress) {
							this.logService.trace(`Setup step progress detected, keeping progress active`);
							// Keep hasActiveProgress as is, don't reset it
						} else {
							this.logService.trace(`No content was streamed, keeping hasActiveProgress as ${hasActiveProgress}`);
						}
					}

					lastLogLength = logs.length;

					if (!token.isCancellationRequested && sessionInfo.state === 'in_progress') {
						if (!hasActiveProgress) {
							this.logService.trace(`Showing progress indicator (hasActiveProgress was false)`);
							stream.progress('Working...');
							hasActiveProgress = true;
						} else {
							this.logService.trace(`NOT showing progress indicator (hasActiveProgress was true)`);
						}
						setTimeout(pollForUpdates, pollingInterval);
					} else {
						complete();
					}
				} catch (error) {
					this.logService.error(`Error polling for session updates: ${error}`);
					if (!token.isCancellationRequested) {
						setTimeout(pollForUpdates, pollingInterval);
					} else {
						reject(error);
					}
				}
			};

			// Start polling
			setTimeout(pollForUpdates, pollingInterval);
		});
	}

	private async streamNewLogContent(pullRequest: PullRequestSearchItem, stream: vscode.ChatResponseStream, newLogContent: string): Promise<{ hasStreamedContent: boolean; hasSetupStepProgress: boolean }> {
		try {
			if (!newLogContent.trim()) {
				return { hasStreamedContent: false, hasSetupStepProgress: false };
			}

			// Parse the new log content
			const contentBuilder = new ChatSessionContentBuilder(CopilotCloudSessionsProvider.TYPE, this._gitService, this._prFileChangesService);

			const logChunks = contentBuilder.parseSessionLogs(newLogContent);
			let hasStreamedContent = false;
			let hasSetupStepProgress = false;

			for (const chunk of logChunks) {
				for (const choice of chunk.choices) {
					const delta = choice.delta;

					if (delta.role === 'assistant') {
						// Handle special case for run_custom_setup_step/run_setup
						if (choice.finish_reason === 'tool_calls' && delta.tool_calls?.length && (delta.tool_calls[0].function.name === 'run_custom_setup_step' || delta.tool_calls[0].function.name === 'run_setup')) {
							const toolCall = delta.tool_calls[0];
							let args: any = {};
							try {
								args = JSON.parse(toolCall.function.arguments);
							} catch {
								// fallback to empty args
							}

							if (delta.content && delta.content.trim()) {
								// Finished setup step - create/update tool part
								const toolPart = contentBuilder.createToolInvocationPart(pullRequest, toolCall, args.name || delta.content);
								if (toolPart) {
									stream.push(toolPart);
									hasStreamedContent = true;
									if (toolPart instanceof vscode.ChatResponseThinkingProgressPart) {
										stream.push(new vscode.ChatResponseThinkingProgressPart('', '', { vscodeReasoningDone: true }));
									}
								}
							} else {
								// Running setup step - just track progress
								hasSetupStepProgress = true;
								this.logService.trace(`Setup step in progress: ${args.name || 'Unknown step'}`);
							}
						} else {
							if (delta.content) {
								if (!delta.content.startsWith('<pr_title>')) {
									stream.markdown(delta.content);
									hasStreamedContent = true;
								}
							}

							if (delta.tool_calls) {
								for (const toolCall of delta.tool_calls) {
									const toolPart = contentBuilder.createToolInvocationPart(pullRequest, toolCall, delta.content || '');
									if (toolPart) {
										stream.push(toolPart);
										hasStreamedContent = true;
										if (toolPart instanceof vscode.ChatResponseThinkingProgressPart) {
											stream.push(new vscode.ChatResponseThinkingProgressPart('', '', { vscodeReasoningDone: true }));
										}
									}
								}
							}
						}
					}

					// Handle finish reasons
					if (choice.finish_reason && choice.finish_reason !== 'null') {
						this.logService.trace(`Streaming finish_reason: ${choice.finish_reason}`);
					}
				}
			}

			if (hasStreamedContent) {
				this.logService.trace(`Streamed content (markdown or tool parts), progress should be cleared`);
			} else if (hasSetupStepProgress) {
				this.logService.trace(`Setup step progress detected, keeping progress indicator`);
			} else {
				this.logService.trace(`No actual content streamed, progress may still be showing`);
			}
			return { hasStreamedContent, hasSetupStepProgress };
		} catch (error) {
			this.logService.error(`Error streaming new log content: ${error}`);
			return { hasStreamedContent: false, hasSetupStepProgress: false };
		}
	}

	private async waitForQueuedToInProgress(
		sessionId: string,
		token?: vscode.CancellationToken
	): Promise<SessionInfo | undefined> {
		let sessionInfo: SessionInfo | undefined;

		const waitForQueuedMaxRetries = 3;
		const waitForQueuedDelay = 5_000; // 5 seconds

		// Allow for a short delay before the session is marked as 'queued'
		let waitForQueuedCount = 0;
		do {
			sessionInfo = await this._octoKitService.getSessionInfo(sessionId);
			if (sessionInfo && sessionInfo.state === 'queued') {
				this.logService.trace('Queued session found');
				break;
			}
			if (waitForQueuedCount < waitForQueuedMaxRetries) {
				this.logService.trace('Session not yet queued, waiting...');
				await new Promise(resolve => setTimeout(resolve, waitForQueuedDelay));
			}
			++waitForQueuedCount;
		} while (waitForQueuedCount <= waitForQueuedMaxRetries && (!token || !token.isCancellationRequested));

		if (!sessionInfo || sessionInfo.state !== 'queued') {
			if (sessionInfo?.state === 'in_progress') {
				this.logService.trace('Session already in progress');
				return sessionInfo;
			}
			// Failure
			this.logService.trace('Failed to find queued session');
			return;
		}

		const maxWaitTime = 2 * 60 * 1_000; // 2 minutes
		const pollInterval = 3_000; // 3 seconds
		const startTime = Date.now();

		this.logService.trace(`Session ${sessionInfo.id} is queued, waiting for transition to in_progress...`);
		while (Date.now() - startTime < maxWaitTime && (!token || !token.isCancellationRequested)) {
			const sessionInfo = await this._octoKitService.getSessionInfo(sessionId);
			if (sessionInfo?.state === 'in_progress') {
				this.logService.trace(`Session ${sessionInfo.id} now in progress.`);
				return sessionInfo;
			}
			await new Promise(resolve => setTimeout(resolve, pollInterval));
		}
		this.logService.error(`Timed out waiting for session ${sessionId} to transition from queued to in_progress.`);
	}

	private async waitForNewSession(
		pullRequest: PullRequestSearchItem,
		stream: vscode.ChatResponseStream,
		token: vscode.CancellationToken,
		waitForTransitionToInProgress: boolean = false
	): Promise<SessionInfo | undefined> {
		// Get the current number of sessions
		const initialSessions = await this._octoKitService.getCopilotSessionsForPR(pullRequest.fullDatabaseId.toString());
		const initialSessionCount = initialSessions.length;

		// Poll for a new session to start
		const maxWaitTime = 5 * 60 * 1000; // 5 minutes
		const pollInterval = 3000; // 3 seconds
		const startTime = Date.now();

		while (Date.now() - startTime < maxWaitTime && !token.isCancellationRequested) {
			const currentSessions = await this._octoKitService.getCopilotSessionsForPR(pullRequest.fullDatabaseId.toString());

			// Check if a new session has started
			if (currentSessions.length > initialSessionCount) {
				const newSession = currentSessions
					.sort((a: { created_at: string | number | Date }, b: { created_at: string | number | Date }) => new Date(b.created_at).getTime() - new Date(a.created_at).getTime())[0];
				if (!waitForTransitionToInProgress) {
					return newSession;
				}
				const inProgressSession = await this.waitForQueuedToInProgress(newSession.id, token);
				if (!inProgressSession) {
					stream.markdown(vscode.l10n.t('Timed out waiting for cloud agent to begin work. Please try again shortly.'));
					return;
				}
				return inProgressSession;
			}

			await new Promise(resolve => setTimeout(resolve, pollInterval));
		}

		stream.markdown(vscode.l10n.t('Timed out waiting for the cloud agent to respond. The agent may still be processing your request.'));
		return;
	}

	private async addFollowUpToExistingPR(pullRequestNumber: number, userPrompt: string, summary?: string): Promise<string | undefined> {
		try {
			const pr = await this.findPR(pullRequestNumber);
			if (!pr) {
				this.logService.error(`Could not find pull request #${pullRequestNumber}`);
				return;
			}
			// Add a comment tagging @copilot with the user's prompt
			const commentBody = `@copilot ${userPrompt} ${summary ? '\n\n' + summary : ''}`;

			const commentResult = await this._octoKitService.addPullRequestComment(pr.id, commentBody);
			if (!commentResult) {
				this.logService.error(`Failed to add comment to PR #${pullRequestNumber}`);
				return;
			}
			// allow-any-unicode-next-line
			return vscode.l10n.t('🚀 Follow-up comment added to [#{0}]({1})', pullRequestNumber, commentResult.url);
		} catch (err) {
			this.logService.error(`Failed to add follow-up comment to PR #${pullRequestNumber}: ${err}`);
			return;
		}
	}

	// https://github.com/github/sweagentd/blob/main/docs/adr/0001-create-job-api.md
	private validateRemoteAgentJobResponse(response: unknown): response is RemoteAgentJobResponse {
		return typeof response === 'object' && response !== null && 'job_id' in response && 'session_id' in response;
	}

	private async waitForJobWithPullRequest(
		owner: string,
		repo: string,
		jobId: string,
		token?: vscode.CancellationToken
	): Promise<JobInfo | undefined> {
		const maxWaitTime = 30 * 1000; // 30 seconds
		const pollInterval = 2000; // 2 seconds
		const startTime = Date.now();

		this.logService.trace(`Waiting for job ${jobId} to have pull request information...`);

		while (Date.now() - startTime < maxWaitTime && (!token || !token.isCancellationRequested)) {
			const jobInfo = await this._octoKitService.getJobByJobId(owner, repo, jobId, 'vscode-copilot-chat');
			if (jobInfo && jobInfo.pull_request && jobInfo.pull_request.number) {
				this.logService.trace(`Job ${jobId} now has pull request #${jobInfo.pull_request.number}`);
				return jobInfo;
			}
			await new Promise(resolve => setTimeout(resolve, pollInterval));
		}

		this.logService.warn(`Timed out waiting for job ${jobId} to have pull request information`);
		return undefined;
	}

	private async invokeRemoteAgent(prompt: string, problemContext: string, token: vscode.CancellationToken, stream: vscode.ChatResponseStream, customAgentName?: string, head_ref?: string): Promise<{ number: number; sessionId: string }> {
		const title = extractTitle(prompt, problemContext);
		const { problemStatement, isTruncated } = truncatePrompt(this.logService, prompt, problemContext);
		const { baseRef } = await this.gitOperationsManager.repoInfo();
		const repoId = await getRepoId(this._gitService);

		if (!repoId) {
			throw new Error(vscode.l10n.t('Unable to determine repository information. Please ensure you are working within a Git repository.'));
		}

		if (isTruncated) {
			stream.progress(vscode.l10n.t('Truncating context'));
			const truncationResult = await vscode.window.showWarningMessage(
				vscode.l10n.t('Prompt size exceeded'), { modal: true, detail: vscode.l10n.t('Your prompt will be truncated to fit within cloud agent\'s context window. This may affect the quality of the response.') }, CONTINUE_TRUNCATION);
			const userCancelled = token?.isCancellationRequested || !truncationResult || truncationResult !== CONTINUE_TRUNCATION;
			/* __GDPR__
				"copilot.codingAgent.truncation" : {
					"isCancelled" : { "classification": "SystemMetaData", "purpose": "FeatureInsight" }
				}
			*/
			this.telemetry.sendTelemetryEvent('copilot.codingAgent.truncation', { microsoft: true, github: false }, {
				isCancelled: String(userCancelled),
			});
			if (userCancelled) {
				throw new Error(vscode.l10n.t('User cancelled due to truncation.'));
			}
		}

		const payload: RemoteAgentJobPayload = {
			problem_statement: problemStatement,
			event_type: 'visual_studio_code_remote_agent_tool_invoked',
			...(customAgentName && customAgentName !== DEFAULT_AGENT_ID && { custom_agent: customAgentName }),
			pull_request: {
				title,
				body_placeholder: formatBodyPlaceholder(title),
				base_ref: baseRef,
				body_suffix,
				...(head_ref && { head_ref }),
			}
		};

		stream?.progress(vscode.l10n.t('Delegating to cloud agent'));
		this.logService.trace(`[postCopilotAgentJob] Invoking cloud agent job with payload: ${JSON.stringify(payload)}`);
		const response = await this._octoKitService.postCopilotAgentJob(repoId.org, repoId.repo, JOBS_API_VERSION, payload);
		this.logService.trace(`[postCopilotAgentJob] Received response from cloud agent job invocation: ${JSON.stringify(response)}`);
		if (!this.validateRemoteAgentJobResponse(response)) {
			const statusCode = response?.status;
			switch (statusCode) {
				case 422:
					// NOTE: Although earlier checks should prevent this, ensure that if we end up
					//       with a 422 from the API, we give a useful error message
					throw new Error(vscode.l10n.t('The cloud agent was unable to create a pull request with the specified base branch \'{0}\'. Please push branch to the remote and try again.', baseRef));
				default:
					throw new Error(vscode.l10n.t('Received invalid response {0} from cloud agent.', statusCode ? statusCode : ''));
			}
		}

		stream.progress(vscode.l10n.t('Creating pull request'));
		const jobInfo = await this.waitForJobWithPullRequest(repoId.org, repoId.repo, response.job_id, token);

		if (!jobInfo || !jobInfo.pull_request) {
			throw new Error(vscode.l10n.t('Failed to retrieve pull request information from job'));
		}

		const { number } = jobInfo.pull_request;
		if (!number || isNaN(number)) {
			throw new Error(vscode.l10n.t('Invalid pull request number received from cloud agent'));
		}
		return {
			number,
			sessionId: response.session_id
		};
	}
}<|MERGE_RESOLUTION|>--- conflicted
+++ resolved
@@ -750,11 +750,7 @@
 			}
 		}
 
-<<<<<<< HEAD
 		const { result, processedReferences } = await this.extractReferences(metadata.references, !!head_ref);
-=======
-		const { result, processedReferences } = await this.extractReferences(metadata.references);
->>>>>>> a829d67a
 
 		const { number, sessionId } = await this.invokeRemoteAgent(
 			metadata.prompt,
@@ -771,11 +767,7 @@
 		const sessionUri = vscode.Uri.from({ scheme: CopilotCloudSessionsProvider.TYPE, path: '/' + number });
 
 		// Cache the processed references for presentation later
-<<<<<<< HEAD
-		if (metadata.references && metadata.references.length > 0) {
-=======
 		if (processedReferences.length > 0) {
->>>>>>> a829d67a
 			this.sessionReferencesMap.set(sessionUri, processedReferences);
 		}
 
@@ -1067,15 +1059,8 @@
 
 	/**
 	 * Processes *supported* references, returning an LLM-friendly string representation and the filtered list of those references that were processed.
-<<<<<<< HEAD
-	 * #
 	 */
 	private async extractReferences(references: readonly vscode.ChatPromptReference[] | undefined, pushedInProgressBranch: boolean): Promise<{ result: string; processedReferences: readonly vscode.ChatPromptReference[] }> {
-=======
-
-	 */
-	private async extractReferences(references: readonly vscode.ChatPromptReference[] | undefined): Promise<{ result: string; processedReferences: readonly vscode.ChatPromptReference[] }> {
->>>>>>> a829d67a
 		// 'file:///Users/jospicer/dev/joshbot/.github/workflows/build-vsix.yml'  -> '.github/workflows/build-vsix.yml'
 		const fileRefs: string[] = [];
 		const fullFileParts: string[] = [];
@@ -1137,11 +1122,7 @@
 		];
 
 		this.logService.debug(`Cloud agent knew how to process ${processedReferences.length} of the ${references?.length || 0} provided references.`);
-<<<<<<< HEAD
-		return { result: parts?.join('\n'), processedReferences };
-=======
 		return { result: parts.join('\n'), processedReferences };
->>>>>>> a829d67a
 	}
 
 	private async streamSessionLogs(stream: vscode.ChatResponseStream, pullRequest: PullRequestSearchItem, sessionId: string, token: vscode.CancellationToken): Promise<void> {
