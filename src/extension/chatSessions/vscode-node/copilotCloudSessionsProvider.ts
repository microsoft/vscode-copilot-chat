--- conflicted
+++ resolved
@@ -376,42 +376,6 @@
 		}
 	}
 
-<<<<<<< HEAD
-	private async chatParticipantImpl(request: vscode.ChatRequest, context: vscode.ChatContext, stream: vscode.ChatResponseStream, token: vscode.CancellationToken) {
-		const startSession = async (source: string, prompt: string, history?: string, references?: readonly vscode.ChatPromptReference[], customAgentName?: string) => {
-			/* __GDPR__
-				"copilot.codingAgent.editor.invoke" : {
-					"promptLength" : { "classification": "SystemMetaData", "purpose": "FeatureInsight" },
-					"historyLength" : { "classification": "SystemMetaData", "purpose": "FeatureInsight" },
-					"referencesCount" : { "classification": "SystemMetaData", "purpose": "FeatureInsight" },
-					"source" : { "classification": "SystemMetaData", "purpose": "FeatureInsight" }
-				}
-			*/
-			this.telemetry.sendTelemetryEvent('copilot.codingAgent.editor.invoke', { microsoft: true, github: false }, {
-				promptLength: prompt.length.toString() ?? '0',
-				historyLength: history?.length.toString() ?? '0',
-				referencesCount: references?.length.toString() ?? '0',
-				source,
-			});
-			const result = await this.invokeRemoteAgent(
-				prompt,
-				[
-					this.extractFileReferences(references),
-					history
-				].join('\n\n').trim(),
-				token,
-				false,
-				stream,
-				customAgentName,
-			);
-			if (!result) {
-				return;
-			}
-			if (result.state !== 'success') {
-				this.logService.error(`Failed to provide new chat session item: ${result.error}${result.innerError ? `\nInner Error: ${result.innerError}` : ''}`);
-				stream.warning(result.error);
-				return;
-=======
 	private async startSession(stream: vscode.ChatResponseStream, token: vscode.CancellationToken, source: string, prompt: string, history?: string, references?: readonly vscode.ChatPromptReference[], customAgentName?: string) {
 		/* __GDPR__
 			"copilot.codingAgent.editor.invoke" : {
@@ -419,7 +383,6 @@
 				"historyLength" : { "classification": "SystemMetaData", "purpose": "FeatureInsight" },
 				"referencesCount" : { "classification": "SystemMetaData", "purpose": "FeatureInsight" },
 				"source" : { "classification": "SystemMetaData", "purpose": "FeatureInsight" }
->>>>>>> 01c11340
 			}
 		*/
 		this.telemetry.sendTelemetryEvent('copilot.codingAgent.editor.invoke', { microsoft: true, github: false }, {
@@ -439,6 +402,9 @@
 			stream,
 			customAgentName,
 		);
+		if (!result) {
+			return;
+		}
 		if (result.state !== 'success') {
 			this.logService.error(`Failed to provide new chat session item: ${result.error}${result.innerError ? `\nInner Error: ${result.innerError}` : ''}`);
 			stream.warning(result.error);
@@ -447,29 +413,6 @@
 		return result.number;
 	}
 
-<<<<<<< HEAD
-							const uri = await toOpenPullRequestWebviewUri({ owner: pullRequest.repository.owner.login, repo: pullRequest.repository.name, pullRequestNumber: pullRequest.number });
-							const card = new vscode.ChatResponsePullRequestPart(uri, pullRequest.title, pullRequest.body, getAuthorDisplayName(pullRequest.author), `#${pullRequest.number}`);
-							stream.push(card);
-							stream.markdown(vscode.l10n.t('GitHub Copilot cloud agent has begun working on your request. Follow its progress in the associated chat and pull request.'));
-							vscode.window.showChatSession(CopilotChatSessionsProvider.TYPE, String(number), { viewColumn: vscode.ViewColumn.Active });
-							break;
-						}
-					case 'uncommitted-changes':
-						{
-							if (!data.accepted) {
-								stream.markdown(vscode.l10n.t('Cloud agent request cancelled due to uncommitted changes.'));
-								return {};
-							}
-							const { prompt, problemContext, customAgentName } = data.metadata as UncommittedChangesMetadata;
-							// Continue with the agent invocation, skipping the uncommitted changes
-							const result = await this.invokeRemoteAgentWithoutChangesCheck(prompt, problemContext, undefined, true, stream, customAgentName);
-							if (result && result.state !== 'success') {
-								stream.warning(result.error);
-								return {};
-							}
-							stream.markdown(vscode.l10n.t('GitHub Copilot cloud agent has begun working on your request, ignoring uncommitted changes.'));
-=======
 	private async handleConfirmationData(request: vscode.ChatRequest, stream: vscode.ChatResponseStream, token: vscode.CancellationToken) {
 		const results: ConfirmationResult[] = [];
 		results.push(...(request.acceptedConfirmationData?.map(data => ({ step: data.step, accepted: true, metadata: data?.metadata })) ?? []));
@@ -480,7 +423,6 @@
 					{
 						if (!data.accepted) {
 							stream.markdown(vscode.l10n.t('Cloud agent request cancelled.'));
->>>>>>> 01c11340
 							return {};
 						}
 						await this.createDelegatedChatSession(data.metadata as CreatePromptMetadata, stream, token);
@@ -495,7 +437,7 @@
 						const { prompt, problemContext, customAgentName } = data.metadata as UncommittedChangesMetadata;
 						// Continue with the agent invocation, skipping the uncommitted changes
 						const result = await this.invokeRemoteAgentWithoutChangesCheck(prompt, problemContext, undefined, true, stream, customAgentName);
-						if (result.state !== 'success') {
+						if (result && result.state !== 'success') {
 							stream.warning(result.error);
 							return {};
 						}
