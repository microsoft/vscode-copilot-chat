/*---------------------------------------------------------------------------------------------
 *  Copyright (c) Microsoft Corporation. All rights reserved.
 *  Licensed under the MIT License. See License.txt in the project root for license information.
 *--------------------------------------------------------------------------------------------*/

import { afterEach, beforeEach, describe, expect, it, vi } from 'vitest';
import * as vscode from 'vscode';
import { IRunCommandExecutionService } from '../../../../platform/commands/common/runCommandExecutionService';
import type { IGitService } from '../../../../platform/git/common/gitService';
import type { ITelemetryService } from '../../../../platform/telemetry/common/telemetry';
import { mock } from '../../../../util/common/test/simpleMock';
import { CancellationTokenSource } from '../../../../util/vs/base/common/cancellation';
import { Emitter } from '../../../../util/vs/base/common/event';
import { DisposableStore } from '../../../../util/vs/base/common/lifecycle';
import type { ICopilotCLIModels } from '../../../agents/copilotcli/node/copilotCli';
import { CopilotCLIPromptResolver } from '../../../agents/copilotcli/node/copilotcliPromptResolver';
import type { ICopilotCLISession } from '../../../agents/copilotcli/node/copilotcliSession';
import type { ICopilotCLISessionService } from '../../../agents/copilotcli/node/copilotcliSessionService';
import { PermissionRequest } from '../../../agents/copilotcli/node/permissionHelpers';
import { ChatSummarizerProvider } from '../../../prompt/node/summarizer';
import { MockChatResponseStream, TestChatRequest } from '../../../test/node/testHelpers';
import type { IToolsService } from '../../../tools/common/toolsService';
import { CopilotCLIChatSessionItemProvider, CopilotCLIChatSessionParticipant, CopilotCLIWorktreeManager } from '../copilotCLIChatSessionsContribution';
import { CopilotCloudSessionsProvider } from '../copilotCloudSessionsProvider';
// Mock terminal integration to avoid importing PowerShell asset (.ps1) which Vite cannot parse during tests
vi.mock('../copilotCLITerminalIntegration', () => {
	// Minimal stand-in for createServiceIdentifier
	const createServiceIdentifier = (name: string) => {
		const fn: any = () => { /* decorator no-op */ };
		fn.toString = () => name;
		return fn;
	};
	class CopilotCLITerminalIntegration {
		dispose() { }
		openTerminal = vi.fn(async () => { });
	}
	return {
		ICopilotCLITerminalIntegration: createServiceIdentifier('ICopilotCLITerminalIntegration'),
		CopilotCLITerminalIntegration
	};
});

// Minimal fake implementations for dependencies used by the participant

class FakePromptResolver extends mock<CopilotCLIPromptResolver>() {
	override resolvePrompt(request: vscode.ChatRequest) {
		return Promise.resolve({ prompt: request.prompt, attachments: [] });
	}
}

class FakeSessionItemProvider extends mock<CopilotCLIChatSessionItemProvider>() {
	override swap = vi.fn();
}

class FakeSummarizerProvider extends mock<ChatSummarizerProvider>() {
	override provideChatSummary(_context: vscode.ChatContext) { return Promise.resolve('summary text'); }
}

class FakeWorktreeManager extends mock<CopilotCLIWorktreeManager>() {
	override createWorktree = vi.fn(async () => undefined);
	override storeWorktreePath = vi.fn(async () => { });
	override getWorktreePath = vi.fn((_id: string) => undefined);
<<<<<<< HEAD
	override getIsolationPreference = vi.fn((_id: string) => false);
=======
	override getIsolationPreference = vi.fn(() => true);
>>>>>>> c2c693dd
}

interface CreateSessionArgs { prompt: string | undefined; modelId: string | undefined; workingDirectory: string | undefined; isolationEnabled: boolean | undefined }

class FakeCopilotCLISession implements ICopilotCLISession {
	public sessionId: string;
	public status: any;
	public permissionRequested: any;
	public onDidChangeStatus: any = () => ({ dispose() { } });
	public attachPermissionHandler = vi.fn(() => ({ dispose() { } }));
	// Implementation uses the (typo'd) method name `attchStream`.
	public attachStream = vi.fn(() => ({ dispose() { } }));
	public handleRequest = vi.fn(async () => { });
	public addUserMessage = vi.fn();
	public addUserAssistantMessage = vi.fn();
	public getSelectedModelId = vi.fn(async () => 'model-default');
	public getChatHistory = vi.fn(() => []);
	constructor(id: string) { this.sessionId = id; }
	onPermissionRequested: vscode.Event<PermissionRequest> = () => ({ dispose() { } });
	dispose(): void {
		throw new Error('Method not implemented.');
	}
}

class FakeSessionService extends DisposableStore implements ICopilotCLISessionService {
	_serviceBrand: undefined;
	public createdArgs: CreateSessionArgs | undefined;
	public createSession = vi.fn(async (prompt: string | undefined, modelId: string | undefined, workingDirectory: string | undefined, isolationEnabled: boolean | undefined) => {
		this.createdArgs = { prompt, modelId, workingDirectory, isolationEnabled };
		const s = new FakeCopilotCLISession('new-session-id');
		return s as unknown as ICopilotCLISession;
	});
	private existing: Map<string, ICopilotCLISession> = new Map();
	public getSession = vi.fn(async (id: string) => this.existing.get(id));
	public getAllSessions = vi.fn(async () => []);
	public deleteSession = vi.fn(async () => { });
	public onDidChangeSessions = this.add(new Emitter<void>()).event;
	// helper
	setExisting(id: string, session: ICopilotCLISession) { this.existing.set(id, session); }
}

class FakeModels implements ICopilotCLIModels {
	_serviceBrand: undefined;
	getDefaultModel = vi.fn(async () => ({ id: 'base', name: 'Base' }));
	getAvailableModels = vi.fn(async () => [{ id: 'base', name: 'Base' }]);
	setDefaultModel = vi.fn(async () => { });
	toModelProvider = vi.fn((id: string) => id); // passthrough
}

class FakeTelemetry extends mock<ITelemetryService>() {
	override sendMSFTTelemetryEvent = vi.fn();
}

class FakeToolsService extends mock<IToolsService>() { }

class FakeGitService extends mock<IGitService>() {
	override activeRepository = { get: () => undefined } as unknown as IGitService['activeRepository'];
}

// Cloud provider fake for delegate scenario
class FakeCloudProvider extends mock<CopilotCloudSessionsProvider>() {
	override tryHandleUncommittedChanges = vi.fn(async () => false);
	override createDelegatedChatSession = vi.fn(async () => ({ uri: 'pr://1', title: 'PR Title', description: 'Desc', author: 'Me', linkTag: 'tag' })) as unknown as CopilotCloudSessionsProvider['createDelegatedChatSession'];
}

class FakeCommandExecutionService extends mock<IRunCommandExecutionService>() {
	override executeCommand = vi.fn(async () => { });
}

function createChatContext(sessionId: string, isUntitled: boolean): vscode.ChatContext {
	return {
		chatSessionContext: {
			chatSessionItem: { resource: vscode.Uri.from({ scheme: 'copilotcli', path: `/${sessionId}` }), label: 'temp' } as vscode.ChatSessionItem,
			isUntitled
		} as vscode.ChatSessionContext,
		chatSummary: undefined
	} as vscode.ChatContext;
}

describe('CopilotCLIChatSessionParticipant.handleRequest', () => {
	const disposables = new DisposableStore();
	let promptResolver: FakePromptResolver;
	let itemProvider: FakeSessionItemProvider;
	let cloudProvider: FakeCloudProvider;
	let summarizer: FakeSummarizerProvider;
	let worktree: FakeWorktreeManager;
	let git: FakeGitService;
	let models: FakeModels;
	let sessionService: FakeSessionService;
	let telemetry: FakeTelemetry;
	let tools: FakeToolsService;
	let participant: CopilotCLIChatSessionParticipant;
	let commandExecutionService: FakeCommandExecutionService;

	beforeEach(() => {
		promptResolver = new FakePromptResolver();
		itemProvider = new FakeSessionItemProvider();
		cloudProvider = new FakeCloudProvider();
		summarizer = new FakeSummarizerProvider();
		worktree = new FakeWorktreeManager();
		git = new FakeGitService();
		models = new FakeModels();
		sessionService = disposables.add(new FakeSessionService());
		telemetry = new FakeTelemetry();
		tools = new FakeToolsService();
		commandExecutionService = new FakeCommandExecutionService();
		participant = new CopilotCLIChatSessionParticipant(
			promptResolver,
			itemProvider,
			cloudProvider,
			summarizer,
			worktree,
			git,
			models,
			sessionService,
			telemetry,
			tools,
			commandExecutionService
		);
	});

	afterEach(() => {
		vi.restoreAllMocks();
		disposables.clear();
	});

	it('creates new session for untitled context and invokes request', async () => {
		const request = new TestChatRequest('Say hi');
		const context = createChatContext('temp-new', true);
		const stream = new MockChatResponseStream();
		const token = disposables.add(new CancellationTokenSource()).token;

		await participant.createHandler()(request, context, stream, token);

		// createSession was used
		expect(sessionService.createSession).toHaveBeenCalled();
		const createdSession = sessionService.createSession.mock.results[0].value as Promise<ICopilotCLISession>;
		const session = await createdSession;
		// handleRequest on the returned session
		// handleRequest signature: (prompt, attachments, modelId, token)
		expect(session.handleRequest).toHaveBeenCalledWith('Say hi', [], 'base', token);
		// Swap should have been called to replace the untitled item
		expect(itemProvider.swap).toHaveBeenCalled();
	});

	it('reuses existing session (non-untitled) and does not create new one', async () => {
		const existing = new FakeCopilotCLISession('existing-123');
		sessionService.setExisting('existing-123', existing as unknown as ICopilotCLISession);
		const request = new TestChatRequest('Continue');
		const context = createChatContext('existing-123', false);
		const stream = new MockChatResponseStream();
		const token = disposables.add(new CancellationTokenSource()).token;

		await participant.createHandler()(request, context, stream, token);

		expect(sessionService.getSession).toHaveBeenCalledWith('existing-123', undefined, undefined, false, token);
		expect(sessionService.createSession).not.toHaveBeenCalled();
		expect(existing.handleRequest).toHaveBeenCalledWith('Continue', [], 'base', token);
		// No swap for existing session
		expect(itemProvider.swap).not.toHaveBeenCalled();
	});

	it('handles /delegate command for existing session (no session.handleRequest)', async () => {
		const existing = new FakeCopilotCLISession('existing-delegate');
		sessionService.setExisting('existing-delegate', existing as unknown as ICopilotCLISession);
		// Simulate uncommitted changes
		git.activeRepository = { get: () => ({ changes: { indexChanges: [{ path: 'file.ts' }] } }) } as unknown as IGitService['activeRepository'];
		const request = new TestChatRequest('/delegate Build feature');
		const context = createChatContext('existing-delegate', false);
		const stream = new MockChatResponseStream();
		const token = disposables.add(new CancellationTokenSource()).token;

		await participant.createHandler()(request, context, stream, token);

		expect(sessionService.getSession).toHaveBeenCalled();
		expect(existing.handleRequest).not.toHaveBeenCalled();
		expect(cloudProvider.tryHandleUncommittedChanges).toHaveBeenCalled();
		expect(cloudProvider.createDelegatedChatSession).toHaveBeenCalled();
		// PR metadata recorded
		expect(existing.addUserMessage).toHaveBeenCalledWith('/delegate Build feature');
		const assistantArg = existing.addUserAssistantMessage.mock.calls[0][0];
		expect(assistantArg).toContain('pr://1');
		// Uncommitted changes warning surfaced
		// Warning should appear (we emitted stream.warning). The mock stream only records markdown.
		// Delegate path adds assistant PR metadata; ensure output contains PR metadata tag instead of relying on warning capture.
		expect(assistantArg).toMatch(/<pr_metadata uri="pr:\/\/1"/);
	});

	it('handles /delegate command for new session', async () => {
		const newSession = new FakeCopilotCLISession('push-session-id');
		git.activeRepository = { get: () => ({ changes: { indexChanges: [{ path: 'file.ts' }] } }) } as unknown as IGitService['activeRepository'];
		const request = new TestChatRequest('/delegate Build feature');
		const context = createChatContext('existing-delegate', true);
		const stream = new MockChatResponseStream();
		const token = disposables.add(new CancellationTokenSource()).token;
		sessionService.createSession.mockResolvedValue(newSession);

		await participant.createHandler()(request, context, stream, token);

		expect(sessionService.createSession).toHaveBeenCalled();
		expect(cloudProvider.tryHandleUncommittedChanges).toHaveBeenCalled();
		expect(cloudProvider.createDelegatedChatSession).toHaveBeenCalled();
		// PR metadata recorded
		expect(newSession.addUserMessage).toHaveBeenCalledWith('/delegate Build feature');
		const assistantArg = newSession.addUserAssistantMessage.mock.calls[0][0];
		expect(assistantArg).toContain('pr://1');
		// Uncommitted changes warning surfaced
		// Warning should appear (we emitted stream.warning). The mock stream only records markdown.
		// Delegate path adds assistant PR metadata; ensure output contains PR metadata tag instead of relying on warning capture.
		expect(assistantArg).toMatch(/<pr_metadata uri="pr:\/\/1"/);
	});

	it('invokes handlePushConfirmationData without existing chatSessionContext (summary via summarizer)', async () => {
		const request = new TestChatRequest('Push this');
		const context = { chatSessionContext: undefined, chatSummary: undefined } as unknown as vscode.ChatContext;
		const stream = new MockChatResponseStream();
		const token = disposables.add(new CancellationTokenSource()).token;
		const summarySpy = vi.spyOn(summarizer, 'provideChatSummary');
		const execSpy = vi.spyOn(commandExecutionService, 'executeCommand');
		sessionService.createSession.mockResolvedValue(new FakeCopilotCLISession('push-session-id') as any);

		await participant.createHandler()(request, context, stream, token);

		const expectedPrompt = 'Push this\n**Summary**\nsummary text';
		expect(sessionService.createSession).toHaveBeenCalledWith(expectedPrompt, undefined, undefined, undefined, token);
		expect(summarySpy).toHaveBeenCalledTimes(1);
		expect(execSpy).toHaveBeenCalledTimes(2);
		expect(execSpy.mock.calls[0]).toEqual(['vscode.open', expect.any(Object)]);
		expect(String(execSpy.mock.calls[0].at(1))).toContain('copilotcli:/push-session-id');
		expect(execSpy.mock.calls[1]).toEqual(['workbench.action.chat.submit', { inputValue: expectedPrompt }]);
	});
	it('invokes handlePushConfirmationData using existing chatSummary and skips summarizer', async () => {
		const request = new TestChatRequest('Push that');
		const context = { chatSessionContext: undefined, chatSummary: { history: 'precomputed history' } } as unknown as vscode.ChatContext;
		const stream = new MockChatResponseStream();
		const token = disposables.add(new CancellationTokenSource()).token;
		const summarySpy = vi.spyOn(summarizer, 'provideChatSummary');
		const execSpy = vi.spyOn(commandExecutionService, 'executeCommand');
		sessionService.createSession.mockResolvedValue(new FakeCopilotCLISession('push2-session-id') as any);

		await participant.createHandler()(request, context, stream, token);

		const expectedPrompt = 'Push that\n**Summary**\nprecomputed history';
		expect(sessionService.createSession).toHaveBeenCalledWith(expectedPrompt, undefined, undefined, undefined, token);
		expect(summarySpy).not.toHaveBeenCalled();
		expect(execSpy).toHaveBeenCalledTimes(2);
		expect(execSpy.mock.calls[0].at(0)).toBe('vscode.open');
		expect(execSpy.mock.calls[1]).toEqual(['workbench.action.chat.submit', { inputValue: expectedPrompt }]);
	});

	it('handleConfirmationData accepts uncommitted-changes and records push', async () => {
		// Existing session (non-untitled) so confirmation path is hit
		const existing = new FakeCopilotCLISession('existing-confirm');
		sessionService.setExisting('existing-confirm', existing as unknown as ICopilotCLISession);
		const request = new TestChatRequest('Apply');
		(request as any).acceptedConfirmationData = [{ step: 'uncommitted-changes', metadata: { prompt: 'delegate work', history: 'hist' } }];
		const context = createChatContext('existing-confirm', false);
		const stream = new MockChatResponseStream();
		const token = disposables.add(new CancellationTokenSource()).token;
		// Cloud provider will create delegated chat session returning prInfo
		(cloudProvider.createDelegatedChatSession as unknown as ReturnType<typeof vi.fn>).mockResolvedValue({ uri: 'pr://2', title: 'T', description: 'D', author: 'A', linkTag: 'L' });

		await participant.createHandler()(request, context, stream, token);

		// Should NOT call session.handleRequest, instead record push messages
		expect(existing.handleRequest).not.toHaveBeenCalled();
		expect(existing.addUserMessage).toHaveBeenCalledWith('Apply');
		const assistantArg = existing.addUserAssistantMessage.mock.calls[0][0];
		expect(assistantArg).toContain('pr://2');
		// Cloud provider used with provided metadata
		expect(cloudProvider.createDelegatedChatSession).toHaveBeenCalledWith({ prompt: 'delegate work', history: 'hist', chatContext: context }, expect.anything(), token);
	});

	it('handleConfirmationData cancels when uncommitted-changes rejected', async () => {
		const existing = new FakeCopilotCLISession('existing-confirm-reject');
		sessionService.setExisting('existing-confirm-reject', existing as unknown as ICopilotCLISession);
		const request = new TestChatRequest('Apply');
		(request as any).rejectedConfirmationData = [{ step: 'uncommitted-changes', metadata: { prompt: 'delegate work', history: 'hist' } }];
		const context = createChatContext('existing-confirm-reject', false);
		const stream = new MockChatResponseStream();
		const token = disposables.add(new CancellationTokenSource()).token;

		await participant.createHandler()(request, context, stream, token);

		// Should not record push or call delegate session
		expect(existing.addUserAssistantMessage).not.toHaveBeenCalled();
		expect(cloudProvider.createDelegatedChatSession).not.toHaveBeenCalled();
		// Cancellation message markdown captured
		expect(stream.output.some(o => /Cloud agent delegation request cancelled/i.test(o))).toBe(true);
	});

	it('handleConfirmationData unknown step warns and skips', async () => {
		const existing = new FakeCopilotCLISession('existing-confirm-unknown');
		sessionService.setExisting('existing-confirm-unknown', existing as unknown as ICopilotCLISession);
		const request = new TestChatRequest('Apply');
		(request as any).acceptedConfirmationData = [{ step: 'mystery-step', metadata: {} }];
		const context = createChatContext('existing-confirm-unknown', false);
		const stream = new MockChatResponseStream();
		const token = disposables.add(new CancellationTokenSource()).token;

		await participant.createHandler()(request, context, stream, token);

		// No push recorded, assistant message absent
		expect(existing.addUserAssistantMessage).not.toHaveBeenCalled();
		// Warning emitted (MockChatResponseStream records markdown, not warning; plugin emits with stream.warning -> not captured)
		// We just assert no PR metadata present and user message not added by recordPushToSession
		expect(existing.addUserMessage).not.toHaveBeenCalledWith('Apply');
	});
});<|MERGE_RESOLUTION|>--- conflicted
+++ resolved
@@ -60,11 +60,7 @@
 	override createWorktree = vi.fn(async () => undefined);
 	override storeWorktreePath = vi.fn(async () => { });
 	override getWorktreePath = vi.fn((_id: string) => undefined);
-<<<<<<< HEAD
-	override getIsolationPreference = vi.fn((_id: string) => false);
-=======
-	override getIsolationPreference = vi.fn(() => true);
->>>>>>> c2c693dd
+	override getIsolationPreference = vi.fn(() => false);
 }
 
 interface CreateSessionArgs { prompt: string | undefined; modelId: string | undefined; workingDirectory: string | undefined; isolationEnabled: boolean | undefined }
