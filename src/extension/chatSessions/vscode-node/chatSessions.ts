/*---------------------------------------------------------------------------------------------
 *  Copyright (c) Microsoft Corporation. All rights reserved.
 *  Licensed under the MIT License. See License.txt in the project root for license information.
 *--------------------------------------------------------------------------------------------*/

import * as vscode from 'vscode';
import { ConfigKey, IConfigurationService } from '../../../platform/configuration/common/configurationService';
import { IOctoKitService } from '../../../platform/github/common/githubService';
import { OctoKitService } from '../../../platform/github/common/octoKitServiceImpl';
import { ILogService } from '../../../platform/log/common/logService';
import { Disposable, DisposableStore } from '../../../util/vs/base/common/lifecycle';
import { SyncDescriptor } from '../../../util/vs/platform/instantiation/common/descriptors';
import { IInstantiationService } from '../../../util/vs/platform/instantiation/common/instantiation';
import { ServiceCollection } from '../../../util/vs/platform/instantiation/common/serviceCollection';
import { ClaudeAgentManager } from '../../agents/claude/node/claudeCodeAgent';
import { ClaudeCodeSdkService, IClaudeCodeSdkService } from '../../agents/claude/node/claudeCodeSdkService';
import { ClaudeCodeSessionService, IClaudeCodeSessionService } from '../../agents/claude/node/claudeCodeSessionService';
import { CopilotCLIAgentManager } from '../../agents/copilotcli/node/copilotcliAgentManager';
import { CopilotCLISessionService, ICopilotCLISessionService } from '../../agents/copilotcli/node/copilotcliSessionService';
import { ILanguageModelServer, LanguageModelServer } from '../../agents/node/langModelServer';
import { IExtensionContribution } from '../../common/contributions';
import { ChatSummarizerProvider } from '../../prompt/node/summarizer';
import { ClaudeChatSessionContentProvider } from './claudeChatSessionContentProvider';
import { ClaudeChatSessionItemProvider } from './claudeChatSessionItemProvider';
import { ClaudeChatSessionParticipant } from './claudeChatSessionParticipant';
import { CopilotCLIChatSessionContentProvider, CopilotCLIChatSessionItemProvider, CopilotCLIChatSessionParticipant, registerCLIChatCommands } from './copilotCLIChatSessionsContribution';
import { CopilotCLITerminalIntegration, ICopilotCLITerminalIntegration } from './copilotCLITerminalIntegration';
import { CopilotChatSessionsProvider } from './copilotCloudSessionsProvider';
import { PRContentProvider } from './prContentProvider';
import { IPullRequestFileChangesService, PullRequestFileChangesService } from './pullRequestFileChangesService';
import { CopilotCLIPromptResolver } from '../../agents/copilotcli/node/copilotcliPromptResolver';


// https://github.com/microsoft/vscode-pull-request-github/blob/8a5c9a145cd80ee364a3bed9cf616b2bd8ac74c2/src/github/copilotApi.ts#L56-L71
export interface CrossChatSessionWithPR extends vscode.ChatSessionItem {
	pullRequestDetails: {
		id: string;
		number: number;
		repository: {
			owner: {
				login: string;
			};
			name: string;
		};
	};
}

const CLOSE_SESSION_PR_CMD = 'github.copilot.cloud.sessions.proxy.closeChatSessionPullRequest';
export class ChatSessionsContrib extends Disposable implements IExtensionContribution {
	readonly id = 'chatSessions';
	readonly copilotcliSessionType = 'copilotcli';

	private copilotCloudRegistrations: DisposableStore | undefined;
	private copilotAgentInstaService: IInstantiationService | undefined;

	constructor(
		@IInstantiationService instantiationService: IInstantiationService,
		@IConfigurationService private readonly configurationService: IConfigurationService,
		@ILogService private readonly logService: ILogService,
		@IOctoKitService private readonly octoKitService: IOctoKitService,
	) {
		super();

		// #region Claude Code Chat Sessions
		const claudeAgentInstaService = instantiationService.createChild(
			new ServiceCollection(
				[IClaudeCodeSessionService, new SyncDescriptor(ClaudeCodeSessionService)],
				[IClaudeCodeSdkService, new SyncDescriptor(ClaudeCodeSdkService)],
				[ILanguageModelServer, new SyncDescriptor(LanguageModelServer)],
			));

		const sessionItemProvider = this._register(claudeAgentInstaService.createInstance(ClaudeChatSessionItemProvider));
		this._register(vscode.chat.registerChatSessionItemProvider(ClaudeChatSessionItemProvider.claudeSessionType, sessionItemProvider));
		this._register(vscode.commands.registerCommand('github.copilot.claude.sessions.refresh', () => {
			sessionItemProvider.refresh();
		}));
		this._register(vscode.commands.registerCommand('github.copilot.claude.sessions.create.worktree', async () => {
			const workingDirectory = await vscode.commands.executeCommand('git.createWorktreeWithDefaults');
			const metadata: Record<string, any> = {};
			if (workingDirectory) {
				metadata.workingDirectory = workingDirectory;
			}
			await vscode.commands.executeCommand('workbench.action.chat.openNewSessionEditorWithMetadata', this.sessionType, metadata);
		}));

		const claudeAgentManager = this._register(claudeAgentInstaService.createInstance(ClaudeAgentManager));
		const chatSessionContentProvider = claudeAgentInstaService.createInstance(ClaudeChatSessionContentProvider);
<<<<<<< HEAD
		const chatParticipant = vscode.chat.createChatParticipant(this.sessionType, async (request, context, stream, token) => {
			const create = async () => {
				const { claudeSessionId } = await claudeAgentManager.handleRequest(undefined, request, context, stream, token);
				if (!claudeSessionId) {
					stream.warning(localize('claude.failedToCreateSession', "Failed to create a new Claude Code session."));
					return;
				}
				return claudeSessionId;
			};
			const { chatSessionContext } = context;
			if (chatSessionContext) {
				if (chatSessionContext.isUntitled) {
					/* New, empty session */
					const claudeSessionId = await create();
					if (claudeSessionId) {
						// Tell UI to replace with claude-backed session
						sessionItemProvider.swap(chatSessionContext.chatSessionItem, { id: claudeSessionId, label: request.prompt ?? 'Claude Code', metadata: context.chatSessionContext?.chatSessionItem.metadata });
					}
					return {};
				}
				/* Existing session */
				const { id } = chatSessionContext.chatSessionItem;
				await claudeAgentManager.handleRequest(id, request, context, stream, token);
			} else {
				/* Via @claude */
				// TODO: Think about how this should work
				stream.markdown(localize('claude.viaAtClaude', "Start a new Claude Code session"));
				stream.button({ command: `workbench.action.chat.openNewSessionEditor.${this.sessionType}`, title: localize('claude.startNewSession', "Start Session") });
=======
		const claudeChatSessionParticipant = claudeAgentInstaService.createInstance(ClaudeChatSessionParticipant, ClaudeChatSessionItemProvider.claudeSessionType, claudeAgentManager, sessionItemProvider);
		const chatParticipant = vscode.chat.createChatParticipant(ClaudeChatSessionItemProvider.claudeSessionType, claudeChatSessionParticipant.createHandler());
		this._register(vscode.chat.registerChatSessionContentProvider(ClaudeChatSessionItemProvider.claudeSessionType, chatSessionContentProvider, chatParticipant));

		// #endregion

		// Copilot Cloud Agent - conditionally register based on configuration
		this.copilotAgentInstaService = instantiationService.createChild(new ServiceCollection(
			[IOctoKitService, new SyncDescriptor(OctoKitService)],
			[IPullRequestFileChangesService, new SyncDescriptor(PullRequestFileChangesService)],
		));

		// Register or unregister based on initial configuration and changes
		const copilotSessionsProvider = this.updateCopilotCloudRegistration();
		this._register(this.configurationService.onDidChangeConfiguration(e => {
			if (e.affectsConfiguration(ConfigKey.Internal.CopilotCloudEnabled.fullyQualifiedId)) {
				this.updateCopilotCloudRegistration();
>>>>>>> 2cedc2de
			}
		}));

		// Copilot CLI sessions provider
		const copilotCLISessionService = claudeAgentInstaService.createInstance(CopilotCLISessionService);

		const copilotcliAgentInstaService = instantiationService.createChild(
			new ServiceCollection(
				[ICopilotCLISessionService, copilotCLISessionService],
				[ILanguageModelServer, new SyncDescriptor(LanguageModelServer)],
				[ICopilotCLITerminalIntegration, new SyncDescriptor(CopilotCLITerminalIntegration)],
			));

		const copilotcliSessionItemProvider = this._register(copilotcliAgentInstaService.createInstance(CopilotCLIChatSessionItemProvider));
		this._register(vscode.chat.registerChatSessionItemProvider(this.copilotcliSessionType, copilotcliSessionItemProvider));
		const promptResolver = copilotcliAgentInstaService.createInstance(CopilotCLIPromptResolver);
		const copilotcliAgentManager = this._register(copilotcliAgentInstaService.createInstance(CopilotCLIAgentManager, promptResolver));
		const copilotcliChatSessionContentProvider = copilotcliAgentInstaService.createInstance(CopilotCLIChatSessionContentProvider);
		const summarizer = copilotcliAgentInstaService.createInstance(ChatSummarizerProvider);

		const copilotcliChatSessionParticipant = copilotcliAgentInstaService.createInstance(
			CopilotCLIChatSessionParticipant,
			copilotcliAgentManager,
			copilotCLISessionService,
			copilotcliSessionItemProvider,
			copilotSessionsProvider,
			summarizer
		);
		const copilotcliParticipant = vscode.chat.createChatParticipant(this.copilotcliSessionType, copilotcliChatSessionParticipant.createHandler());
		this._register(vscode.chat.registerChatSessionContentProvider(this.copilotcliSessionType, copilotcliChatSessionContentProvider, copilotcliParticipant));
		this._register(registerCLIChatCommands(copilotcliSessionItemProvider, copilotCLISessionService));
	}

	private updateCopilotCloudRegistration() {
		if (!this.copilotAgentInstaService) {
			return;
		}
		const enabled = this.configurationService.getConfig(ConfigKey.Internal.CopilotCloudEnabled);

		if (enabled && !this.copilotCloudRegistrations) {
			// Register the Copilot Cloud chat participant
			this.copilotCloudRegistrations = new DisposableStore();

			this.copilotCloudRegistrations.add(
				this.copilotAgentInstaService.createInstance(PRContentProvider)
			);

			const copilotSessionsProvider = this.copilotCloudRegistrations.add(
				this.copilotAgentInstaService.createInstance(CopilotChatSessionsProvider)
			);
			this.copilotCloudRegistrations.add(
				vscode.chat.registerChatSessionItemProvider(CopilotChatSessionsProvider.TYPE, copilotSessionsProvider)
			);
			this.copilotCloudRegistrations.add(
				vscode.chat.registerChatSessionContentProvider(
					CopilotChatSessionsProvider.TYPE,
					copilotSessionsProvider,
					copilotSessionsProvider.chatParticipant,
					{ supportsInterruptions: true }
				)
			);
			this.copilotCloudRegistrations.add(
				vscode.commands.registerCommand('github.copilot.cloud.sessions.refresh', () => {
					copilotSessionsProvider.refresh();
				})
			);
			this.copilotCloudRegistrations.add(
				vscode.commands.registerCommand('github.copilot.cloud.sessions.openInBrowser', async (chatSessionItem: vscode.ChatSessionItem) => {
					copilotSessionsProvider.openSessionsInBrowser(chatSessionItem);
				})
			);
			this.copilotCloudRegistrations.add(
				vscode.commands.registerCommand(CLOSE_SESSION_PR_CMD, async (ctx: CrossChatSessionWithPR) => {
					// await this.installPullRequestExtension();
					try {
						const success = await this.octoKitService.closePullRequest(
							ctx.pullRequestDetails.repository.owner.login,
							ctx.pullRequestDetails.repository.name,
							ctx.pullRequestDetails.number);
						if (!success) {
							this.logService.error(`${CLOSE_SESSION_PR_CMD}: Failed to close PR #${ctx.pullRequestDetails.number}`);
						}
						copilotSessionsProvider.refresh();
					} catch (e) {
						this.logService.error(`${CLOSE_SESSION_PR_CMD}: Exception ${e}`);
					}
				})
			);

			return copilotSessionsProvider;
		} else if (!enabled && this.copilotCloudRegistrations) {
			this.copilotCloudRegistrations.dispose();
			this.copilotCloudRegistrations = undefined;
		}
	}
}<|MERGE_RESOLUTION|>--- conflicted
+++ resolved
@@ -16,6 +16,7 @@
 import { ClaudeCodeSdkService, IClaudeCodeSdkService } from '../../agents/claude/node/claudeCodeSdkService';
 import { ClaudeCodeSessionService, IClaudeCodeSessionService } from '../../agents/claude/node/claudeCodeSessionService';
 import { CopilotCLIAgentManager } from '../../agents/copilotcli/node/copilotcliAgentManager';
+import { CopilotCLIPromptResolver } from '../../agents/copilotcli/node/copilotcliPromptResolver';
 import { CopilotCLISessionService, ICopilotCLISessionService } from '../../agents/copilotcli/node/copilotcliSessionService';
 import { ILanguageModelServer, LanguageModelServer } from '../../agents/node/langModelServer';
 import { IExtensionContribution } from '../../common/contributions';
@@ -28,7 +29,6 @@
 import { CopilotChatSessionsProvider } from './copilotCloudSessionsProvider';
 import { PRContentProvider } from './prContentProvider';
 import { IPullRequestFileChangesService, PullRequestFileChangesService } from './pullRequestFileChangesService';
-import { CopilotCLIPromptResolver } from '../../agents/copilotcli/node/copilotcliPromptResolver';
 
 
 // https://github.com/microsoft/vscode-pull-request-github/blob/8a5c9a145cd80ee364a3bed9cf616b2bd8ac74c2/src/github/copilotApi.ts#L56-L71
@@ -85,36 +85,6 @@
 
 		const claudeAgentManager = this._register(claudeAgentInstaService.createInstance(ClaudeAgentManager));
 		const chatSessionContentProvider = claudeAgentInstaService.createInstance(ClaudeChatSessionContentProvider);
-<<<<<<< HEAD
-		const chatParticipant = vscode.chat.createChatParticipant(this.sessionType, async (request, context, stream, token) => {
-			const create = async () => {
-				const { claudeSessionId } = await claudeAgentManager.handleRequest(undefined, request, context, stream, token);
-				if (!claudeSessionId) {
-					stream.warning(localize('claude.failedToCreateSession', "Failed to create a new Claude Code session."));
-					return;
-				}
-				return claudeSessionId;
-			};
-			const { chatSessionContext } = context;
-			if (chatSessionContext) {
-				if (chatSessionContext.isUntitled) {
-					/* New, empty session */
-					const claudeSessionId = await create();
-					if (claudeSessionId) {
-						// Tell UI to replace with claude-backed session
-						sessionItemProvider.swap(chatSessionContext.chatSessionItem, { id: claudeSessionId, label: request.prompt ?? 'Claude Code', metadata: context.chatSessionContext?.chatSessionItem.metadata });
-					}
-					return {};
-				}
-				/* Existing session */
-				const { id } = chatSessionContext.chatSessionItem;
-				await claudeAgentManager.handleRequest(id, request, context, stream, token);
-			} else {
-				/* Via @claude */
-				// TODO: Think about how this should work
-				stream.markdown(localize('claude.viaAtClaude', "Start a new Claude Code session"));
-				stream.button({ command: `workbench.action.chat.openNewSessionEditor.${this.sessionType}`, title: localize('claude.startNewSession', "Start Session") });
-=======
 		const claudeChatSessionParticipant = claudeAgentInstaService.createInstance(ClaudeChatSessionParticipant, ClaudeChatSessionItemProvider.claudeSessionType, claudeAgentManager, sessionItemProvider);
 		const chatParticipant = vscode.chat.createChatParticipant(ClaudeChatSessionItemProvider.claudeSessionType, claudeChatSessionParticipant.createHandler());
 		this._register(vscode.chat.registerChatSessionContentProvider(ClaudeChatSessionItemProvider.claudeSessionType, chatSessionContentProvider, chatParticipant));
@@ -132,7 +102,6 @@
 		this._register(this.configurationService.onDidChangeConfiguration(e => {
 			if (e.affectsConfiguration(ConfigKey.Internal.CopilotCloudEnabled.fullyQualifiedId)) {
 				this.updateCopilotCloudRegistration();
->>>>>>> 2cedc2de
 			}
 		}));
 
