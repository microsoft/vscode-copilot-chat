/*---------------------------------------------------------------------------------------------
 *  Copyright (c) Microsoft Corporation. All rights reserved.
 *  Licensed under the MIT License. See License.txt in the project root for license information.
 *--------------------------------------------------------------------------------------------*/

import { Attachment, SweCustomAgent } from '@github/copilot/sdk';
import * as l10n from '@vscode/l10n';
import * as vscode from 'vscode';
import { ChatExtendedRequestHandler, Uri } from 'vscode';
import { IRunCommandExecutionService } from '../../../platform/commands/common/runCommandExecutionService';
import { IVSCodeExtensionContext } from '../../../platform/extContext/common/extensionContext';
import { IGitService } from '../../../platform/git/common/gitService';
import { toGitUri } from '../../../platform/git/common/utils';
import { ILogService } from '../../../platform/log/common/logService';
import { IPromptsService, ParsedPromptFile } from '../../../platform/promptFiles/common/promptsService';
import { ITelemetryService } from '../../../platform/telemetry/common/telemetry';
import { disposableTimeout } from '../../../util/vs/base/common/async';
import { isCancellationError } from '../../../util/vs/base/common/errors';
import { Emitter, Event } from '../../../util/vs/base/common/event';
import { Disposable, DisposableStore, IDisposable, IReference, toDisposable } from '../../../util/vs/base/common/lifecycle';
import { basename, isEqual } from '../../../util/vs/base/common/resources';
import { URI } from '../../../util/vs/base/common/uri';
import { IInstantiationService } from '../../../util/vs/platform/instantiation/common/instantiation';
import { ToolCall } from '../../agents/copilotcli/common/copilotCLITools';
import { IChatDelegationSummaryService } from '../../agents/copilotcli/common/delegationSummaryService';
import { COPILOT_CLI_DEFAULT_AGENT_ID, ICopilotCLIAgents, ICopilotCLIModels, ICopilotCLISDK } from '../../agents/copilotcli/node/copilotCli';
import { CopilotCLIPromptResolver } from '../../agents/copilotcli/node/copilotcliPromptResolver';
import { ICopilotCLISession } from '../../agents/copilotcli/node/copilotcliSession';
import { ICopilotCLISessionItem, ICopilotCLISessionService } from '../../agents/copilotcli/node/copilotcliSessionService';
import { PermissionRequest, requestPermission } from '../../agents/copilotcli/node/permissionHelpers';
import { ChatVariablesCollection, isPromptFile } from '../../prompt/common/chatVariablesCollection';
import { IToolsService } from '../../tools/common/toolsService';
import { ICopilotCLITerminalIntegration } from './copilotCLITerminalIntegration';
import { CopilotCloudSessionsProvider } from './copilotCloudSessionsProvider';
import { convertReferenceToVariable } from './copilotPromptReferences';

const AGENTS_OPTION_ID = 'agent';
const MODELS_OPTION_ID = 'model';
const ISOLATION_OPTION_ID = 'isolation';

const disabledIsolation: Readonly<vscode.ChatSessionProviderOptionItem> = {
	id: 'disabled',
	name: 'Workspace',
	description: vscode.l10n.t('Use the current workspace for this session')
};
const disabledIsolationLocked: Readonly<vscode.ChatSessionProviderOptionItem> = { ...disabledIsolation, locked: true };

function getLockedIsolationOption(name: string): vscode.ChatSessionProviderOptionItem {
	return {
		id: 'enabled',
		name,
		description: vscode.l10n.t('Using worktree for this session'),
		locked: true,
		icon: new vscode.ThemeIcon('git-branch')
	};
}

const UncommittedChangesStep = 'uncommitted-changes';
type ConfirmationResult = { step: string; accepted: boolean; metadata?: CLIConfirmationMetadata };
interface CLIConfirmationMetadata {
	prompt: string;
	references?: readonly vscode.ChatPromptReference[];
	chatContext: vscode.ChatContext;
}

// Track untitled session models.
// When we start new sessions, we don't have the real session id, we have a temporary untitled id.
// Or if we open an existing session and change the model, we need to track that as well, until its used (after which its stored in session).
// We also need this when we open a session and later run it.
// When opening the session for readonly mode we store it here and when run the session we read from here instead of opening session in readonly mode again.
const _sessionModel: Map<string, string | undefined> = new Map();

// When we start an untitled CLI session, the id of the session is `untitled:xyz`
// As soon as we create a CLI session we have the real session id, lets say `cli-1234`
// Once the session completes, this untitled session `untitled:xyz` will get swapped with the real session id `cli-1234`
// However if the session items provider is called while the session is still running, we need to return the same old `untitled:xyz` session id back to core.
// There's an issue in core (about holding onto ref of the Chat Model).
// As a temporary solution, return the same untitled session id back to core until the session is completed.
const _untitledSessionIdMap = new Map<string, string>();
function isUntitledSessionId(sessionId: string): boolean {
	return sessionId.startsWith('untitled:') || sessionId.startsWith('untitled-');
}

export class CopilotCLIWorktreeManager {
	static COPILOT_CLI_DEFAULT_ISOLATION_MEMENTO_KEY = 'github.copilot.cli.sessionIsolation';
	static COPILOT_CLI_SESSION_WORKTREE_MEMENTO_KEY = 'github.copilot.cli.sessionWorktrees';

	private _sessionIsolation: Map<string, boolean> = new Map();
	private _sessionWorktrees: Map<string, string> = new Map();
	constructor(
		@IGitService private readonly gitService: IGitService,
		@IVSCodeExtensionContext private readonly extensionContext: IVSCodeExtensionContext,
	) { }

	isSupported() {
		const repository = this.gitService.activeRepository.get();
		return !!repository;
	}

	async createWorktree(stream?: vscode.ChatResponseStream): Promise<string | undefined> {
		if (!stream) {
			return this.tryCreateWorktree();
		}

		return new Promise<string | undefined>((resolve) => {
			stream.progress(vscode.l10n.t('Creating isolated worktree for Background Agent session...'), async progress => {
				const result = await this.tryCreateWorktree(progress);
				resolve(result);
				if (result) {
					return vscode.l10n.t('Created isolated worktree at {0}', basename(Uri.file(result)));
				}
				return undefined;
			});
		});
	}

	private async tryCreateWorktree(progress?: vscode.Progress<vscode.ChatResponsePart>): Promise<string | undefined> {
		try {
			const repository = this.gitService.activeRepository.get();
			if (!repository) {
				progress?.report(new vscode.ChatResponseWarningPart(vscode.l10n.t('Failed to create worktree for isolation, using default workspace directory')));
				return undefined;
			}
			const worktreePath = await this.gitService.createWorktree(repository.rootUri);
			if (worktreePath) {
				return worktreePath;
			}
			progress?.report(new vscode.ChatResponseWarningPart(vscode.l10n.t('Failed to create worktree for isolation, using default workspace directory')));
			return undefined;
		} catch (error) {
			progress?.report(new vscode.ChatResponseWarningPart(vscode.l10n.t('Error creating worktree for isolation: {0}', error instanceof Error ? error.message : String(error))));
			return undefined;
		}
	}

	async storeWorktreePath(sessionId: string, workingDirectory: string): Promise<void> {
		this._sessionWorktrees.set(sessionId, workingDirectory);
		const sessionWorktrees = this.extensionContext.globalState.get<Record<string, string>>(CopilotCLIWorktreeManager.COPILOT_CLI_SESSION_WORKTREE_MEMENTO_KEY, {});
		sessionWorktrees[sessionId] = workingDirectory;
		await this.extensionContext.globalState.update(CopilotCLIWorktreeManager.COPILOT_CLI_SESSION_WORKTREE_MEMENTO_KEY, sessionWorktrees);
	}

	getWorktreePath(sessionId: string): string | undefined {
		let workingDirectory = this._sessionWorktrees.get(sessionId);
		if (!workingDirectory) {
			const sessionWorktrees = this.extensionContext.globalState.get<Record<string, string>>(CopilotCLIWorktreeManager.COPILOT_CLI_SESSION_WORKTREE_MEMENTO_KEY, {});
			workingDirectory = sessionWorktrees[sessionId];
			if (workingDirectory) {
				this._sessionWorktrees.set(sessionId, workingDirectory);
			}
		}
		return workingDirectory;
	}

	getWorktreeRelativePath(sessionId: string): string | undefined {
		const worktreePath = this.getWorktreePath(sessionId);
		if (!worktreePath) {
			return undefined;
		}

		// TODO@rebornix, @osortega: read the workingtree name from git extension
		const lastIndex = worktreePath.lastIndexOf('/');
		return worktreePath.substring(lastIndex + 1);

	}

	getDefaultIsolationPreference(): boolean {
		if (!this.isSupported()) {
			return false;
		}
		return this.extensionContext.globalState.get<boolean>(CopilotCLIWorktreeManager.COPILOT_CLI_DEFAULT_ISOLATION_MEMENTO_KEY, true);
	}

	getIsolationPreference(sessionId: string): boolean {
		if (!this._sessionIsolation.has(sessionId)) {
			const defaultIsolation = this.getDefaultIsolationPreference();
			this._sessionIsolation.set(sessionId, defaultIsolation);
		}
		return this._sessionIsolation.get(sessionId) ?? false;
	}

	async setIsolationPreference(sessionId: string, enabled: boolean): Promise<void> {
		this._sessionIsolation.set(sessionId, enabled);
		await this.extensionContext.globalState.update(CopilotCLIWorktreeManager.COPILOT_CLI_DEFAULT_ISOLATION_MEMENTO_KEY, enabled);
	}
}


namespace SessionIdForCLI {
	export function getResource(sessionId: string): vscode.Uri {
		return vscode.Uri.from({
			scheme: 'copilotcli', path: `/${sessionId}`,
		});
	}

	export function parse(resource: vscode.Uri): string {
		return resource.path.slice(1);
	}
}

/**
 * Escape XML special characters
 */
function escapeXml(text: string): string {
	return text
		.replace(/&/g, '&amp;')
		.replace(/</g, '&lt;')
		.replace(/>/g, '&gt;')
		.replace(/"/g, '&quot;')
		.replace(/'/g, '&apos;');
}

export class CopilotCLIChatSessionItemProvider extends Disposable implements vscode.ChatSessionItemProvider {
	private readonly _onDidChangeChatSessionItems = this._register(new Emitter<void>());
	public readonly onDidChangeChatSessionItems: Event<void> = this._onDidChangeChatSessionItems.event;

	private readonly _onDidCommitChatSessionItem = this._register(new Emitter<{ original: vscode.ChatSessionItem; modified: vscode.ChatSessionItem }>());
	public readonly onDidCommitChatSessionItem: Event<{ original: vscode.ChatSessionItem; modified: vscode.ChatSessionItem }> = this._onDidCommitChatSessionItem.event;
	constructor(
		readonly worktreeManager: CopilotCLIWorktreeManager,
		@ICopilotCLISessionService private readonly copilotcliSessionService: ICopilotCLISessionService,
		@ICopilotCLITerminalIntegration private readonly terminalIntegration: ICopilotCLITerminalIntegration,
		@IGitService private readonly gitService: IGitService,
		@IRunCommandExecutionService private readonly commandExecutionService: IRunCommandExecutionService,
	) {
		super();
		this._register(this.terminalIntegration);
		this._register(this.copilotcliSessionService.onDidChangeSessions(() => {
			this.notifySessionsChange();
		}));
	}

	public notifySessionsChange(): void {
		this._onDidChangeChatSessionItems.fire();
	}

	public swap(original: vscode.ChatSessionItem, modified: vscode.ChatSessionItem): void {
		this._onDidCommitChatSessionItem.fire({ original, modified });
	}

	public async provideChatSessionItems(token: vscode.CancellationToken): Promise<vscode.ChatSessionItem[]> {
		const sessions = await this.copilotcliSessionService.getAllSessions(token);
		const diskSessions = await Promise.all(sessions.map(async session => this._toChatSessionItem(session)));

		const count = diskSessions.length;
		this.commandExecutionService.executeCommand('setContext', 'github.copilot.chat.cliSessionsEmpty', count === 0);

		return diskSessions;
	}

	private async _toChatSessionItem(session: ICopilotCLISessionItem): Promise<vscode.ChatSessionItem> {
		const resource = SessionIdForCLI.getResource(_untitledSessionIdMap.get(session.id) ?? session.id);
		const worktreePath = this.worktreeManager.getWorktreePath(session.id);
		const worktreeRelativePath = this.worktreeManager.getWorktreeRelativePath(session.id);

		const label = session.label;
		const tooltipLines = [vscode.l10n.t(`Background agent session: {0}`, label)];
		let description: vscode.MarkdownString | undefined;
		let statistics: { files: number; insertions: number; deletions: number } | undefined;

		if (worktreePath && worktreeRelativePath) {
			const worktreeUri = Uri.file(worktreePath);
			// Description
			description = new vscode.MarkdownString(`$(list-tree) ${worktreeRelativePath}`);
			description.supportThemeIcons = true;

			// Tooltip
			tooltipLines.push(vscode.l10n.t(`Worktree: {0}`, worktreeRelativePath));

			// Statistics
			// Make sure the repository is opened
			await this.gitService.getRepository(worktreeUri);
			statistics = await this.gitService.diffIndexWithHEADShortStats(worktreeUri);
		}
		const status = session.status ?? vscode.ChatSessionStatus.Completed;

		return {
			resource,
			label,
			description,
			tooltip: tooltipLines.join('\n'),
			timing: session.timing,
			statistics,
			status
		} satisfies vscode.ChatSessionItem;
	}

	public async createCopilotCLITerminal(): Promise<void> {
		// TODO@rebornix should be set by CLI
		const terminalName = process.env.COPILOTCLI_TERMINAL_TITLE || vscode.l10n.t('Background Agent');
		await this.terminalIntegration.openTerminal(terminalName);
	}

	public async resumeCopilotCLISessionInTerminal(sessionItem: vscode.ChatSessionItem): Promise<void> {
		const id = SessionIdForCLI.parse(sessionItem.resource);
		const terminalName = sessionItem.label || id;
		const cliArgs = ['--resume', id];
		await this.terminalIntegration.openTerminal(terminalName, cliArgs);
	}
}

export class CopilotCLIChatSessionContentProvider extends Disposable implements vscode.ChatSessionContentProvider {
	private readonly _onDidChangeChatSessionOptions = this._register(new Emitter<vscode.ChatSessionOptionChangeEvent>());
	readonly onDidChangeChatSessionOptions = this._onDidChangeChatSessionOptions.event;
	constructor(
		private readonly worktreeManager: CopilotCLIWorktreeManager,
		@ICopilotCLIModels private readonly copilotCLIModels: ICopilotCLIModels,
		@ICopilotCLIAgents private readonly copilotCLIAgents: ICopilotCLIAgents,
		@ICopilotCLISessionService private readonly sessionService: ICopilotCLISessionService,
	) {
		super();
	}

	public notifySessionOptionsChange(resource: vscode.Uri, updates: ReadonlyArray<{ optionId: string; value: string | vscode.ChatSessionProviderOptionItem }>): void {
		this._onDidChangeChatSessionOptions.fire({ resource, updates });
	}

	async provideChatSessionContent(resource: Uri, token: vscode.CancellationToken): Promise<vscode.ChatSession> {
		const copilotcliSessionId = SessionIdForCLI.parse(resource);
		const workingDirectoryValue = this.worktreeManager.getWorktreePath(copilotcliSessionId);
		const workingDirectory = workingDirectoryValue ? URI.file(workingDirectoryValue) : undefined;
		const isolationEnabled = this.worktreeManager.getIsolationPreference(copilotcliSessionId);

		const [defaultModel, sessionAgent, defaultAgent, existingSession] = await Promise.all([
			this.copilotCLIModels.getDefaultModel(),
			this.copilotCLIAgents.getSessionAgent(copilotcliSessionId),
			this.copilotCLIAgents.getDefaultAgent(),
			isUntitledSessionId(copilotcliSessionId) ? Promise.resolve(undefined) : this.sessionService.getSession(copilotcliSessionId, { workingDirectory, isolationEnabled, readonly: true }, token)
		]);

		// If we have session in _sessionModel, use that (faster as its in memory), else get from existing session.
		const model = (existingSession ? (_sessionModel.get(copilotcliSessionId) ?? await existingSession.object.getSelectedModelId()) : _sessionModel.get(copilotcliSessionId)) ?? defaultModel;

		const options: Record<string, string | vscode.ChatSessionProviderOptionItem> = {};

		options[AGENTS_OPTION_ID] = sessionAgent ?? defaultAgent;

		// Possible there are no models (e.g. all models have been turned off by policy or the like).
		if (model) {
			options[MODELS_OPTION_ID] = model;
		}

		if (!existingSession || !this.worktreeManager.isSupported()) {
			options[ISOLATION_OPTION_ID] = this.worktreeManager.isSupported() && isolationEnabled ? 'enabled' : 'disabled';
		} else if (existingSession && workingDirectory) {
			// For existing sessions with a worktree, show the worktree branch name as a locked option
			const worktreeRelativePath = this.worktreeManager.getWorktreeRelativePath(copilotcliSessionId);
			if (worktreeRelativePath) {
				options[ISOLATION_OPTION_ID] = getLockedIsolationOption(worktreeRelativePath);
			}
		}
		const history = existingSession?.object?.getChatHistory() || [];
		existingSession?.dispose();
		// Always keep track of this in memory.
		// We need this when we create the session later for execution.
		_sessionModel.set(copilotcliSessionId, model);

		return {
			history,
			activeResponseCallback: undefined,
			requestHandler: undefined,
			options: options
		};
	}

	async provideChatSessionProviderOptions(): Promise<vscode.ChatSessionProviderOptions> {
		const isolationItems = [
			{ id: 'enabled', name: 'Worktree', description: vscode.l10n.t('Use a git worktree for this session') },
			disabledIsolation
		];

		const [models, agents] = await Promise.all([
			this.copilotCLIModels.getModels(),
			this.copilotCLIAgents.getAgents()
		]);
		const hasAgents = agents.length > 0;
		const modelItems: vscode.ChatSessionProviderOptionItem[] = models;
		const agentItems: vscode.ChatSessionProviderOptionItem[] = [
			{ id: COPILOT_CLI_DEFAULT_AGENT_ID, name: l10n.t('Agent') }
		];
		agents.forEach(agent => {
<<<<<<< HEAD
			agentItems.push({ id: agent.name, name: agent.displayName || agent.name, description: agent.description });
=======
			agentItems.push({ id: agent.name, name: agent.displayName || agent.description || agent.name, description: agent.description });
>>>>>>> a254e8b8
		});

		const options = {
			optionGroups: [
				{
					id: MODELS_OPTION_ID,
					name: vscode.l10n.t('Model'),
					description: vscode.l10n.t('Pick Model'),
					items: modelItems
				}
			]
		};
		if (this.worktreeManager.isSupported()) {
			options.optionGroups.push({
				id: ISOLATION_OPTION_ID,
				name: vscode.l10n.t('Isolation'),
				description: vscode.l10n.t('Choose Worktree or Workspace for this session'),
				items: isolationItems
			});
		}
		if (hasAgents) {
			options.optionGroups.unshift({
				id: AGENTS_OPTION_ID,
				name: vscode.l10n.t('Agent'),
				description: vscode.l10n.t('Set Agent'),
				items: agentItems
			});
		}
		return options;
	}

	// Handle option changes for a session (store current state in a map)
	async provideHandleOptionsChange(resource: Uri, updates: ReadonlyArray<vscode.ChatSessionOptionUpdate>, token: vscode.CancellationToken): Promise<void> {
		const sessionId = SessionIdForCLI.parse(resource);
		for (const update of updates) {
			if (update.optionId === MODELS_OPTION_ID) {
				void this.copilotCLIModels.setDefaultModel(update.value);
				_sessionModel.set(sessionId, update.value);
			} else if (update.optionId === AGENTS_OPTION_ID) {
				void this.copilotCLIAgents.setDefaultAgent(update.value);
				void this.copilotCLIAgents.trackSessionAgent(sessionId, update.value);
			} else if (update.optionId === ISOLATION_OPTION_ID) {
				// Handle isolation option changes
				await this.worktreeManager.setIsolationPreference(sessionId, update.value === 'enabled');
			}
		}
	}
}

const WAIT_FOR_NEW_SESSION_TO_GET_USED = 5 * 60 * 1000; // 5 minutes

export class CopilotCLIChatSessionParticipant extends Disposable {
	private CLI_INCLUDE_CHANGES = vscode.l10n.t('Include Changes');
	private CLI_SKIP_CHANGES = vscode.l10n.t('Skip Changes');
	private CLI_CANCEL = vscode.l10n.t('Cancel');

	constructor(
		private readonly contentProvider: CopilotCLIChatSessionContentProvider,
		private readonly promptResolver: CopilotCLIPromptResolver,
		private readonly sessionItemProvider: CopilotCLIChatSessionItemProvider,
		private readonly cloudSessionProvider: CopilotCloudSessionsProvider | undefined,
		private readonly worktreeManager: CopilotCLIWorktreeManager,
		@IGitService private readonly gitService: IGitService,
		@ICopilotCLIModels private readonly copilotCLIModels: ICopilotCLIModels,
		@ICopilotCLIAgents private readonly copilotCLIAgents: ICopilotCLIAgents,
		@ICopilotCLISessionService private readonly sessionService: ICopilotCLISessionService,
		@ITelemetryService private readonly telemetryService: ITelemetryService,
		@IToolsService private readonly toolsService: IToolsService,
		@IInstantiationService private readonly instantiationService: IInstantiationService,
		@ICopilotCLISDK private readonly copilotCLISDK: ICopilotCLISDK,
		@ILogService private readonly logService: ILogService,
		@IPromptsService private readonly promptsService: IPromptsService,
		@IChatDelegationSummaryService private readonly chatDelegationSummaryService: IChatDelegationSummaryService,
	) {
		super();
	}

	createHandler(): ChatExtendedRequestHandler {
		return this.handleRequest.bind(this);
	}

	private readonly previousReferences = new Map<string, vscode.ChatPromptReference[]>();
	private readonly contextForRequest = new Map<string, { prompt: string; attachments: Attachment[] }>();
	private async handleRequest(request: vscode.ChatRequest, context: vscode.ChatContext, stream: vscode.ChatResponseStream, token: vscode.CancellationToken): Promise<vscode.ChatResult | void> {
		const { chatSessionContext } = context;
		const disposables = new DisposableStore();
		try {

			/* __GDPR__
				"copilotcli.chat.invoke" : {
					"owner": "joshspicer",
					"comment": "Event sent when a CopilotCLI chat request is made.",
					"hasChatSessionItem": { "classification": "SystemMetaData", "purpose": "FeatureInsight", "comment": "Invoked with a chat session item." },
					"isUntitled": { "classification": "SystemMetaData", "purpose": "FeatureInsight", "comment": "Indicates if the chat session is untitled." },
					"hasDelegatePrompt": { "classification": "SystemMetaData", "purpose": "FeatureInsight", "comment": "Indicates if the prompt is a /delegate command." }
				}
			*/
			this.telemetryService.sendMSFTTelemetryEvent('copilotcli.chat.invoke', {
				hasChatSessionItem: String(!!chatSessionContext?.chatSessionItem),
				isUntitled: String(chatSessionContext?.isUntitled),
				hasDelegatePrompt: String(request.prompt.startsWith('/delegate'))
			});

			const confirmationResults = this.getAcceptedRejectedConfirmationData(request);
			if (!chatSessionContext) {
				// Invoked from a 'normal' chat or 'cloud button' without CLI session context
				// Or cases such as delegating from Regular chat to CLI chat
				// Handle confirmation data
				return await this.handlePushConfirmationData(request, context, stream, token);
			}

			const isUntitled = chatSessionContext.isUntitled;
			const { resource } = chatSessionContext.chatSessionItem;
			const id = SessionIdForCLI.parse(resource);
			const additionalReferences = this.previousReferences.get(id) || [];
			this.previousReferences.delete(id);
			const [modelId, agent] = await Promise.all([
				this.getModelId(id, request, false, token),
				this.getAgent(id, request, token),
			]);
			if (isUntitled && (modelId || agent)) {
				const promptFile = request ? await this.getPromptInfoFromRequest(request, token) : undefined;
				if (promptFile) {
					const changes: { optionId: string; value: string }[] = [];
					if (agent) {
						changes.push({ optionId: AGENTS_OPTION_ID, value: agent.name });
					}
					if (modelId) {
						changes.push({ optionId: MODELS_OPTION_ID, value: modelId });
					}
					if (changes.length > 0) {
						this.contentProvider.notifySessionOptionsChange(resource, changes);
					}
				}
			}
			const session = await this.getOrCreateSession(request, chatSessionContext, modelId, agent, stream, disposables, token);
			if (!session || token.isCancellationRequested) {
				return {};
			}
			if (isUntitled && session.object.options.isolationEnabled && session.object.options.workingDirectory && this.worktreeManager.isSupported()) {
				const changes: { optionId: string; value: vscode.ChatSessionProviderOptionItem }[] = [];
				// For existing sessions with a worktree, show the worktree branch name as a locked option
				const worktreeRelativePath = this.worktreeManager.getWorktreeRelativePath(session.object.sessionId);
				if (worktreeRelativePath) {
					changes.push({ optionId: ISOLATION_OPTION_ID, value: getLockedIsolationOption(worktreeRelativePath) });
					this.contentProvider.notifySessionOptionsChange(resource, changes);
				}
			} else if (isUntitled && (!session.object.options.isolationEnabled || !this.worktreeManager.isSupported())) {
				const changes: { optionId: string; value: vscode.ChatSessionProviderOptionItem }[] = [];
				changes.push({ optionId: ISOLATION_OPTION_ID, value: disabledIsolationLocked });
				this.contentProvider.notifySessionOptionsChange(resource, changes);
			}

			this.copilotCLIAgents.trackSessionAgent(session.object.sessionId, agent?.name);
			if (isUntitled) {
				_untitledSessionIdMap.set(session.object.sessionId, id);
				disposables.add(toDisposable(() => _untitledSessionIdMap.delete(session.object.sessionId)));
				// The SDK doesn't save the session as no messages were added,
				// If we dispose this here, then we will not be able to find this session later.
				// So leave this session alive till it gets used using the `getSession` API later
				this._register(disposableTimeout(() => session.dispose(), WAIT_FOR_NEW_SESSION_TO_GET_USED));
			} else {
				disposables.add(session);
			}

			if (!isUntitled && confirmationResults.length) {
				return await this.handleConfirmationData(request, session.object, request.prompt, confirmationResults, context, stream, token);
			}

			// Check if we have context stored for this request (created in createCLISessionAndSubmitRequest, work around)
			const contextForRequest = this.contextForRequest.get(session.object.sessionId);
			this.contextForRequest.delete(session.object.sessionId);
			if (request.prompt.startsWith('/delegate')) {
				await this.handleDelegateCommand(session.object, request, context, stream, token);
			} else if (contextForRequest) {
				// This is a request that was created in createCLISessionAndSubmitRequest with attachments already resolved.
				const { prompt, attachments } = contextForRequest;
				this.contextForRequest.delete(session.object.sessionId);
				await session.object.handleRequest(request.id, prompt, attachments, modelId, token);
			} else {
				// Construct the full prompt with references to be sent to CLI.
				const { prompt, attachments } = await this.promptResolver.resolvePrompt(request, undefined, additionalReferences, session.object.options.isolationEnabled, token);
				await session.object.handleRequest(request.id, prompt, attachments, modelId, token);
			}

			if (isUntitled && !token.isCancellationRequested) {
				// Delete old information stored for untitled session id.
				_sessionModel.delete(id);
				_sessionModel.set(session.object.sessionId, modelId);
				_untitledSessionIdMap.delete(session.object.sessionId);
				this.sessionItemProvider.swap(chatSessionContext.chatSessionItem, { resource: SessionIdForCLI.getResource(session.object.sessionId), label: request.prompt });
			}
			return {};
		} catch (ex) {
			if (isCancellationError(ex)) {
				return {};
			}
			throw ex;
		}
		finally {
			disposables.dispose();
		}
	}

	/**
	 * Gets the agent to be used.
	 * If creating a new session, then uses the agent configured in settings.
	 * If opening an existing session, then uses the agent associated with that session.
	 * If creating a new session with a prompt file that specifies an agent, then uses that agent.
	 * If the prompt file specifies tools, those tools override the agent's default tools.
	 */
	private async getAgent(sessionId: string | undefined, request: vscode.ChatRequest | undefined, token: vscode.CancellationToken): Promise<SweCustomAgent | undefined> {
		const [sessionAgent, defaultAgent, promptFile] = await Promise.all([
			sessionId ? this.copilotCLIAgents.getSessionAgent(sessionId) : Promise.resolve(undefined),
			this.copilotCLIAgents.getDefaultAgent(),
			request ? this.getPromptInfoFromRequest(request, token) : Promise.resolve(undefined)
		]);

		const agent = await this.copilotCLIAgents.resolveAgent(sessionAgent ?? defaultAgent);

		// If we have a prompt file that specifies an agent or tools, use that.
		if (promptFile?.header?.agent || Array.isArray(promptFile?.header?.tools)) {
			const customAgent = promptFile.header.agent ? await this.copilotCLIAgents.resolveAgent(promptFile.header.agent) : undefined;
			const agentToUse = customAgent ?? agent;
			if (agentToUse) {
				if (Array.isArray(promptFile.header.tools)) {
					agentToUse.tools = promptFile.header.tools;
				}
				return agentToUse;
			}
		}

		return agent;
	}

	private async getPromptInfoFromRequest(request: vscode.ChatRequest, token: vscode.CancellationToken): Promise<ParsedPromptFile | undefined> {
		const promptFile = new ChatVariablesCollection(request.references).find(isPromptFile);
		if (!promptFile || !URI.isUri(promptFile.reference.value)) {
			return undefined;
		}
		try {
			return await this.promptsService.parseFile(promptFile.reference.value, token);
		} catch (ex) {
			this.logService.error(`Failed to parse the prompt file: ${promptFile.reference.value.toString()}`, ex);
			return undefined;
		}
	}

	private async getOrCreateSession(request: vscode.ChatRequest, chatSessionContext: vscode.ChatSessionContext, model: string | undefined, agent: SweCustomAgent | undefined, stream: vscode.ChatResponseStream, disposables: DisposableStore, token: vscode.CancellationToken): Promise<IReference<ICopilotCLISession> | undefined> {
		const { resource } = chatSessionContext.chatSessionItem;
		const id = SessionIdForCLI.parse(resource);

		const isolationEnabled = this.worktreeManager.getIsolationPreference(id);
		const workingDirectoryValue = chatSessionContext.isUntitled ?
			(isolationEnabled ? await this.worktreeManager.createWorktree(stream) : await this.copilotCLISDK.getDefaultWorkingDirectory().then(dir => dir?.fsPath)) :
			this.worktreeManager.getWorktreePath(id);
		const workingDirectory = workingDirectoryValue ? Uri.file(workingDirectoryValue) : undefined;

		const session = chatSessionContext.isUntitled ?
			await this.sessionService.createSession({ model, workingDirectory, isolationEnabled, agent }, token) :
			await this.sessionService.getSession(id, { model, workingDirectory, isolationEnabled, readonly: false, agent }, token);
		this.sessionItemProvider.notifySessionsChange();

		if (!session) {
			stream.warning(vscode.l10n.t('Chat session not found.'));
			return undefined;
		}

		if (chatSessionContext.isUntitled && workingDirectory && isolationEnabled) {
			await this.worktreeManager.storeWorktreePath(session.object.sessionId, workingDirectory.fsPath);
		}
		disposables.add(session.object.attachStream(stream));
		disposables.add(session.object.attachPermissionHandler(async (permissionRequest: PermissionRequest, toolCall: ToolCall | undefined, token: vscode.CancellationToken) => requestPermission(this.instantiationService, permissionRequest, toolCall, this.toolsService, request.toolInvocationToken, token)));


		return session;
	}

	/**
	 *
	 * @param preferModelInRequest
	 * If true, will prefer model specified in request over session model.
	 * This is useful when delegating from another chat session, and we want to preserve the model in the previous chat editor/session.
	 */
	private async getModelId(sessionId: string | undefined, request: vscode.ChatRequest | undefined, preferModelInRequest: boolean, token: vscode.CancellationToken): Promise<string | undefined> {
		const promptFile = request ? await this.getPromptInfoFromRequest(request, token) : undefined;
		if (promptFile?.header?.model) {
			const model = await this.copilotCLIModels.resolveModel(promptFile.header.model);
			if (model) {
				return model;
			}
		}

		// If we have a session, get the model from there
		if (sessionId) {
			const sessionModelId = _sessionModel.get(sessionId);
			if (sessionModelId) {
				return sessionModelId;
			}
		}

		// Get model from request.
		const preferredModelInRequest = preferModelInRequest && request?.model.id ? await this.copilotCLIModels.resolveModel(request.model.id) : undefined;
		if (preferredModelInRequest) {
			return preferredModelInRequest;
		}

		return await this.copilotCLIModels.getDefaultModel();
	}

	private async handleDelegateCommand(session: ICopilotCLISession, request: vscode.ChatRequest, context: vscode.ChatContext, stream: vscode.ChatResponseStream, token: vscode.CancellationToken) {
		if (!this.cloudSessionProvider) {
			stream.warning(vscode.l10n.t('No cloud agent available'));
			return;
		}

		// Check for uncommitted changes
		const currentRepository = this.gitService.activeRepository.get();
		const hasChanges = (currentRepository?.changes?.indexChanges && currentRepository.changes.indexChanges.length > 0);

		if (hasChanges) {
			stream.warning(vscode.l10n.t('You have uncommitted changes in your workspace. The cloud agent will start from the last committed state. Consider committing your changes first if you want to include them.'));
		}

		const prompt = request.prompt.substring('/delegate'.length).trim();

		const prInfo = await this.cloudSessionProvider.delegate(request, stream, context, token, { prompt, chatContext: context });
		if (prInfo) {
			await this.recordPushToSession(session, request.prompt, prInfo);
		}

	}

	private getAcceptedRejectedConfirmationData(request: vscode.ChatRequest): ConfirmationResult[] {
		const results: ConfirmationResult[] = [];
		results.push(...(request.acceptedConfirmationData?.map(data => ({ step: data.step, accepted: true, metadata: data?.metadata })) ?? []));
		results.push(...((request.rejectedConfirmationData ?? []).filter(data => !results.some(r => r.step === data.step)).map(data => ({ step: data.step, accepted: false, metadata: data?.metadata }))));

		return results;
	}

	private async handleConfirmationData(request: vscode.ChatRequest, session: ICopilotCLISession, prompt: string, results: ConfirmationResult[], context: vscode.ChatContext, stream: vscode.ChatResponseStream, token: vscode.CancellationToken) {
		const uncommittedChangesData = results.find(data => data.step === UncommittedChangesStep);
		if (!uncommittedChangesData) {
			stream.warning(`Unknown confirmation step: ${results.map(r => r.step).join(', ')}\n\n`);
			return {};
		}

		if (!uncommittedChangesData.accepted || !uncommittedChangesData.metadata) {
			stream.markdown(vscode.l10n.t('Cloud agent delegation request cancelled.'));
			return {};
		}

		const prInfo = await this.cloudSessionProvider?.delegate(request, stream, context, token, uncommittedChangesData.metadata);
		if (prInfo) {
			await this.recordPushToSession(session, prompt, prInfo);
		}
		return {};
	}

	private async handlePushConfirmationData(
		request: vscode.ChatRequest,
		context: vscode.ChatContext,
		stream: vscode.ChatResponseStream,
		token: vscode.CancellationToken
	): Promise<vscode.ChatResult | void> {
		// Check if this is a confirmation response
		const confirmationResults = this.getAcceptedRejectedConfirmationData(request);
		if (confirmationResults.length > 0) {
			return await this.handleWorktreeConfirmationResponse(request, confirmationResults, context, stream, token);
		}

		const currentRepository = this.gitService.activeRepository?.get();
		if (!currentRepository) {
			// No isolation, proceed without worktree
			return await this.createCLISessionAndSubmitRequest(request, undefined, request.references, context, undefined, false, stream, token);
		}

		// Check for uncommitted changes
		const hasUncommittedChanges = currentRepository.changes && (currentRepository.changes.indexChanges.length > 0 || currentRepository.changes.workingTree.length > 0);
		if (!hasUncommittedChanges) {
			// No uncommitted changes, create worktree and proceed
			return await this.createCLISessionAndSubmitRequest(request, undefined, request.references, context, undefined, true, stream, token);
		}

		const message =
			vscode.l10n.t('Background Agent will work in an isolated worktree to implement your requested changes.')
			+ '\n\n'
			+ vscode.l10n.t('This workspace has uncommitted changes. Should these changes be included in the new worktree?');

		const buttons = [
			this.CLI_INCLUDE_CHANGES,
			this.CLI_SKIP_CHANGES,
			this.CLI_CANCEL
		];

		stream.confirmation(
			vscode.l10n.t('Delegate to Background Agent'),
			message,
			{
				step: UncommittedChangesStep,
				metadata: {
					prompt: request.prompt,
					references: request.references,
					chatContext: context,
				} satisfies CLIConfirmationMetadata
			},
			buttons
		);

		return {};
	}

	private async handleWorktreeConfirmationResponse(
		request: vscode.ChatRequest,
		results: ConfirmationResult[],
		context: vscode.ChatContext,
		stream: vscode.ChatResponseStream,
		token: vscode.CancellationToken
	): Promise<vscode.ChatResult | void> {
		const uncommittedChangesData = results.find(data => data.step === UncommittedChangesStep);
		if (!uncommittedChangesData || !uncommittedChangesData.metadata) {
			stream.warning(vscode.l10n.t('Invalid confirmation data.'));
			return {};
		}
		const references = uncommittedChangesData.metadata.references?.length ? uncommittedChangesData.metadata.references : request.references;
		const selection = (request.prompt?.split(':')[0] || '').trim().toUpperCase();

		if (!selection || selection === this.CLI_CANCEL.toUpperCase() || token.isCancellationRequested) {
			stream.markdown(vscode.l10n.t('Background Agent delegation cancelled.'));
			return {};
		}

		const includeChanges = selection.includes(this.CLI_INCLUDE_CHANGES.toUpperCase());
		const prompt = uncommittedChangesData.metadata.prompt;

		if (includeChanges && this.worktreeManager.isSupported()) {
			// Create worktree first
			stream.progress(vscode.l10n.t('Creating worktree...'));
			const worktreePathValue = await this.worktreeManager.createWorktree(stream);
			const worktreePath = worktreePathValue ? URI.file(worktreePathValue) : undefined;
			if (!worktreePath) {
				stream.warning(vscode.l10n.t('Failed to create worktree. Proceeding without isolation.'));
				return await this.createCLISessionAndSubmitRequest(request, prompt, references, context, undefined, false, stream, token);
			}

			// Migrate changes from active repository to worktree
			const activeRepository = this.gitService.activeRepository.get();
			if (activeRepository) {
				try {
					stream.progress(vscode.l10n.t('Migrating changes to worktree...'));
					// Wait for the worktree repository to be ready
					const worktreeRepo = await new Promise<typeof activeRepository | undefined>((resolve) => {
						const disposable = this.gitService.onDidOpenRepository(repo => {
							if (isEqual(repo.rootUri, worktreePath)) {
								disposable.dispose();
								resolve(repo);
							}
						});

						this.gitService.getRepository(worktreePath).then(repo => {
							if (repo) {
								disposable.dispose();
								resolve(repo);
							}
						});

						setTimeout(() => {
							disposable.dispose();
							resolve(undefined);
						}, 10_000);
					});

					if (!worktreeRepo) {
						stream.warning(vscode.l10n.t('Failed to get worktree repository. Proceeding without migration.'));
					} else {
						await this.gitService.migrateChanges(worktreeRepo.rootUri, activeRepository.rootUri, {
							confirmation: false,
							deleteFromSource: true,
							untracked: true
						});
						stream.markdown(vscode.l10n.t('Changes migrated to worktree.'));
					}
				} catch (error) {
					// Continue even if migration fails
					stream.warning(vscode.l10n.t('Failed to migrate some changes: {0}. Continuing with worktree creation.', error instanceof Error ? error.message : String(error)));
				}
			}

			return await this.createCLISessionAndSubmitRequest(request, prompt, references, context, worktreePath, true, stream, token);
		} else {
			// Skip changes, just create worktree without migration
			return await this.createCLISessionAndSubmitRequest(request, prompt, references, context, undefined, this.worktreeManager.isSupported(), stream, token);
		}
	}

	private async createCLISessionAndSubmitRequest(
		request: vscode.ChatRequest,
		userPrompt: string | undefined,
		otherReferences: readonly vscode.ChatPromptReference[] | undefined,
		context: vscode.ChatContext,
		workingDirectory: Uri | undefined,
		isolationEnabled: boolean,
		stream: vscode.ChatResponseStream,
		token: vscode.CancellationToken
	): Promise<vscode.ChatResult> {
		let summary: string | undefined;
		const requestPromptPromise = (async () => {
			if (this.hasHistoryToSummarize(context.history)) {
				stream.progress(vscode.l10n.t('Analyzing chat history'));
				summary = await this.chatDelegationSummaryService.summarize(context, token);
				summary = summary ? `**Summary**\n${summary}` : undefined;
			}

			// Give priority to userPrompt if provided (e.g., from confirmation metadata)
			userPrompt = userPrompt || request.prompt;
			return summary ? `${userPrompt}\n${summary}` : userPrompt;
		})();

		const getWorkingDirectory = async () => {
			// Create worktree if isolation is enabled and we don't have one yet
			if (isolationEnabled && !workingDirectory) {
				const workTreePath = await this.worktreeManager.createWorktree(stream);
				workingDirectory = workTreePath ? URI.file(workTreePath) : undefined;
			}

			// Fallback to default directory if worktree creation failed
			if (!isolationEnabled && !workingDirectory) {
				workingDirectory = await this.copilotCLISDK.getDefaultWorkingDirectory();
			}
		};

		const [{ prompt, attachments, references }, model, agent] = await Promise.all([
			requestPromptPromise.then(prompt => this.promptResolver.resolvePrompt(request, prompt, (otherReferences || []).concat([]), isolationEnabled, token)),
			this.getModelId(undefined, request, true, token), // prefer model in request, as we're delegating from another session here.
			this.getAgent(undefined, undefined, token),
			getWorkingDirectory()
		]);

		const session = await this.sessionService.createSession({ workingDirectory, isolationEnabled, agent, model }, token);
		void this.copilotCLIAgents.trackSessionAgent(session.object.sessionId, agent?.name);
		if (summary) {
			void this.chatDelegationSummaryService.trackSummaryUsage(session.object.sessionId, summary);
		}
		// Do not await, we want this code path to be as fast as possible.
		if (isolationEnabled && workingDirectory) {
			void this.worktreeManager.storeWorktreePath(session.object.sessionId, workingDirectory.fsPath);
		}

		try {
			this.contextForRequest.set(session.object.sessionId, { prompt, attachments });
			this.sessionItemProvider.notifySessionsChange();
			await vscode.commands.executeCommand('workbench.action.chat.openSessionWithPrompt.copilotcli', {
				resource: SessionIdForCLI.getResource(session.object.sessionId),
				prompt: userPrompt || request.prompt,
				attachedContext: references.map(ref => convertReferenceToVariable(ref, attachments))
			});
		} catch {
			this.contextForRequest.delete(session.object.sessionId);
			// TODO@rebornix: handle potential missing command
			// We don't want to block the caller anymore.
			// The caller is most likely a chat editor or the like.
			// Now that we've delegated it to a session, we can get out of here.
			// Else if the request takes say 10 minutes, the caller would be blocked for that long.
			session.object.handleRequest(request.id, prompt, attachments, model, token)
				.catch(error => {
					this.logService.error(`Failed to handle CLI session request: ${error}`);
					// Optionally: stream.error(error) to notify the user
				})
				.finally(() => {
					session.dispose();
				});
		}

		stream.markdown(vscode.l10n.t('{0} agent has begun working on your request. Follow its progress in the Agents View.', 'Background Agent'));

		return {};
	}

	private hasHistoryToSummarize(history: readonly (vscode.ChatRequestTurn | vscode.ChatResponseTurn)[]): boolean {
		if (!history || history.length === 0) {
			return false;
		}
		const allResponsesEmpty = history.every(turn => {
			if (turn instanceof vscode.ChatResponseTurn) {
				return turn.response.length === 0;
			}
			return true;
		});
		return !allResponsesEmpty;
	}

	private async recordPushToSession(
		session: ICopilotCLISession,
		userPrompt: string,
		prInfo: { uri: vscode.Uri; title: string; description: string; author: string; linkTag: string }
	): Promise<void> {
		// Add user message event
		session.addUserMessage(userPrompt);

		// Add assistant message event with embedded PR metadata
		const assistantMessage = `GitHub Copilot cloud agent has begun working on your request. Follow its progress in the associated chat and pull request.\n<pr_metadata uri="${prInfo.uri.toString()}" title="${escapeXml(prInfo.title)}" description="${escapeXml(prInfo.description)}" author="${escapeXml(prInfo.author)}" linkTag="${escapeXml(prInfo.linkTag)}"/>`;
		session.addUserAssistantMessage(assistantMessage);
	}
}

export function registerCLIChatCommands(copilotcliSessionItemProvider: CopilotCLIChatSessionItemProvider, copilotCLISessionService: ICopilotCLISessionService, gitService: IGitService): IDisposable {
	const disposableStore = new DisposableStore();
	disposableStore.add(vscode.commands.registerCommand('github.copilot.copilotcli.sessions.refresh', () => {
		copilotcliSessionItemProvider.notifySessionsChange();
	}));
	disposableStore.add(vscode.commands.registerCommand('github.copilot.cli.sessions.refresh', () => {
		copilotcliSessionItemProvider.notifySessionsChange();
	}));
	disposableStore.add(vscode.commands.registerCommand('github.copilot.cli.sessions.delete', async (sessionItem?: vscode.ChatSessionItem) => {
		if (sessionItem?.resource) {
			const id = SessionIdForCLI.parse(sessionItem.resource);
			const worktreePath = copilotcliSessionItemProvider.worktreeManager.getWorktreePath(id);

			const confirmMessage = worktreePath
				? l10n.t('Are you sure you want to delete the session and its associated worktree?')
				: l10n.t('Are you sure you want to delete the session?');

			const deleteLabel = l10n.t('Delete');
			const result = await vscode.window.showWarningMessage(
				confirmMessage,
				{ modal: true },
				deleteLabel
			);

			if (result === deleteLabel) {
				await copilotCLISessionService.deleteSession(id);

				if (worktreePath) {
					try {
						const repository = gitService.activeRepository.get();
						if (!repository) {
							throw new Error(vscode.l10n.t('No active repository found to delete worktree.'));
						}
						await gitService.deleteWorktree(repository.rootUri, worktreePath);
					} catch (error) {
						vscode.window.showErrorMessage(vscode.l10n.t('Failed to delete worktree: {0}', error instanceof Error ? error.message : String(error)));
					}
				}

				copilotcliSessionItemProvider.notifySessionsChange();
			}
		}
	}));
	disposableStore.add(vscode.commands.registerCommand('github.copilot.cli.sessions.resumeInTerminal', async (sessionItem?: vscode.ChatSessionItem) => {
		if (sessionItem?.resource) {
			await copilotcliSessionItemProvider.resumeCopilotCLISessionInTerminal(sessionItem);
		}
	}));
	disposableStore.add(vscode.commands.registerCommand('github.copilot.cli.sessions.newTerminalSession', async () => {
		await copilotcliSessionItemProvider.createCopilotCLITerminal();
	}));
	disposableStore.add(vscode.commands.registerCommand('agentSession.copilotcli.openChanges', async (sessionItemResource?: vscode.Uri) => {
		if (!sessionItemResource) {
			return;
		}

		const sessionId = SessionIdForCLI.parse(sessionItemResource);
		const sessionWorktree = copilotcliSessionItemProvider.worktreeManager.getWorktreePath(sessionId);
		const sessionWorktreeName = copilotcliSessionItemProvider.worktreeManager.getWorktreeRelativePath(sessionId);

		if (!sessionWorktree || !sessionWorktreeName) {
			return;
		}

		const repository = await gitService.getRepository(Uri.file(sessionWorktree));
		if (!repository?.changes) {
			return;
		}

		const title = vscode.l10n.t('Background Agent ({0})', sessionWorktreeName);
		const multiDiffSourceUri = Uri.parse(`copilotcli-worktree-changes:/${sessionId}`);
		const resources = repository.changes.indexChanges.map(change => {
			switch (change.status) {
				case 1 /* Status.INDEX_ADDED */:
					return {
						originalUri: undefined,
						modifiedUri: change.uri
					};
				case 2 /* Status.INDEX_DELETED */:
					return {
						originalUri: toGitUri(change.uri, 'HEAD'),
						modifiedUri: undefined
					};
				default:
					return {
						originalUri: toGitUri(change.uri, 'HEAD'),
						modifiedUri: change.uri
					};
			}
		});

		await vscode.commands.executeCommand('_workbench.openMultiDiffEditor', { multiDiffSourceUri, title, resources });
	}));
	disposableStore.add(vscode.commands.registerCommand('github.copilot.chat.applyCopilotCLIAgentSessionChanges', async (sessionItemResource?: vscode.Uri) => {
		if (!sessionItemResource) {
			return;
		}

		const sessionId = SessionIdForCLI.parse(sessionItemResource);
		const sessionWorktree = copilotcliSessionItemProvider.worktreeManager.getWorktreePath(sessionId);

		if (!sessionWorktree) {
			return;
		}

		const sessionWorktreeUri = Uri.file(sessionWorktree);
		const activeRepository = gitService.activeRepository.get();
		if (!activeRepository) {
			return;
		}

		// Migrate the changes from the worktree to the main repository
		await gitService.migrateChanges(activeRepository.rootUri, sessionWorktreeUri, {
			confirmation: false,
			deleteFromSource: false,
			untracked: true
		});
	}));
	return disposableStore;
}<|MERGE_RESOLUTION|>--- conflicted
+++ resolved
@@ -379,11 +379,7 @@
 			{ id: COPILOT_CLI_DEFAULT_AGENT_ID, name: l10n.t('Agent') }
 		];
 		agents.forEach(agent => {
-<<<<<<< HEAD
 			agentItems.push({ id: agent.name, name: agent.displayName || agent.name, description: agent.description });
-=======
-			agentItems.push({ id: agent.name, name: agent.displayName || agent.description || agent.name, description: agent.description });
->>>>>>> a254e8b8
 		});
 
 		const options = {
