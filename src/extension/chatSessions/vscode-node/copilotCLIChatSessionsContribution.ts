/*---------------------------------------------------------------------------------------------
 *  Copyright (c) Microsoft Corporation. All rights reserved.
 *  Licensed under the MIT License. See License.txt in the project root for license information.
 *--------------------------------------------------------------------------------------------*/

import { Attachment, SweCustomAgent } from '@github/copilot/sdk';
import * as l10n from '@vscode/l10n';
import * as vscode from 'vscode';
import { ChatExtendedRequestHandler, Uri } from 'vscode';
import { IRunCommandExecutionService } from '../../../platform/commands/common/runCommandExecutionService';
import { IVSCodeExtensionContext } from '../../../platform/extContext/common/extensionContext';
import { IGitExtensionService } from '../../../platform/git/common/gitExtensionService';
import { IGitService } from '../../../platform/git/common/gitService';
import { toGitUri } from '../../../platform/git/common/utils';
import { ILogService } from '../../../platform/log/common/logService';
import { IPromptsService, ParsedPromptFile } from '../../../platform/promptFiles/common/promptsService';
import { ITelemetryService } from '../../../platform/telemetry/common/telemetry';
import { disposableTimeout } from '../../../util/vs/base/common/async';
import { isCancellationError } from '../../../util/vs/base/common/errors';
import { Emitter, Event } from '../../../util/vs/base/common/event';
import { Disposable, DisposableStore, IDisposable, IReference, toDisposable } from '../../../util/vs/base/common/lifecycle';
import { ResourceMap } from '../../../util/vs/base/common/map';
import { basename, isEqual } from '../../../util/vs/base/common/resources';
import { URI } from '../../../util/vs/base/common/uri';
import { IInstantiationService } from '../../../util/vs/platform/instantiation/common/instantiation';
import { ToolCall } from '../../agents/copilotcli/common/copilotCLITools';
import { IChatDelegationSummaryService } from '../../agents/copilotcli/common/delegationSummaryService';
import { COPILOT_CLI_DEFAULT_AGENT_ID, ICopilotCLIAgents, ICopilotCLIModels, ICopilotCLISDK } from '../../agents/copilotcli/node/copilotCli';
import { CopilotCLIPromptResolver } from '../../agents/copilotcli/node/copilotcliPromptResolver';
import { ICopilotCLISession } from '../../agents/copilotcli/node/copilotcliSession';
import { ICopilotCLISessionItem, ICopilotCLISessionService } from '../../agents/copilotcli/node/copilotcliSessionService';
import { PermissionRequest, requestPermission } from '../../agents/copilotcli/node/permissionHelpers';
import { ChatVariablesCollection, isPromptFile } from '../../prompt/common/chatVariablesCollection';
import { IToolsService } from '../../tools/common/toolsService';
import { ICopilotCLITerminalIntegration } from './copilotCLITerminalIntegration';
import { CopilotCloudSessionsProvider } from './copilotCloudSessionsProvider';
import { convertReferenceToVariable } from './copilotPromptReferences';

const AGENTS_OPTION_ID = 'agent';
const MODELS_OPTION_ID = 'model';
const ISOLATION_OPTION_ID = 'isolation';

const disabledIsolation: Readonly<vscode.ChatSessionProviderOptionItem> = {
	id: 'disabled',
	name: 'Workspace',
	description: vscode.l10n.t('Use the current workspace for this session')
};
const disabledIsolationLocked: Readonly<vscode.ChatSessionProviderOptionItem> = { ...disabledIsolation, locked: true };

function getLockedIsolationOption(name: string): vscode.ChatSessionProviderOptionItem {
	return {
		id: 'enabled',
		name,
		description: vscode.l10n.t('Using worktree for this session'),
		locked: true,
		icon: new vscode.ThemeIcon('git-branch')
	};
}

const UncommittedChangesStep = 'uncommitted-changes';
type ConfirmationResult = { step: string; accepted: boolean; metadata?: CLIConfirmationMetadata };
interface CLIConfirmationMetadata {
	prompt: string;
	references?: readonly vscode.ChatPromptReference[];
	chatContext: vscode.ChatContext;
}

// Track untitled session models.
// When we start new sessions, we don't have the real session id, we have a temporary untitled id.
// Or if we open an existing session and change the model, we need to track that as well, until its used (after which its stored in session).
// We also need this when we open a session and later run it.
// When opening the session for readonly mode we store it here and when run the session we read from here instead of opening session in readonly mode again.
const _sessionModel: Map<string, string | undefined> = new Map();

// When we start an untitled CLI session, the id of the session is `untitled:xyz`
// As soon as we create a CLI session we have the real session id, lets say `cli-1234`
// Once the session completes, this untitled session `untitled:xyz` will get swapped with the real session id `cli-1234`
// However if the session items provider is called while the session is still running, we need to return the same old `untitled:xyz` session id back to core.
// There's an issue in core (about holding onto ref of the Chat Model).
// As a temporary solution, return the same untitled session id back to core until the session is completed.
const _untitledSessionIdMap = new Map<string, string>();

// Right now it's expensive to get the sessions stats in some cases, specially for worktrees.
// We should cache them until we get a new request
const CachedSessionStats = new ResourceMap<vscode.ChatSessionChangedFile[]>();

function isUntitledSessionId(sessionId: string): boolean {
	return sessionId.startsWith('untitled:') || sessionId.startsWith('untitled-');
}

export class CopilotCLIWorktreeManager {
	static COPILOT_CLI_DEFAULT_ISOLATION_MEMENTO_KEY = 'github.copilot.cli.sessionIsolation';
	static COPILOT_CLI_SESSION_WORKTREE_MEMENTO_KEY = 'github.copilot.cli.sessionWorktrees';

	private _sessionIsolation: Map<string, boolean> = new Map();
	private _sessionWorktrees: Map<string, string> = new Map();
	constructor(
		@IGitService private readonly gitService: IGitService,
		@IVSCodeExtensionContext private readonly extensionContext: IVSCodeExtensionContext,
	) { }

	isSupported() {
		const repository = this.gitService.activeRepository.get();
		return !!repository;
	}

	async createWorktree(stream?: vscode.ChatResponseStream): Promise<string | undefined> {
		if (!stream) {
			return this.tryCreateWorktree();
		}

		return new Promise<string | undefined>((resolve) => {
			stream.progress(vscode.l10n.t('Creating isolated worktree for Background Agent session...'), async progress => {
				const result = await this.tryCreateWorktree(progress);
				resolve(result);
				if (result) {
					return vscode.l10n.t('Created isolated worktree at {0}', basename(Uri.file(result)));
				}
				return undefined;
			});
		});
	}

	private async tryCreateWorktree(progress?: vscode.Progress<vscode.ChatResponsePart>): Promise<string | undefined> {
		try {
			const repository = this.gitService.activeRepository.get();
			if (!repository) {
				progress?.report(new vscode.ChatResponseWarningPart(vscode.l10n.t('Failed to create worktree for isolation, using default workspace directory')));
				return undefined;
			}
			const worktreePath = await this.gitService.createWorktree(repository.rootUri);
			if (worktreePath) {
				return worktreePath;
			}
			progress?.report(new vscode.ChatResponseWarningPart(vscode.l10n.t('Failed to create worktree for isolation, using default workspace directory')));
			return undefined;
		} catch (error) {
			progress?.report(new vscode.ChatResponseWarningPart(vscode.l10n.t('Error creating worktree for isolation: {0}', error instanceof Error ? error.message : String(error))));
			return undefined;
		}
	}

	async storeWorktreePath(sessionId: string, workingDirectory: string): Promise<void> {
		this._sessionWorktrees.set(sessionId, workingDirectory);
		const sessionWorktrees = this.extensionContext.globalState.get<Record<string, string>>(CopilotCLIWorktreeManager.COPILOT_CLI_SESSION_WORKTREE_MEMENTO_KEY, {});
		sessionWorktrees[sessionId] = workingDirectory;
		await this.extensionContext.globalState.update(CopilotCLIWorktreeManager.COPILOT_CLI_SESSION_WORKTREE_MEMENTO_KEY, sessionWorktrees);
	}

	getWorktreePath(sessionId: string): string | undefined {
		let workingDirectory = this._sessionWorktrees.get(sessionId);
		if (!workingDirectory) {
			const sessionWorktrees = this.extensionContext.globalState.get<Record<string, string>>(CopilotCLIWorktreeManager.COPILOT_CLI_SESSION_WORKTREE_MEMENTO_KEY, {});
			workingDirectory = sessionWorktrees[sessionId];
			if (workingDirectory) {
				this._sessionWorktrees.set(sessionId, workingDirectory);
			}
		}
		return workingDirectory;
	}

	getWorktreeRelativePath(sessionId: string): string | undefined {
		const worktreePath = this.getWorktreePath(sessionId);
		if (!worktreePath) {
			return undefined;
		}

		// TODO@rebornix, @osortega: read the workingtree name from git extension
		const lastIndex = worktreePath.lastIndexOf('/');
		return worktreePath.substring(lastIndex + 1);

	}

	getDefaultIsolationPreference(): boolean {
		if (!this.isSupported()) {
			return false;
		}
		return this.extensionContext.globalState.get<boolean>(CopilotCLIWorktreeManager.COPILOT_CLI_DEFAULT_ISOLATION_MEMENTO_KEY, true);
	}

	getIsolationPreference(sessionId: string): boolean {
		if (!this._sessionIsolation.has(sessionId)) {
			const defaultIsolation = this.getDefaultIsolationPreference();
			this._sessionIsolation.set(sessionId, defaultIsolation);
		}
		return this._sessionIsolation.get(sessionId) ?? false;
	}

	async setIsolationPreference(sessionId: string, enabled: boolean): Promise<void> {
		this._sessionIsolation.set(sessionId, enabled);
		await this.extensionContext.globalState.update(CopilotCLIWorktreeManager.COPILOT_CLI_DEFAULT_ISOLATION_MEMENTO_KEY, enabled);
	}
}


namespace SessionIdForCLI {
	export function getResource(sessionId: string): vscode.Uri {
		return vscode.Uri.from({
			scheme: 'copilotcli', path: `/${sessionId}`,
		});
	}

	export function parse(resource: vscode.Uri): string {
		return resource.path.slice(1);
	}
}

/**
 * Escape XML special characters
 */
function escapeXml(text: string): string {
	return text
		.replace(/&/g, '&amp;')
		.replace(/</g, '&lt;')
		.replace(/>/g, '&gt;')
		.replace(/"/g, '&quot;')
		.replace(/'/g, '&apos;');
}

export class CopilotCLIChatSessionItemProvider extends Disposable implements vscode.ChatSessionItemProvider {
	private readonly _onDidChangeChatSessionItems = this._register(new Emitter<void>());
	public readonly onDidChangeChatSessionItems: Event<void> = this._onDidChangeChatSessionItems.event;

	private readonly _onDidCommitChatSessionItem = this._register(new Emitter<{ original: vscode.ChatSessionItem; modified: vscode.ChatSessionItem }>());
	public readonly onDidCommitChatSessionItem: Event<{ original: vscode.ChatSessionItem; modified: vscode.ChatSessionItem }> = this._onDidCommitChatSessionItem.event;

	constructor(
		readonly worktreeManager: CopilotCLIWorktreeManager,
		@ICopilotCLISessionService private readonly copilotcliSessionService: ICopilotCLISessionService,
		@ICopilotCLITerminalIntegration private readonly terminalIntegration: ICopilotCLITerminalIntegration,
		@IGitService private readonly gitService: IGitService,
		@IGitExtensionService private readonly gitExtensionService: IGitExtensionService,
		@IRunCommandExecutionService private readonly commandExecutionService: IRunCommandExecutionService,
	) {
		super();
		this._register(this.terminalIntegration);
		this._register(this.copilotcliSessionService.onDidChangeSessions(() => {
			this.notifySessionsChange();
		}));
	}

	public notifySessionsChange(): void {
		CachedSessionStats.clear();
		this._onDidChangeChatSessionItems.fire();
	}

	public swap(original: vscode.ChatSessionItem, modified: vscode.ChatSessionItem): void {
		this._onDidCommitChatSessionItem.fire({ original, modified });
	}

	public async provideChatSessionItems(token: vscode.CancellationToken): Promise<vscode.ChatSessionItem[]> {
		const sessions = await this.copilotcliSessionService.getAllSessions(token);
		const diskSessions = await Promise.all(sessions.map(async session => this._toChatSessionItem(session)));

		const count = diskSessions.length;
		this.commandExecutionService.executeCommand('setContext', 'github.copilot.chat.cliSessionsEmpty', count === 0);

		return diskSessions;
	}

	private async _toChatSessionItem(session: ICopilotCLISessionItem): Promise<vscode.ChatSessionItem> {
		const resource = SessionIdForCLI.getResource(_untitledSessionIdMap.get(session.id) ?? session.id);
		const worktreePath = this.worktreeManager.getWorktreePath(session.id);
		const worktreeRelativePath = this.worktreeManager.getWorktreeRelativePath(session.id);

		const label = session.label;
		const tooltipLines = [vscode.l10n.t(`Background agent session: {0}`, label)];
		let description: vscode.MarkdownString | undefined;
		let changes: vscode.ChatSessionItem['changes'] | undefined;

		if (worktreePath && worktreeRelativePath) {
			const worktreeUri = Uri.file(worktreePath);
			// Description
			description = new vscode.MarkdownString(`$(list-tree) ${worktreeRelativePath}`);
			description.supportThemeIcons = true;

			// Tooltip
			tooltipLines.push(vscode.l10n.t(`Worktree: {0}`, worktreeRelativePath));

			// Statistics
			// Make sure the repository is opened
			const stats = await this.getStatisticsForWorktree(worktreeUri);
			if (stats && stats.length > 0) {
				CachedSessionStats.set(resource, stats);
				changes = stats;
			}
		}
		const status = session.status ?? vscode.ChatSessionStatus.Completed;

		return {
			resource,
			label,
			description,
			tooltip: tooltipLines.join('\n'),
			timing: session.timing,
			changes,
			status
		} satisfies vscode.ChatSessionItem;
	}

	private async getStatisticsForWorktree(worktreeUri: Uri) {
		const repository = await this.gitService.getRepository(worktreeUri);
		const details: vscode.ChatSessionChangedFile[] = [];
		if (repository?.changes) {
			const allChanges = [...repository.changes.indexChanges, ...repository.changes.workingTree];
			const gitAPI = this.gitExtensionService.getExtensionApi();
			const gitRepository = gitAPI?.getRepository(worktreeUri);

			for (const change of allChanges) {
				let insertions = 0;
				let deletions = 0;

				if (gitRepository && gitRepository.diffIndexWithHEADShortStats) {
					try {
						const fileStats = await gitRepository.diffIndexWithHEADShortStats(change.uri.fsPath);
						if (fileStats) {
							insertions = fileStats.insertions;
							deletions = fileStats.deletions;
						}
					} catch (error) { }
				}

				details.push(new vscode.ChatSessionChangedFile(
					change.uri,
					insertions,
					deletions,
					change.originalUri,
				));
			}
		}
		return details;
	}

	public async createCopilotCLITerminal(): Promise<void> {
		// TODO@rebornix should be set by CLI
		const terminalName = process.env.COPILOTCLI_TERMINAL_TITLE || vscode.l10n.t('Background Agent');
		await this.terminalIntegration.openTerminal(terminalName);
	}

	public async resumeCopilotCLISessionInTerminal(sessionItem: vscode.ChatSessionItem): Promise<void> {
		const id = SessionIdForCLI.parse(sessionItem.resource);
		const terminalName = sessionItem.label || id;
		const cliArgs = ['--resume', id];
		await this.terminalIntegration.openTerminal(terminalName, cliArgs);
	}
}

export class CopilotCLIChatSessionContentProvider extends Disposable implements vscode.ChatSessionContentProvider {
	private readonly _onDidChangeChatSessionOptions = this._register(new Emitter<vscode.ChatSessionOptionChangeEvent>());
	readonly onDidChangeChatSessionOptions = this._onDidChangeChatSessionOptions.event;
	constructor(
		private readonly worktreeManager: CopilotCLIWorktreeManager,
		@ICopilotCLIModels private readonly copilotCLIModels: ICopilotCLIModels,
		@ICopilotCLIAgents private readonly copilotCLIAgents: ICopilotCLIAgents,
		@ICopilotCLISessionService private readonly sessionService: ICopilotCLISessionService,
	) {
		super();
	}

	public notifySessionOptionsChange(resource: vscode.Uri, updates: ReadonlyArray<{ optionId: string; value: string | vscode.ChatSessionProviderOptionItem }>): void {
		this._onDidChangeChatSessionOptions.fire({ resource, updates });
	}

	async provideChatSessionContent(resource: Uri, token: vscode.CancellationToken): Promise<vscode.ChatSession> {
		const copilotcliSessionId = SessionIdForCLI.parse(resource);
		const workingDirectoryValue = this.worktreeManager.getWorktreePath(copilotcliSessionId);
		const workingDirectory = workingDirectoryValue ? URI.file(workingDirectoryValue) : undefined;
		const isolationEnabled = this.worktreeManager.getIsolationPreference(copilotcliSessionId);

		const [defaultModel, sessionAgent, defaultAgent, existingSession] = await Promise.all([
			this.copilotCLIModels.getDefaultModel(),
			this.copilotCLIAgents.getSessionAgent(copilotcliSessionId),
			this.copilotCLIAgents.getDefaultAgent(),
			isUntitledSessionId(copilotcliSessionId) ? Promise.resolve(undefined) : this.sessionService.getSession(copilotcliSessionId, { workingDirectory, isolationEnabled, readonly: true }, token)
		]);

		// If we have session in _sessionModel, use that (faster as its in memory), else get from existing session.
		const model = (existingSession ? (_sessionModel.get(copilotcliSessionId) ?? await existingSession.object.getSelectedModelId()) : _sessionModel.get(copilotcliSessionId)) ?? defaultModel;

		const options: Record<string, string | vscode.ChatSessionProviderOptionItem> = {};

		options[AGENTS_OPTION_ID] = sessionAgent ?? defaultAgent;

		// Possible there are no models (e.g. all models have been turned off by policy or the like).
		if (model) {
			options[MODELS_OPTION_ID] = model;
		}

		if (!existingSession || !this.worktreeManager.isSupported()) {
			options[ISOLATION_OPTION_ID] = this.worktreeManager.isSupported() && isolationEnabled ? 'enabled' : 'disabled';
		} else if (existingSession && workingDirectory) {
			// For existing sessions with a worktree, show the worktree branch name as a locked option
			const worktreeRelativePath = this.worktreeManager.getWorktreeRelativePath(copilotcliSessionId);
			if (worktreeRelativePath) {
				options[ISOLATION_OPTION_ID] = getLockedIsolationOption(worktreeRelativePath);
			} else {
				options[ISOLATION_OPTION_ID] = disabledIsolationLocked;
			}
		} else if (existingSession) {
			options[ISOLATION_OPTION_ID] = disabledIsolationLocked;
		}

		const history = existingSession?.object?.getChatHistory() || [];
		existingSession?.dispose();
		// Always keep track of this in memory.
		// We need this when we create the session later for execution.
		_sessionModel.set(copilotcliSessionId, model);

		return {
			history,
			activeResponseCallback: undefined,
			requestHandler: undefined,
			options: options
		};
	}

	async provideChatSessionProviderOptions(): Promise<vscode.ChatSessionProviderOptions> {
		const isolationItems = [
			{ id: 'enabled', name: 'Worktree', description: vscode.l10n.t('Use a git worktree for this session') },
			disabledIsolation
		];

		const [models, agents] = await Promise.all([
			this.copilotCLIModels.getModels(),
			this.copilotCLIAgents.getAgents()
		]);
		const hasAgents = agents.length > 0;
		const modelItems: vscode.ChatSessionProviderOptionItem[] = models;
		const agentItems: vscode.ChatSessionProviderOptionItem[] = [
			{ id: COPILOT_CLI_DEFAULT_AGENT_ID, name: l10n.t('Agent') }
		];
		agents.forEach(agent => {
			agentItems.push({ id: agent.name, name: agent.displayName || agent.name, description: agent.description });
		});

		const options = {
			optionGroups: [
				{
					id: MODELS_OPTION_ID,
					name: vscode.l10n.t('Model'),
					description: vscode.l10n.t('Pick Model'),
					items: modelItems
				}
			]
		};
		if (this.worktreeManager.isSupported()) {
			options.optionGroups.push({
				id: ISOLATION_OPTION_ID,
				name: vscode.l10n.t('Isolation'),
				description: vscode.l10n.t('Choose Worktree or Workspace for this session'),
				items: isolationItems
			});
		}
		if (hasAgents) {
			options.optionGroups.unshift({
				id: AGENTS_OPTION_ID,
				name: vscode.l10n.t('Agent'),
				description: vscode.l10n.t('Set Agent'),
				items: agentItems
			});
		}
		return options;
	}

	// Handle option changes for a session (store current state in a map)
	async provideHandleOptionsChange(resource: Uri, updates: ReadonlyArray<vscode.ChatSessionOptionUpdate>, token: vscode.CancellationToken): Promise<void> {
		const sessionId = SessionIdForCLI.parse(resource);
		for (const update of updates) {
			if (update.optionId === MODELS_OPTION_ID) {
				void this.copilotCLIModels.setDefaultModel(update.value);
				_sessionModel.set(sessionId, update.value);
			} else if (update.optionId === AGENTS_OPTION_ID) {
				void this.copilotCLIAgents.setDefaultAgent(update.value);
				void this.copilotCLIAgents.trackSessionAgent(sessionId, update.value);
			} else if (update.optionId === ISOLATION_OPTION_ID) {
				// Handle isolation option changes
				await this.worktreeManager.setIsolationPreference(sessionId, update.value === 'enabled');
			}
		}
	}
}

const WAIT_FOR_NEW_SESSION_TO_GET_USED = 5 * 60 * 1000; // 5 minutes

export class CopilotCLIChatSessionParticipant extends Disposable {
	private CLI_INCLUDE_CHANGES = vscode.l10n.t('Include Changes');
	private CLI_SKIP_CHANGES = vscode.l10n.t('Skip Changes');
	private CLI_CANCEL = vscode.l10n.t('Cancel');

	constructor(
		private readonly contentProvider: CopilotCLIChatSessionContentProvider,
		private readonly promptResolver: CopilotCLIPromptResolver,
		private readonly sessionItemProvider: CopilotCLIChatSessionItemProvider,
		private readonly cloudSessionProvider: CopilotCloudSessionsProvider | undefined,
		private readonly worktreeManager: CopilotCLIWorktreeManager,
		@IGitService private readonly gitService: IGitService,
		@ICopilotCLIModels private readonly copilotCLIModels: ICopilotCLIModels,
		@ICopilotCLIAgents private readonly copilotCLIAgents: ICopilotCLIAgents,
		@ICopilotCLISessionService private readonly sessionService: ICopilotCLISessionService,
		@ITelemetryService private readonly telemetryService: ITelemetryService,
		@IToolsService private readonly toolsService: IToolsService,
		@IInstantiationService private readonly instantiationService: IInstantiationService,
		@ICopilotCLISDK private readonly copilotCLISDK: ICopilotCLISDK,
		@ILogService private readonly logService: ILogService,
		@IPromptsService private readonly promptsService: IPromptsService,
		@IChatDelegationSummaryService private readonly chatDelegationSummaryService: IChatDelegationSummaryService,
	) {
		super();
	}

	createHandler(): ChatExtendedRequestHandler {
		return this.handleRequest.bind(this);
	}

	private readonly previousReferences = new Map<string, vscode.ChatPromptReference[]>();
	private readonly contextForRequest = new Map<string, { prompt: string; attachments: Attachment[] }>();
	private async handleRequest(request: vscode.ChatRequest, context: vscode.ChatContext, stream: vscode.ChatResponseStream, token: vscode.CancellationToken): Promise<vscode.ChatResult | void> {
		const { chatSessionContext } = context;
		const disposables = new DisposableStore();
		let sessionResource: vscode.Uri | undefined;
		try {

			/* __GDPR__
				"copilotcli.chat.invoke" : {
					"owner": "joshspicer",
					"comment": "Event sent when a CopilotCLI chat request is made.",
					"hasChatSessionItem": { "classification": "SystemMetaData", "purpose": "FeatureInsight", "comment": "Invoked with a chat session item." },
					"isUntitled": { "classification": "SystemMetaData", "purpose": "FeatureInsight", "comment": "Indicates if the chat session is untitled." },
					"hasDelegatePrompt": { "classification": "SystemMetaData", "purpose": "FeatureInsight", "comment": "Indicates if the prompt is a /delegate command." }
				}
			*/
			this.telemetryService.sendMSFTTelemetryEvent('copilotcli.chat.invoke', {
				hasChatSessionItem: String(!!chatSessionContext?.chatSessionItem),
				isUntitled: String(chatSessionContext?.isUntitled),
				hasDelegatePrompt: String(request.prompt.startsWith('/delegate'))
			});

			const confirmationResults = this.getAcceptedRejectedConfirmationData(request);
			if (!chatSessionContext) {
				// Invoked from a 'normal' chat or 'cloud button' without CLI session context
				// Or cases such as delegating from Regular chat to CLI chat
				// Handle confirmation data
				return await this.handlePushConfirmationData(request, context, stream, token);
			}

			const isUntitled = chatSessionContext.isUntitled;
			const { resource } = chatSessionContext.chatSessionItem;
			sessionResource = resource;
			const id = SessionIdForCLI.parse(resource);
			const additionalReferences = this.previousReferences.get(id) || [];
			this.previousReferences.delete(id);
			const [modelId, agent] = await Promise.all([
				this.getModelId(id, request, false, token),
				this.getAgent(id, request, token),
			]);
			if (isUntitled && (modelId || agent)) {
				const promptFile = request ? await this.getPromptInfoFromRequest(request, token) : undefined;
				if (promptFile) {
					const changes: { optionId: string; value: string }[] = [];
					if (agent) {
						changes.push({ optionId: AGENTS_OPTION_ID, value: agent.name });
					}
					if (modelId) {
						changes.push({ optionId: MODELS_OPTION_ID, value: modelId });
					}
					if (changes.length > 0) {
						this.contentProvider.notifySessionOptionsChange(resource, changes);
					}
				}
			}
			const session = await this.getOrCreateSession(request, chatSessionContext, modelId, agent, stream, disposables, token);
			if (!session || token.isCancellationRequested) {
				return {};
			}
			if (isUntitled && session.object.options.isolationEnabled && session.object.options.workingDirectory && this.worktreeManager.isSupported()) {
				const changes: { optionId: string; value: vscode.ChatSessionProviderOptionItem }[] = [];
				// For existing sessions with a worktree, show the worktree branch name as a locked option
				const worktreeRelativePath = this.worktreeManager.getWorktreeRelativePath(session.object.sessionId);
				if (worktreeRelativePath) {
					changes.push({ optionId: ISOLATION_OPTION_ID, value: getLockedIsolationOption(worktreeRelativePath) });
					this.contentProvider.notifySessionOptionsChange(resource, changes);
				}
			} else if (isUntitled && (!session.object.options.isolationEnabled || !this.worktreeManager.isSupported())) {
				const changes: { optionId: string; value: vscode.ChatSessionProviderOptionItem }[] = [];
				changes.push({ optionId: ISOLATION_OPTION_ID, value: disabledIsolationLocked });
				this.contentProvider.notifySessionOptionsChange(resource, changes);
			}

			this.copilotCLIAgents.trackSessionAgent(session.object.sessionId, agent?.name);
			if (isUntitled) {
				_untitledSessionIdMap.set(session.object.sessionId, id);
				disposables.add(toDisposable(() => _untitledSessionIdMap.delete(session.object.sessionId)));
				// The SDK doesn't save the session as no messages were added,
				// If we dispose this here, then we will not be able to find this session later.
				// So leave this session alive till it gets used using the `getSession` API later
				this._register(disposableTimeout(() => session.dispose(), WAIT_FOR_NEW_SESSION_TO_GET_USED));
			} else {
				disposables.add(session);
			}

			if (!isUntitled && confirmationResults.length) {
				return await this.handleConfirmationData(request, session.object, request.prompt, confirmationResults, context, stream, token);
			}

			// Check if we have context stored for this request (created in createCLISessionAndSubmitRequest, work around)
			const contextForRequest = this.contextForRequest.get(session.object.sessionId);
			this.contextForRequest.delete(session.object.sessionId);
			if (request.prompt.startsWith('/delegate')) {
				await this.handleDelegateCommand(session.object, request, context, stream, token);
			} else if (contextForRequest) {
				// This is a request that was created in createCLISessionAndSubmitRequest with attachments already resolved.
				const { prompt, attachments } = contextForRequest;
				this.contextForRequest.delete(session.object.sessionId);
				await session.object.handleRequest(request.id, prompt, attachments, modelId, token);
			} else {
				// Construct the full prompt with references to be sent to CLI.
				const { prompt, attachments } = await this.promptResolver.resolvePrompt(request, undefined, additionalReferences, session.object.options.isolationEnabled, token);
				await session.object.handleRequest(request.id, prompt, attachments, modelId, token);
			}

			if (isUntitled && !token.isCancellationRequested) {
				// Delete old information stored for untitled session id.
				_sessionModel.delete(id);
				_sessionModel.set(session.object.sessionId, modelId);
				_untitledSessionIdMap.delete(session.object.sessionId);
				this.sessionItemProvider.swap(chatSessionContext.chatSessionItem, { resource: SessionIdForCLI.getResource(session.object.sessionId), label: request.prompt });
			}
			return {};
		} catch (ex) {
			if (isCancellationError(ex)) {
				return {};
			}
			throw ex;
		}
		finally {
			// Clean cached references for this session
			if (sessionResource) {
				CachedSessionStats.delete(sessionResource);
				this.sessionItemProvider.notifySessionsChange();
			}
			disposables.dispose();
		}
	}

	/**
	 * Gets the agent to be used.
	 * If creating a new session, then uses the agent configured in settings.
	 * If opening an existing session, then uses the agent associated with that session.
	 * If creating a new session with a prompt file that specifies an agent, then uses that agent.
	 * If the prompt file specifies tools, those tools override the agent's default tools.
	 */
	private async getAgent(sessionId: string | undefined, request: vscode.ChatRequest | undefined, token: vscode.CancellationToken): Promise<SweCustomAgent | undefined> {
		const [sessionAgent, defaultAgent, promptFile] = await Promise.all([
			sessionId ? this.copilotCLIAgents.getSessionAgent(sessionId) : Promise.resolve(undefined),
			this.copilotCLIAgents.getDefaultAgent(),
			request ? this.getPromptInfoFromRequest(request, token) : Promise.resolve(undefined)
		]);

		const agent = await this.copilotCLIAgents.resolveAgent(sessionAgent ?? defaultAgent);

		// If we have a prompt file that specifies an agent or tools, use that.
		if (promptFile?.header?.agent || Array.isArray(promptFile?.header?.tools)) {
			const customAgent = promptFile.header.agent ? await this.copilotCLIAgents.resolveAgent(promptFile.header.agent) : undefined;
			const agentToUse = customAgent ?? agent;
			if (agentToUse) {
				if (Array.isArray(promptFile.header.tools)) {
					agentToUse.tools = promptFile.header.tools;
				}
				return agentToUse;
			}
		}

		return agent;
	}

	private async getPromptInfoFromRequest(request: vscode.ChatRequest, token: vscode.CancellationToken): Promise<ParsedPromptFile | undefined> {
		const promptFile = new ChatVariablesCollection(request.references).find(isPromptFile);
		if (!promptFile || !URI.isUri(promptFile.reference.value)) {
			return undefined;
		}
		try {
			return await this.promptsService.parseFile(promptFile.reference.value, token);
		} catch (ex) {
			this.logService.error(`Failed to parse the prompt file: ${promptFile.reference.value.toString()}`, ex);
			return undefined;
		}
	}

	private async getOrCreateSession(request: vscode.ChatRequest, chatSessionContext: vscode.ChatSessionContext, model: string | undefined, agent: SweCustomAgent | undefined, stream: vscode.ChatResponseStream, disposables: DisposableStore, token: vscode.CancellationToken): Promise<IReference<ICopilotCLISession> | undefined> {
		const { resource } = chatSessionContext.chatSessionItem;
		const id = SessionIdForCLI.parse(resource);

		const isolationEnabled = this.worktreeManager.getIsolationPreference(id);
		const workingDirectoryValue = chatSessionContext.isUntitled ?
			(isolationEnabled ? await this.worktreeManager.createWorktree(stream) : await this.copilotCLISDK.getDefaultWorkingDirectory().then(dir => dir?.fsPath)) :
			this.worktreeManager.getWorktreePath(id);
		const workingDirectory = workingDirectoryValue ? Uri.file(workingDirectoryValue) : undefined;

		const session = chatSessionContext.isUntitled ?
			await this.sessionService.createSession({ model, workingDirectory, isolationEnabled, agent }, token) :
			await this.sessionService.getSession(id, { model, workingDirectory, isolationEnabled, readonly: false, agent }, token);
		this.sessionItemProvider.notifySessionsChange();

		if (!session) {
			stream.warning(vscode.l10n.t('Chat session not found.'));
			return undefined;
		}

		if (chatSessionContext.isUntitled && workingDirectory && isolationEnabled) {
			await this.worktreeManager.storeWorktreePath(session.object.sessionId, workingDirectory.fsPath);
		}
		disposables.add(session.object.attachStream(stream));
		disposables.add(session.object.attachPermissionHandler(async (permissionRequest: PermissionRequest, toolCall: ToolCall | undefined, token: vscode.CancellationToken) => requestPermission(this.instantiationService, permissionRequest, toolCall, this.toolsService, request.toolInvocationToken, token)));


		return session;
	}

	/**
	 *
	 * @param preferModelInRequest
	 * If true, will prefer model specified in request over session model.
	 * This is useful when delegating from another chat session, and we want to preserve the model in the previous chat editor/session.
	 */
	private async getModelId(sessionId: string | undefined, request: vscode.ChatRequest | undefined, preferModelInRequest: boolean, token: vscode.CancellationToken): Promise<string | undefined> {
		const promptFile = request ? await this.getPromptInfoFromRequest(request, token) : undefined;
		if (promptFile?.header?.model) {
			const model = await this.copilotCLIModels.resolveModel(promptFile.header.model);
			if (model) {
				return model;
			}
		}

		// If we have a session, get the model from there
		if (sessionId) {
			const sessionModelId = _sessionModel.get(sessionId);
			if (sessionModelId) {
				return sessionModelId;
			}
		}

		// Get model from request.
		const preferredModelInRequest = preferModelInRequest && request?.model.id ? await this.copilotCLIModels.resolveModel(request.model.id) : undefined;
		if (preferredModelInRequest) {
			return preferredModelInRequest;
		}

		return await this.copilotCLIModels.getDefaultModel();
	}

	private async handleDelegateCommand(session: ICopilotCLISession, request: vscode.ChatRequest, context: vscode.ChatContext, stream: vscode.ChatResponseStream, token: vscode.CancellationToken) {
		if (!this.cloudSessionProvider) {
			stream.warning(vscode.l10n.t('No cloud agent available'));
			return;
		}

		// Check for uncommitted changes
		const currentRepository = this.gitService.activeRepository.get();
		const hasChanges = (currentRepository?.changes?.indexChanges && currentRepository.changes.indexChanges.length > 0);

		if (hasChanges) {
			stream.warning(vscode.l10n.t('You have uncommitted changes in your workspace. The cloud agent will start from the last committed state. Consider committing your changes first if you want to include them.'));
		}

		const prompt = request.prompt.substring('/delegate'.length).trim();

		const prInfo = await this.cloudSessionProvider.delegate(request, stream, context, token, { prompt, chatContext: context });
		if (prInfo) {
			await this.recordPushToSession(session, request.prompt, prInfo);
		}

	}

	private getAcceptedRejectedConfirmationData(request: vscode.ChatRequest): ConfirmationResult[] {
		const results: ConfirmationResult[] = [];
		results.push(...(request.acceptedConfirmationData?.map(data => ({ step: data.step, accepted: true, metadata: data?.metadata })) ?? []));
		results.push(...((request.rejectedConfirmationData ?? []).filter(data => !results.some(r => r.step === data.step)).map(data => ({ step: data.step, accepted: false, metadata: data?.metadata }))));

		return results;
	}

	private async handleConfirmationData(request: vscode.ChatRequest, session: ICopilotCLISession, prompt: string, results: ConfirmationResult[], context: vscode.ChatContext, stream: vscode.ChatResponseStream, token: vscode.CancellationToken) {
		const uncommittedChangesData = results.find(data => data.step === UncommittedChangesStep);
		if (!uncommittedChangesData) {
			stream.warning(`Unknown confirmation step: ${results.map(r => r.step).join(', ')}\n\n`);
			return {};
		}

		if (!uncommittedChangesData.accepted || !uncommittedChangesData.metadata) {
			stream.markdown(vscode.l10n.t('Cloud agent delegation request cancelled.'));
			return {};
		}

		const prInfo = await this.cloudSessionProvider?.delegate(request, stream, context, token, uncommittedChangesData.metadata);
		if (prInfo) {
			await this.recordPushToSession(session, prompt, prInfo);
		}
		return {};
	}

	private async handlePushConfirmationData(
		request: vscode.ChatRequest,
		context: vscode.ChatContext,
		stream: vscode.ChatResponseStream,
		token: vscode.CancellationToken
	): Promise<vscode.ChatResult | void> {
		// Check if this is a confirmation response
		const confirmationResults = this.getAcceptedRejectedConfirmationData(request);
		if (confirmationResults.length > 0) {
			return await this.handleWorktreeConfirmationResponse(request, confirmationResults, context, stream, token);
		}

		const currentRepository = this.gitService.activeRepository?.get();
		if (!currentRepository) {
			// No isolation, proceed without worktree
			return await this.createCLISessionAndSubmitRequest(request, undefined, request.references, context, undefined, false, stream, token);
		}

		// Check for uncommitted changes
		const hasUncommittedChanges = currentRepository.changes && (currentRepository.changes.indexChanges.length > 0 || currentRepository.changes.workingTree.length > 0);
		if (!hasUncommittedChanges) {
			// No uncommitted changes, create worktree and proceed
			return await this.createCLISessionAndSubmitRequest(request, undefined, request.references, context, undefined, true, stream, token);
		}

		const message =
			vscode.l10n.t('Background Agent will work in an isolated worktree to implement your requested changes.')
			+ '\n\n'
			+ vscode.l10n.t('This workspace has uncommitted changes. Should these changes be included in the new worktree?');

		const buttons = [
			this.CLI_INCLUDE_CHANGES,
			this.CLI_SKIP_CHANGES,
			this.CLI_CANCEL
		];

		stream.confirmation(
			vscode.l10n.t('Delegate to Background Agent'),
			message,
			{
				step: UncommittedChangesStep,
				metadata: {
					prompt: request.prompt,
					references: request.references,
					chatContext: context,
				} satisfies CLIConfirmationMetadata
			},
			buttons
		);

		return {};
	}

	private async handleWorktreeConfirmationResponse(
		request: vscode.ChatRequest,
		results: ConfirmationResult[],
		context: vscode.ChatContext,
		stream: vscode.ChatResponseStream,
		token: vscode.CancellationToken
	): Promise<vscode.ChatResult | void> {
		const uncommittedChangesData = results.find(data => data.step === UncommittedChangesStep);
		if (!uncommittedChangesData || !uncommittedChangesData.metadata) {
			stream.warning(vscode.l10n.t('Invalid confirmation data.'));
			return {};
		}
		const references = uncommittedChangesData.metadata.references?.length ? uncommittedChangesData.metadata.references : request.references;
		const selection = (request.prompt?.split(':')[0] || '').trim().toUpperCase();

		if (!selection || selection === this.CLI_CANCEL.toUpperCase() || token.isCancellationRequested) {
			stream.markdown(vscode.l10n.t('Background Agent delegation cancelled.'));
			return {};
		}

		const includeChanges = selection.includes(this.CLI_INCLUDE_CHANGES.toUpperCase());
		const prompt = uncommittedChangesData.metadata.prompt;

		if (includeChanges && this.worktreeManager.isSupported()) {
			// Create worktree first
			stream.progress(vscode.l10n.t('Creating worktree...'));
			const worktreePathValue = await this.worktreeManager.createWorktree(stream);
			const worktreePath = worktreePathValue ? URI.file(worktreePathValue) : undefined;
			if (!worktreePath) {
				stream.warning(vscode.l10n.t('Failed to create worktree. Proceeding without isolation.'));
				return await this.createCLISessionAndSubmitRequest(request, prompt, references, context, undefined, false, stream, token);
			}

			// Migrate changes from active repository to worktree
			const activeRepository = this.gitService.activeRepository.get();
			if (activeRepository) {
				try {
					stream.progress(vscode.l10n.t('Migrating changes to worktree...'));
					// Wait for the worktree repository to be ready
					const worktreeRepo = await new Promise<typeof activeRepository | undefined>((resolve) => {
						const disposable = this.gitService.onDidOpenRepository(repo => {
							if (isEqual(repo.rootUri, worktreePath)) {
								disposable.dispose();
								resolve(repo);
							}
						});

						this.gitService.getRepository(worktreePath).then(repo => {
							if (repo) {
								disposable.dispose();
								resolve(repo);
							}
						});

						setTimeout(() => {
							disposable.dispose();
							resolve(undefined);
						}, 10_000);
					});

					if (!worktreeRepo) {
						stream.warning(vscode.l10n.t('Failed to get worktree repository. Proceeding without migration.'));
					} else {
						await this.gitService.migrateChanges(worktreeRepo.rootUri, activeRepository.rootUri, {
							confirmation: false,
							deleteFromSource: true,
							untracked: true
						});
						stream.markdown(vscode.l10n.t('Changes migrated to worktree.'));
					}
				} catch (error) {
					// Continue even if migration fails
					stream.warning(vscode.l10n.t('Failed to migrate some changes: {0}. Continuing with worktree creation.', error instanceof Error ? error.message : String(error)));
				}
			}

			return await this.createCLISessionAndSubmitRequest(request, prompt, references, context, worktreePath, true, stream, token);
		} else {
			// Skip changes, just create worktree without migration
			return await this.createCLISessionAndSubmitRequest(request, prompt, references, context, undefined, this.worktreeManager.isSupported(), stream, token);
		}
	}

	private async createCLISessionAndSubmitRequest(
		request: vscode.ChatRequest,
		userPrompt: string | undefined,
		otherReferences: readonly vscode.ChatPromptReference[] | undefined,
		context: vscode.ChatContext,
		workingDirectory: Uri | undefined,
		isolationEnabled: boolean,
		stream: vscode.ChatResponseStream,
		token: vscode.CancellationToken
	): Promise<vscode.ChatResult> {
		let summary: string | undefined;
		const requestPromptPromise = (async () => {
			if (this.hasHistoryToSummarize(context.history)) {
				stream.progress(vscode.l10n.t('Analyzing chat history'));
				summary = await this.chatDelegationSummaryService.summarize(context, token);
				summary = summary ? `**Summary**\n${summary}` : undefined;
			}

			// Give priority to userPrompt if provided (e.g., from confirmation metadata)
			userPrompt = userPrompt || request.prompt;
			return summary ? `${userPrompt}\n${summary}` : userPrompt;
		})();

		const getWorkingDirectory = async () => {
			// Create worktree if isolation is enabled and we don't have one yet
			if (isolationEnabled && !workingDirectory) {
				const workTreePath = await this.worktreeManager.createWorktree(stream);
				workingDirectory = workTreePath ? URI.file(workTreePath) : undefined;
			}

			// Fallback to default directory if worktree creation failed
			if (!isolationEnabled && !workingDirectory) {
				workingDirectory = await this.copilotCLISDK.getDefaultWorkingDirectory();
			}
		};

		const [{ prompt, attachments, references }, model, agent] = await Promise.all([
			requestPromptPromise.then(prompt => this.promptResolver.resolvePrompt(request, prompt, (otherReferences || []).concat([]), isolationEnabled, token)),
			this.getModelId(undefined, request, true, token), // prefer model in request, as we're delegating from another session here.
			this.getAgent(undefined, undefined, token),
			getWorkingDirectory()
		]);

		const session = await this.sessionService.createSession({ workingDirectory, isolationEnabled, agent, model }, token);
		void this.copilotCLIAgents.trackSessionAgent(session.object.sessionId, agent?.name);
		if (summary) {
			void this.chatDelegationSummaryService.trackSummaryUsage(session.object.sessionId, summary);
		}
		// Do not await, we want this code path to be as fast as possible.
		if (isolationEnabled && workingDirectory) {
			void this.worktreeManager.storeWorktreePath(session.object.sessionId, workingDirectory.fsPath);
		}

		try {
			this.contextForRequest.set(session.object.sessionId, { prompt, attachments });
			this.sessionItemProvider.notifySessionsChange();
			await vscode.commands.executeCommand('workbench.action.chat.openSessionWithPrompt.copilotcli', {
				resource: SessionIdForCLI.getResource(session.object.sessionId),
				prompt: userPrompt || request.prompt,
				attachedContext: references.map(ref => convertReferenceToVariable(ref, attachments))
			});
		} catch {
			this.contextForRequest.delete(session.object.sessionId);
			// TODO@rebornix: handle potential missing command
			// We don't want to block the caller anymore.
			// The caller is most likely a chat editor or the like.
			// Now that we've delegated it to a session, we can get out of here.
			// Else if the request takes say 10 minutes, the caller would be blocked for that long.
			session.object.handleRequest(request.id, prompt, attachments, model, token)
				.catch(error => {
					this.logService.error(`Failed to handle CLI session request: ${error}`);
					// Optionally: stream.error(error) to notify the user
				})
				.finally(() => {
					session.dispose();
				});
		}

		stream.markdown(vscode.l10n.t('{0} has begun working on your request. Follow its progress in the Agents View.', 'Background Agent'));

		return {};
	}

	private hasHistoryToSummarize(history: readonly (vscode.ChatRequestTurn | vscode.ChatResponseTurn)[]): boolean {
		if (!history || history.length === 0) {
			return false;
		}
		const allResponsesEmpty = history.every(turn => {
			if (turn instanceof vscode.ChatResponseTurn) {
				return turn.response.length === 0;
			}
			return true;
		});
		return !allResponsesEmpty;
	}

	private async recordPushToSession(
		session: ICopilotCLISession,
		userPrompt: string,
		prInfo: { uri: vscode.Uri; title: string; description: string; author: string; linkTag: string }
	): Promise<void> {
		// Add user message event
		session.addUserMessage(userPrompt);

		// Add assistant message event with embedded PR metadata
		const assistantMessage = `Cloud Agent has begun working on your request. Follow its progress in the associated chat and pull request.\n<pr_metadata uri="${prInfo.uri.toString()}" title="${escapeXml(prInfo.title)}" description="${escapeXml(prInfo.description)}" author="${escapeXml(prInfo.author)}" linkTag="${escapeXml(prInfo.linkTag)}"/>`;
		session.addUserAssistantMessage(assistantMessage);
	}
}

export function registerCLIChatCommands(copilotcliSessionItemProvider: CopilotCLIChatSessionItemProvider, copilotCLISessionService: ICopilotCLISessionService, gitService: IGitService): IDisposable {
	const disposableStore = new DisposableStore();
	disposableStore.add(vscode.commands.registerCommand('github.copilot.copilotcli.sessions.refresh', () => {
		copilotcliSessionItemProvider.notifySessionsChange();
	}));
	disposableStore.add(vscode.commands.registerCommand('github.copilot.cli.sessions.refresh', () => {
		copilotcliSessionItemProvider.notifySessionsChange();
	}));
	disposableStore.add(vscode.commands.registerCommand('github.copilot.cli.sessions.delete', async (sessionItem?: vscode.ChatSessionItem) => {
		if (sessionItem?.resource) {
			const id = SessionIdForCLI.parse(sessionItem.resource);
			const worktreePath = copilotcliSessionItemProvider.worktreeManager.getWorktreePath(id);

			const confirmMessage = worktreePath
				? l10n.t('Are you sure you want to delete the session and its associated worktree?')
				: l10n.t('Are you sure you want to delete the session?');

			const deleteLabel = l10n.t('Delete');
			const result = await vscode.window.showWarningMessage(
				confirmMessage,
				{ modal: true },
				deleteLabel
			);

			if (result === deleteLabel) {
				await copilotCLISessionService.deleteSession(id);

				if (worktreePath) {
					try {
						const repository = gitService.activeRepository.get();
						if (!repository) {
							throw new Error(vscode.l10n.t('No active repository found to delete worktree.'));
						}
						await gitService.deleteWorktree(repository.rootUri, worktreePath);
					} catch (error) {
						vscode.window.showErrorMessage(vscode.l10n.t('Failed to delete worktree: {0}', error instanceof Error ? error.message : String(error)));
					}
				}

				copilotcliSessionItemProvider.notifySessionsChange();
			}
		}
	}));
	disposableStore.add(vscode.commands.registerCommand('github.copilot.cli.sessions.resumeInTerminal', async (sessionItem?: vscode.ChatSessionItem) => {
		if (sessionItem?.resource) {
			await copilotcliSessionItemProvider.resumeCopilotCLISessionInTerminal(sessionItem);
		}
	}));
	disposableStore.add(vscode.commands.registerCommand('github.copilot.cli.sessions.newTerminalSession', async () => {
		await copilotcliSessionItemProvider.createCopilotCLITerminal();
	}));
	disposableStore.add(vscode.commands.registerCommand('agentSession.copilotcli.openChanges', async (sessionItemResource?: vscode.Uri) => {
		if (!sessionItemResource) {
			return;
		}

		const sessionId = SessionIdForCLI.parse(sessionItemResource);
		const sessionWorktree = copilotcliSessionItemProvider.worktreeManager.getWorktreePath(sessionId);
		const sessionWorktreeName = copilotcliSessionItemProvider.worktreeManager.getWorktreeRelativePath(sessionId);

		if (!sessionWorktree || !sessionWorktreeName) {
			return;
		}

		const repository = await gitService.getRepository(Uri.file(sessionWorktree));
		if (!repository?.changes) {
			return;
		}

		const title = vscode.l10n.t('Background Agent ({0})', sessionWorktreeName);
		const multiDiffSourceUri = Uri.parse(`copilotcli-worktree-changes:/${sessionId}`);
		const resources = repository.changes.indexChanges.map(change => {
			switch (change.status) {
				case 1 /* Status.INDEX_ADDED */:
					return {
						originalUri: undefined,
						modifiedUri: change.uri
					};
				case 2 /* Status.INDEX_DELETED */:
					return {
						originalUri: toGitUri(change.uri, 'HEAD'),
						modifiedUri: undefined
					};
				default:
					return {
						originalUri: toGitUri(change.uri, 'HEAD'),
						modifiedUri: change.uri
					};
			}
		});

		await vscode.commands.executeCommand('_workbench.openMultiDiffEditor', { multiDiffSourceUri, title, resources });
	}));
<<<<<<< HEAD

	const applyChanges = async (sessionItemResource?: vscode.Uri) => {
		if (!sessionItemResource) {
=======
	disposableStore.add(vscode.commands.registerCommand('github.copilot.chat.applyCopilotCLIAgentSessionChanges', async (sessionItemOrResource?: vscode.ChatSessionItem | vscode.Uri) => {
		const resource = sessionItemOrResource instanceof vscode.Uri
			? sessionItemOrResource
			: sessionItemOrResource?.resource;

		if (!resource) {
>>>>>>> 089e9b75
			return;
		}

		const sessionId = SessionIdForCLI.parse(resource);
		const sessionWorktree = copilotcliSessionItemProvider.worktreeManager.getWorktreePath(sessionId);

		if (!sessionWorktree) {
			return;
		}

		const sessionWorktreeUri = Uri.file(sessionWorktree);
		const activeRepository = gitService.activeRepository.get();
		if (!activeRepository) {
			return;
		}

		// Migrate the changes from the worktree to the main repository
		await gitService.migrateChanges(activeRepository.rootUri, sessionWorktreeUri, {
			confirmation: false,
			deleteFromSource: false,
			untracked: true
		});

		copilotcliSessionItemProvider.notifySessionsChange(); // pick up new git state
	};

	disposableStore.add(vscode.commands.registerCommand('github.copilot.chat.applyCopilotCLIAgentSessionChanges', applyChanges));
	disposableStore.add(vscode.commands.registerCommand('github.copilot.chat.applyCopilotCLIAgentSessionChanges.apply', applyChanges));
	return disposableStore;
}<|MERGE_RESOLUTION|>--- conflicted
+++ resolved
@@ -1137,18 +1137,13 @@
 
 		await vscode.commands.executeCommand('_workbench.openMultiDiffEditor', { multiDiffSourceUri, title, resources });
 	}));
-<<<<<<< HEAD
-
-	const applyChanges = async (sessionItemResource?: vscode.Uri) => {
-		if (!sessionItemResource) {
-=======
-	disposableStore.add(vscode.commands.registerCommand('github.copilot.chat.applyCopilotCLIAgentSessionChanges', async (sessionItemOrResource?: vscode.ChatSessionItem | vscode.Uri) => {
+
+	const applyChanges = async (sessionItemOrResource?: vscode.ChatSessionItem | vscode.Uri) => {
 		const resource = sessionItemOrResource instanceof vscode.Uri
 			? sessionItemOrResource
 			: sessionItemOrResource?.resource;
 
 		if (!resource) {
->>>>>>> 089e9b75
 			return;
 		}
 
