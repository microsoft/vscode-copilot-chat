--- conflicted
+++ resolved
@@ -6,11 +6,8 @@
 import type { Session } from '@github/copilot/sdk';
 import * as vscode from 'vscode';
 import { ChatExtendedRequestHandler, l10n, Uri } from 'vscode';
-<<<<<<< HEAD
 import { ConfigKey, IConfigurationService } from '../../../platform/configuration/common/configurationService';
 import { IVSCodeExtensionContext } from '../../../platform/extContext/common/extensionContext';
-=======
->>>>>>> 3f959efb
 import { IGitService } from '../../../platform/git/common/gitService';
 import { Emitter, Event } from '../../../util/vs/base/common/event';
 import { Disposable, DisposableStore, IDisposable } from '../../../util/vs/base/common/lifecycle';
@@ -69,12 +66,8 @@
 	}
 }
 
-<<<<<<< HEAD
-const COPILOT_CLI_MODEL_MEMENTO_KEY = 'github.copilot.cli.sessionModel';
 const COPILOT_CLI_DEFAULT_ISOLATION_MEMENTO_KEY = 'github.copilot.cli.sessionIsolation';
 
-=======
->>>>>>> 3f959efb
 /**
  * Escape XML special characters
  */
@@ -148,7 +141,8 @@
 	constructor(
 		@ICopilotCLIModels private readonly copilotCLIModels: ICopilotCLIModels,
 		@ICopilotCLISessionService private readonly sessionService: ICopilotCLISessionService,
-		@IConfigurationService private readonly configurationService: IConfigurationService
+		@IConfigurationService private readonly configurationService: IConfigurationService,
+		@IVSCodeExtensionContext private readonly extensionContext: IVSCodeExtensionContext
 	) { }
 
 	/**
@@ -164,21 +158,8 @@
 			this.copilotCLIModels.getDefaultModel()
 		]);
 		const copilotcliSessionId = SessionIdForCLI.parse(resource);
-<<<<<<< HEAD
-		if (!_sessionModel.get(copilotcliSessionId)) {
-			// Get the user's preferred model from global state, default to claude-sonnet-4.5
-			const preferredModelId = this.extensionContext.globalState.get<string>(COPILOT_CLI_MODEL_MEMENTO_KEY, this.defaultModel.id);
-			const preferredModel = this.availableModels.find(m => m.id === preferredModelId) ?? this.defaultModel; // fallback to claude-sonnet-4.5
-			_sessionModel.set(copilotcliSessionId, preferredModel);
-
-			// Get the user's preferred isolation setting from global state, default to disabled
-			const isolationEnabled = this.extensionContext.globalState.get<boolean>(COPILOT_CLI_DEFAULT_ISOLATION_MEMENTO_KEY, false);
-			_sessionIsolation.set(copilotcliSessionId, isolationEnabled);
-		}
-=======
 		const preferredModelId = _sessionModel.get(copilotcliSessionId)?.id;
 		const preferredModel = (preferredModelId ? models.find(m => m.id === preferredModelId) : undefined) ?? defaultModel;
->>>>>>> 3f959efb
 
 		const existingSession = await this.sessionService.getSession(copilotcliSessionId, token);
 		const selectedModelId = await existingSession?.sdkSession.getSelectedModel();
@@ -186,10 +167,15 @@
 		const events = await existingSession?.sdkSession.getEvents();
 		const history = buildChatHistoryFromEvents(events || []);
 		const options: Record<string, string> = {
-			[MODELS_OPTION_ID]: _sessionModel.get(copilotcliSessionId)?.id ?? this.defaultModel.id,
+			[MODELS_OPTION_ID]: _sessionModel.get(copilotcliSessionId)?.id ?? defaultModel.id,
 		};
 
 		if (!existingSession && this.configurationService.getConfig(ConfigKey.Internal.CLIIsolationEnabled)) {
+			// Initialize isolation preference from global state for new sessions
+			if (!_sessionIsolation.has(copilotcliSessionId)) {
+				const defaultIsolation = this.extensionContext.globalState.get<boolean>(COPILOT_CLI_DEFAULT_ISOLATION_MEMENTO_KEY, false);
+				_sessionIsolation.set(copilotcliSessionId, defaultIsolation);
+			}
 			options[ISOLATION_OPTION_ID] = this.isIsolationEnabled(copilotcliSessionId) ? 'enabled' : 'disabled';
 		}
 
@@ -201,13 +187,7 @@
 			history,
 			activeResponseCallback: undefined,
 			requestHandler: undefined,
-<<<<<<< HEAD
 			options: options
-=======
-			options: {
-				[MODELS_OPTION_ID]: _sessionModel.get(copilotcliSessionId)?.id ?? defaultModel.id
-			}
->>>>>>> 3f959efb
 		};
 	}
 
@@ -218,8 +198,7 @@
 					id: MODELS_OPTION_ID,
 					name: 'Model',
 					description: 'Select the language model to use',
-<<<<<<< HEAD
-					items: this.availableModels
+					items: await this.copilotCLIModels.getAvailableModels()
 				},
 				{
 					id: ISOLATION_OPTION_ID,
@@ -229,9 +208,6 @@
 						{ id: 'enabled', name: 'Isolated' },
 						{ id: 'disabled', name: 'Workspace' }
 					]
-=======
-					items: await this.copilotCLIModels.getAvailableModels()
->>>>>>> 3f959efb
 				}
 			]
 		};
@@ -283,40 +259,9 @@
 
 	private async handleRequest(request: vscode.ChatRequest, context: vscode.ChatContext, stream: vscode.ChatResponseStream, token: vscode.CancellationToken): Promise<vscode.ChatResult | void> {
 		const { chatSessionContext } = context;
-<<<<<<< HEAD
-		if (chatSessionContext) {
-			if (chatSessionContext.isUntitled) {
-				const untitledCopilotcliSessionId = SessionIdForCLI.parse(chatSessionContext.chatSessionItem.resource);
-				const isolationEnabled = _sessionIsolation.get(untitledCopilotcliSessionId) ?? false;
-				let workingDirectory: string | undefined;
-				if (isolationEnabled) {
-					try {
-						const worktreePath = await vscode.commands.executeCommand('git.createWorktreeWithDefaults') as string | undefined;
-						if (worktreePath) {
-							workingDirectory = worktreePath;
-							stream.progress(vscode.l10n.t('Created isolated worktree at {0}', worktreePath));
-						} else {
-							stream.warning(vscode.l10n.t('Failed to create worktree for isolation, using default workspace directory'));
-						}
-					} catch (error) {
-						stream.warning(vscode.l10n.t('Error creating worktree for isolation: {0}', error instanceof Error ? error.message : String(error)));
-					}
-				}
-
-				const { copilotcliSessionId } = await this.copilotcliAgentManager.handleRequest(undefined, request, context, stream, undefined, workingDirectory, token);
-				if (!copilotcliSessionId) {
-					stream.warning(localize('copilotcli.failedToCreateSession', "Failed to create a new CopilotCLI session."));
-					return {};
-				}
-				if (copilotcliSessionId) {
-					this.sessionItemProvider.swap(chatSessionContext.chatSessionItem, { resource: SessionIdForCLI.getResource(copilotcliSessionId), label: request.prompt ?? 'CopilotCLI' });
-					this.sessionService.clearPendingRequest(copilotcliSessionId);
-				}
-=======
 		if (!chatSessionContext) {
 			if (request.acceptedConfirmationData || request.rejectedConfirmationData) {
 				stream.warning(vscode.l10n.t('No chat session context available for confirmation data handling.'));
->>>>>>> 3f959efb
 				return {};
 			}
 
@@ -325,9 +270,25 @@
 			return await this.handlePushConfirmationData(request, context, stream, token);
 		}
 
-
 		if (chatSessionContext.isUntitled) {
-			const { copilotcliSessionId } = await this.copilotcliAgentManager.handleRequest(undefined, request, context, stream, undefined, token);
+			const untitledCopilotcliSessionId = SessionIdForCLI.parse(chatSessionContext.chatSessionItem.resource);
+			const isolationEnabled = _sessionIsolation.get(untitledCopilotcliSessionId) ?? false;
+			let workingDirectory: string | undefined;
+			if (isolationEnabled) {
+				try {
+					const worktreePath = await vscode.commands.executeCommand('git.createWorktreeWithDefaults') as string | undefined;
+					if (worktreePath) {
+						workingDirectory = worktreePath;
+						stream.progress(vscode.l10n.t('Created isolated worktree at {0}', worktreePath));
+					} else {
+						stream.warning(vscode.l10n.t('Failed to create worktree for isolation, using default workspace directory'));
+					}
+				} catch (error) {
+					stream.warning(vscode.l10n.t('Error creating worktree for isolation: {0}', error instanceof Error ? error.message : String(error)));
+				}
+			}
+
+			const { copilotcliSessionId } = await this.copilotcliAgentManager.handleRequest(undefined, request, context, stream, undefined, workingDirectory, token);
 			if (!copilotcliSessionId) {
 				stream.warning(localize('copilotcli.failedToCreateSession', "Failed to create a new CopilotCLI session."));
 				return {};
@@ -349,18 +310,12 @@
 			return await this.handleConfirmationData(session.sdkSession, request, context, stream, token);
 		}
 
-<<<<<<< HEAD
-			this.sessionService.setSessionStatus(id, vscode.ChatSessionStatus.InProgress);
-			await this.copilotcliAgentManager.handleRequest(id, request, context, stream, getModelProvider(_sessionModel.get(id)?.id), undefined, token);
-			this.sessionService.setSessionStatus(id, vscode.ChatSessionStatus.Completed);
-=======
 		if (request.prompt.startsWith('/delegate')) {
 			await this.handleDelegateCommand(session.sdkSession, request, context, stream, token);
->>>>>>> 3f959efb
 			return {};
 		}
 
-		await this.copilotcliAgentManager.handleRequest(id, request, context, stream, getModelProvider(_sessionModel.get(id)?.id), token);
+		await this.copilotcliAgentManager.handleRequest(id, request, context, stream, getModelProvider(_sessionModel.get(id)?.id), undefined, token);
 		return {};
 	}
 
