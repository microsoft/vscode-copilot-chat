/*---------------------------------------------------------------------------------------------
 *  Copyright (c) Microsoft Corporation. All rights reserved.
 *  Licensed under the MIT License. See License.txt in the project root for license information.
 *--------------------------------------------------------------------------------------------*/

import * as vscode from 'vscode';
import { ChatExtendedRequestHandler, l10n, Uri } from 'vscode';
import { IRunCommandExecutionService } from '../../../platform/commands/common/runCommandExecutionService';
import { ConfigKey, IConfigurationService } from '../../../platform/configuration/common/configurationService';
import { IVSCodeExtensionContext } from '../../../platform/extContext/common/extensionContext';
import { IGitService } from '../../../platform/git/common/gitService';
import { ITelemetryService } from '../../../platform/telemetry/common/telemetry';
import { Emitter, Event } from '../../../util/vs/base/common/event';
import { Disposable, DisposableStore, IDisposable } from '../../../util/vs/base/common/lifecycle';
import { localize } from '../../../util/vs/nls';
import { ICopilotCLIModels } from '../../agents/copilotcli/node/copilotCli';
import { CopilotCLIPromptResolver } from '../../agents/copilotcli/node/copilotcliPromptResolver';
import { ICopilotCLISession } from '../../agents/copilotcli/node/copilotcliSession';
import { ICopilotCLISessionService } from '../../agents/copilotcli/node/copilotcliSessionService';
import { PermissionRequest, requestPermission } from '../../agents/copilotcli/node/permissionHelpers';
import { ChatSummarizerProvider } from '../../prompt/node/summarizer';
import { IToolsService } from '../../tools/common/toolsService';
import { ICopilotCLITerminalIntegration } from './copilotCLITerminalIntegration';
import { ConfirmationResult, CopilotCloudSessionsProvider, UncommittedChangesStep } from './copilotCloudSessionsProvider';

const MODELS_OPTION_ID = 'model';
const ISOLATION_OPTION_ID = 'isolation';

// Track model selections per session
// TODO@rebornix: we should have proper storage for the session model preference (revisit with API)
const _sessionModel: Map<string, vscode.ChatSessionProviderOptionItem | undefined> = new Map();

export class CopilotCLIWorktreeManager {
	static COPILOT_CLI_DEFAULT_ISOLATION_MEMENTO_KEY = 'github.copilot.cli.sessionIsolation';
	static COPILOT_CLI_SESSION_WORKTREE_MEMENTO_KEY = 'github.copilot.cli.sessionWorktrees';

	private _sessionIsolation: Map<string, boolean> = new Map();
	private _sessionWorktrees: Map<string, string> = new Map();
	constructor(
		@IVSCodeExtensionContext private readonly extensionContext: IVSCodeExtensionContext,
		@IRunCommandExecutionService private readonly commandExecutionService: IRunCommandExecutionService) { }

	async createWorktreeIfNeeded(sessionId: string, stream: vscode.ChatResponseStream): Promise<string | undefined> {
		const isolationEnabled = this._sessionIsolation.get(sessionId) ?? false;
		if (!isolationEnabled) {
			return undefined;
		}

<<<<<<< HEAD
		await stream.progress(vscode.l10n.t('Creating isolated worktree for session...'), async (progress) => {
			try {
				const worktreePath = await this.commandExecutionService.executeCommand('git.createWorktreeWithDefaults') as string | undefined;
				if (worktreePath) {
					return vscode.l10n.t('Created isolated worktree at {0}', worktreePath);
				} else {
					progress.report(new vscode.ChatResponseWarningPart(vscode.l10n.t('Failed to create worktree for isolation, using default workspace directory')));
				}
			} catch (error) {
				progress.report(new vscode.ChatResponseWarningPart(vscode.l10n.t('Error creating worktree for isolation: {0}', error instanceof Error ? error.message : String(error))));
=======
		try {
			const worktreePath = await vscode.commands.executeCommand('git.createWorktreeWithDefaults') as string | undefined;
			if (worktreePath) {
				stream.progress(vscode.l10n.t('Created isolated worktree at {0}', worktreePath));
				return worktreePath;
			} else {
				stream.warning(vscode.l10n.t('Failed to create worktree for isolation, using default workspace directory'));
>>>>>>> 9564ab10
			}
		} catch (error) {
			stream.warning(vscode.l10n.t('Error creating worktree for isolation: {0}', error instanceof Error ? error.message : String(error)));
		}
		return undefined;
	}

	async storeWorktreePath(sessionId: string, workingDirectory: string): Promise<void> {
		this._sessionWorktrees.set(sessionId, workingDirectory);
		const sessionWorktrees = this.extensionContext.globalState.get<Record<string, string>>(CopilotCLIWorktreeManager.COPILOT_CLI_SESSION_WORKTREE_MEMENTO_KEY, {});
		sessionWorktrees[sessionId] = workingDirectory;
		await this.extensionContext.globalState.update(CopilotCLIWorktreeManager.COPILOT_CLI_SESSION_WORKTREE_MEMENTO_KEY, sessionWorktrees);
	}

	getWorktreePath(sessionId: string): string | undefined {
		let workingDirectory = this._sessionWorktrees.get(sessionId);
		if (!workingDirectory) {
			const sessionWorktrees = this.extensionContext.globalState.get<Record<string, string>>(CopilotCLIWorktreeManager.COPILOT_CLI_SESSION_WORKTREE_MEMENTO_KEY, {});
			workingDirectory = sessionWorktrees[sessionId];
			if (workingDirectory) {
				this._sessionWorktrees.set(sessionId, workingDirectory);
			}
		}
		return workingDirectory;
	}

	getWorktreeRelativePath(sessionId: string): string | undefined {
		const worktreePath = this.getWorktreePath(sessionId);
		if (!worktreePath) {
			return undefined;
		}

		// TODO@rebornix, @osortega: read the workingtree name from git extension
		const lastIndex = worktreePath.lastIndexOf('/');
		return worktreePath.substring(lastIndex + 1);

	}

	getIsolationPreference(sessionId: string): boolean {
		if (!this._sessionIsolation.has(sessionId)) {
			const defaultIsolation = this.extensionContext.globalState.get<boolean>(CopilotCLIWorktreeManager.COPILOT_CLI_DEFAULT_ISOLATION_MEMENTO_KEY, false);
			this._sessionIsolation.set(sessionId, defaultIsolation);
		}
		return this._sessionIsolation.get(sessionId) ?? false;
	}

	async setIsolationPreference(sessionId: string, enabled: boolean): Promise<void> {
		this._sessionIsolation.set(sessionId, enabled);
		await this.extensionContext.globalState.update(CopilotCLIWorktreeManager.COPILOT_CLI_DEFAULT_ISOLATION_MEMENTO_KEY, enabled);
	}
}


namespace SessionIdForCLI {
	export function getResource(sessionId: string): vscode.Uri {
		return vscode.Uri.from({
			scheme: 'copilotcli', path: `/${sessionId}`,
		});
	}

	export function parse(resource: vscode.Uri): string {
		return resource.path.slice(1);
	}
}

/**
 * Escape XML special characters
 */
function escapeXml(text: string): string {
	return text
		.replace(/&/g, '&amp;')
		.replace(/</g, '&lt;')
		.replace(/>/g, '&gt;')
		.replace(/"/g, '&quot;')
		.replace(/'/g, '&apos;');
}

export class CopilotCLIChatSessionItemProvider extends Disposable implements vscode.ChatSessionItemProvider {
	private readonly _onDidChangeChatSessionItems = this._register(new Emitter<void>());
	public readonly onDidChangeChatSessionItems: Event<void> = this._onDidChangeChatSessionItems.event;

	private readonly _onDidCommitChatSessionItem = this._register(new Emitter<{ original: vscode.ChatSessionItem; modified: vscode.ChatSessionItem }>());
	public readonly onDidCommitChatSessionItem: Event<{ original: vscode.ChatSessionItem; modified: vscode.ChatSessionItem }> = this._onDidCommitChatSessionItem.event;
	constructor(
		private readonly worktreeManager: CopilotCLIWorktreeManager,
		@ICopilotCLISessionService private readonly copilotcliSessionService: ICopilotCLISessionService,
		@ICopilotCLITerminalIntegration private readonly terminalIntegration: ICopilotCLITerminalIntegration,
		@IRunCommandExecutionService private readonly commandExecutionService: IRunCommandExecutionService
	) {
		super();
		this._register(this.terminalIntegration);
		this._register(this.copilotcliSessionService.onDidChangeSessions(() => {
			this.refresh();
		}));
	}

	public refresh(): void {
		this._onDidChangeChatSessionItems.fire();
	}

	public swap(original: vscode.ChatSessionItem, modified: vscode.ChatSessionItem): void {
		this._onDidCommitChatSessionItem.fire({ original, modified });
	}

	public async provideChatSessionItems(token: vscode.CancellationToken): Promise<vscode.ChatSessionItem[]> {
		const sessions = await this.copilotcliSessionService.getAllSessions(token);
		const diskSessions = sessions.map(session => this._toChatSessionItem(session));

		const count = diskSessions.length;
		this.commandExecutionService.executeCommand('setContext', 'github.copilot.chat.cliSessionsEmpty', count === 0);

		return diskSessions;
	}

	private _toChatSessionItem(session: { id: string; label: string; timestamp: Date; status?: vscode.ChatSessionStatus }): vscode.ChatSessionItem {
		const resource = SessionIdForCLI.getResource(session.id);
		const label = session.label || 'Copilot CLI';
		const worktreePath = this.worktreeManager.getWorktreeRelativePath(session.id);
		let description: vscode.MarkdownString | undefined;
		if (worktreePath) {
			description = new vscode.MarkdownString(`$(git-merge) ${worktreePath}`);
			description.supportThemeIcons = true;
		}
		const tooltipLines = [`Copilot CLI session: ${label}`];
		if (worktreePath) {
			tooltipLines.push(`Worktree: ${worktreePath}`);
		}
		const status = session.status ?? vscode.ChatSessionStatus.Completed;
		return {
			resource,
			label,
			description,
			tooltip: tooltipLines.join('\n'),
			timing: { startTime: session.timestamp.getTime() },
			status
		};
	}

	public async createCopilotCLITerminal(): Promise<void> {
		// TODO@rebornix should be set by CLI
		const terminalName = process.env.COPILOTCLI_TERMINAL_TITLE || 'Copilot CLI';
		await this.terminalIntegration.openTerminal(terminalName);
	}

	public async resumeCopilotCLISessionInTerminal(sessionItem: vscode.ChatSessionItem): Promise<void> {
		const id = SessionIdForCLI.parse(sessionItem.resource);
		const terminalName = sessionItem.label || id;
		const cliArgs = ['--resume', id];
		await this.terminalIntegration.openTerminal(terminalName, cliArgs);
	}
}

export class CopilotCLIChatSessionContentProvider implements vscode.ChatSessionContentProvider {
	constructor(
		private readonly worktreeManager: CopilotCLIWorktreeManager,
		@ICopilotCLIModels private readonly copilotCLIModels: ICopilotCLIModels,
		@ICopilotCLISessionService private readonly sessionService: ICopilotCLISessionService,
		@IConfigurationService private readonly configurationService: IConfigurationService,
	) { }

	async provideChatSessionContent(resource: Uri, token: vscode.CancellationToken): Promise<vscode.ChatSession> {
		const [models, defaultModel] = await Promise.all([
			this.copilotCLIModels.getAvailableModels(),
			this.copilotCLIModels.getDefaultModel()
		]);
		const copilotcliSessionId = SessionIdForCLI.parse(resource);
		const preferredModelId = _sessionModel.get(copilotcliSessionId)?.id;
		const preferredModel = (preferredModelId ? models.find(m => m.id === preferredModelId) : undefined) ?? defaultModel;

		const workingDirectory = this.worktreeManager.getWorktreePath(copilotcliSessionId);
		const existingSession = await this.sessionService.getSession(copilotcliSessionId, undefined, workingDirectory, false, token);
		const selectedModelId = await existingSession?.getSelectedModelId();
		const selectedModel = selectedModelId ? models.find(m => m.id === selectedModelId) : undefined;
		const options: Record<string, string> = {
			[MODELS_OPTION_ID]: _sessionModel.get(copilotcliSessionId)?.id ?? defaultModel.id,
		};

		if (!existingSession && this.configurationService.getConfig(ConfigKey.Internal.CLIIsolationEnabled)) {
			const isolationEnabled = this.worktreeManager.getIsolationPreference(copilotcliSessionId);
			options[ISOLATION_OPTION_ID] = isolationEnabled ? 'enabled' : 'disabled';
		}
		const history = existingSession?.getChatHistory() || [];

		if (!_sessionModel.get(copilotcliSessionId)) {
			_sessionModel.set(copilotcliSessionId, selectedModel ?? preferredModel);
		}

		return {
			history,
			activeResponseCallback: undefined,
			requestHandler: undefined,
			options: options
		};
	}

	async provideChatSessionProviderOptions(): Promise<vscode.ChatSessionProviderOptions> {
		return {
			optionGroups: [
				{
					id: MODELS_OPTION_ID,
					name: 'Model',
					description: 'Select the language model to use',
					items: await this.copilotCLIModels.getAvailableModels()
				},
				{
					id: ISOLATION_OPTION_ID,
					name: 'Isolation',
					description: 'Enable worktree isolation for this session',
					items: [
						{ id: 'enabled', name: 'Isolated' },
						{ id: 'disabled', name: 'Workspace' }
					]
				}
			]
		};
	}

	// Handle option changes for a session (store current state in a map)
	async provideHandleOptionsChange(resource: Uri, updates: ReadonlyArray<vscode.ChatSessionOptionUpdate>, token: vscode.CancellationToken): Promise<void> {
		const sessionId = SessionIdForCLI.parse(resource);
		const models = await this.copilotCLIModels.getAvailableModels();
		for (const update of updates) {
			if (update.optionId === MODELS_OPTION_ID) {
				if (typeof update.value === 'undefined') {
					_sessionModel.set(sessionId, undefined);
				} else {
					const model = models.find(m => m.id === update.value);
					_sessionModel.set(sessionId, model);
					// Persist the user's choice to global state
					if (model) {
						this.copilotCLIModels.setDefaultModel(model);
					}
				}
			} else if (update.optionId === ISOLATION_OPTION_ID) {
				// Handle isolation option changes
				await this.worktreeManager.setIsolationPreference(sessionId, update.value === 'enabled');
			}
		}
	}
}

export class CopilotCLIChatSessionParticipant {
	constructor(
		private readonly promptResolver: CopilotCLIPromptResolver,
		private readonly sessionItemProvider: CopilotCLIChatSessionItemProvider,
		private readonly cloudSessionProvider: CopilotCloudSessionsProvider | undefined,
		private readonly summarizer: ChatSummarizerProvider,
		private readonly worktreeManager: CopilotCLIWorktreeManager,
		@IGitService private readonly gitService: IGitService,
		@ICopilotCLIModels private readonly copilotCLIModels: ICopilotCLIModels,
		@ICopilotCLISessionService private readonly sessionService: ICopilotCLISessionService,
		@ITelemetryService private readonly telemetryService: ITelemetryService,
		@IToolsService private readonly toolsService: IToolsService,
		@IRunCommandExecutionService private readonly commandExecutionService: IRunCommandExecutionService,
	) { }

	createHandler(): ChatExtendedRequestHandler {
		return this.handleRequest.bind(this);
	}

	private async handleRequest(request: vscode.ChatRequest, context: vscode.ChatContext, stream: vscode.ChatResponseStream, token: vscode.CancellationToken): Promise<vscode.ChatResult | void> {
		const { chatSessionContext } = context;
		const disposables = new DisposableStore();
		try {

			/* __GDPR__
				"copilotcli.chat.invoke" : {
					"owner": "joshspicer",
					"comment": "Event sent when a CopilotCLI chat request is made.",
					"hasChatSessionItem": { "classification": "SystemMetaData", "purpose": "FeatureInsight", "comment": "Invoked with a chat session item." },
					"isUntitled": { "classification": "SystemMetaData", "purpose": "FeatureInsight", "comment": "Indicates if the chat session is untitled." },
					"hasDelegatePrompt": { "classification": "SystemMetaData", "purpose": "FeatureInsight", "comment": "Indicates if the prompt is a /delegate command." }
				}
			*/
			this.telemetryService.sendMSFTTelemetryEvent('copilotcli.chat.invoke', {
				hasChatSessionItem: String(!!chatSessionContext?.chatSessionItem),
				isUntitled: String(chatSessionContext?.isUntitled),
				hasDelegatePrompt: String(request.prompt.startsWith('/delegate'))
			});

			const confirmationResults = this.getAcceptedRejectedConfirmationData(request);
			if (!chatSessionContext) {
				if (confirmationResults.length) {
					stream.warning(vscode.l10n.t('No chat session context available for confirmation data handling.'));
					return {};
				}
				/* Invoked from a 'normal' chat or 'cloud button' without CLI session context */
				// Handle confirmation data
				return await this.handlePushConfirmationData(request, context, token);
			}

			const isUntitled = chatSessionContext.isUntitled;
			const { resource } = chatSessionContext.chatSessionItem;
			const id = SessionIdForCLI.parse(resource);
			const [{ prompt, attachments }, modelId] = await Promise.all([
				this.promptResolver.resolvePrompt(request, token),
				this.getModelId(id)
			]);

			const session = await this.getOrCreateSession(request, chatSessionContext, prompt, modelId, stream, disposables, token);
			if (!session) {
				return {};
			}

			if (!isUntitled && confirmationResults.length) {
				return await this.handleConfirmationData(session, request.prompt, confirmationResults, context, stream, token);
			}

			if (!isUntitled && request.prompt.startsWith('/delegate')) {
				await this.handleDelegateCommand(session, request, context, stream, token);
			} else {
				await session.handleRequest(prompt, attachments, modelId, token);
			}

			if (isUntitled) {
				this.sessionItemProvider.swap(chatSessionContext.chatSessionItem, { resource: SessionIdForCLI.getResource(session.sessionId), label: request.prompt ?? 'CopilotCLI' });
			}
			return {};
		}
		finally {
			disposables.dispose();
		}
	}

	private async getOrCreateSession(request: vscode.ChatRequest, chatSessionContext: vscode.ChatSessionContext, prompt: string, modelId: string | undefined, stream: vscode.ChatResponseStream, disposables: DisposableStore, token: vscode.CancellationToken): Promise<ICopilotCLISession | undefined> {
		const { resource } = chatSessionContext.chatSessionItem;
		const id = SessionIdForCLI.parse(resource);

		const workingDirectory = chatSessionContext.isUntitled ?
			await this.worktreeManager.createWorktreeIfNeeded(id, stream) :
			this.worktreeManager.getWorktreePath(id);

		const session = chatSessionContext.isUntitled ?
			await this.sessionService.createSession(prompt, modelId, workingDirectory, token) :
			await this.sessionService.getSession(id, undefined, workingDirectory, false, token);

		if (!session) {
			stream.warning(vscode.l10n.t('Chat session not found.'));
			return undefined;
		}
		disposables.add(session.attachStream(stream));
		disposables.add(session.attachPermissionHandler(async (permissionRequest: PermissionRequest) => requestPermission(permissionRequest, this.toolsService, request.toolInvocationToken, token)));


		return session;
	}

	private async getModelId(sessionId: string): Promise<string | undefined> {
		const defaultModel = await this.copilotCLIModels.getDefaultModel();
		const preferredModel = _sessionModel.get(sessionId);
		// For existing sessions we cannot fall back, as the model info would be updated in _sessionModel
		return this.copilotCLIModels.toModelProvider(preferredModel?.id || defaultModel.id);
	}

	private async handleDelegateCommand(session: ICopilotCLISession, request: vscode.ChatRequest, context: vscode.ChatContext, stream: vscode.ChatResponseStream, token: vscode.CancellationToken) {
		if (!this.cloudSessionProvider) {
			stream.warning(localize('copilotcli.missingCloudAgent', "No cloud agent available"));
			return;
		}

		// Check for uncommitted changes
		const currentRepository = this.gitService.activeRepository.get();
		const hasChanges = (currentRepository?.changes?.indexChanges && currentRepository.changes.indexChanges.length > 0);

		if (hasChanges) {
			stream.warning(localize('copilotcli.uncommittedChanges', "You have uncommitted changes in your workspace. The cloud agent will start from the last committed state. Consider committing your changes first if you want to include them."));
		}

		const history = await this.summarizer.provideChatSummary(context, token);
		const prompt = request.prompt.substring('/delegate'.length).trim();
		if (!await this.cloudSessionProvider.tryHandleUncommittedChanges({
			prompt: prompt,
			history: history,
			chatContext: context
		}, stream, token)) {
			const prInfo = await this.cloudSessionProvider.createDelegatedChatSession({
				prompt,
				history,
				chatContext: context
			}, stream, token);
			if (prInfo) {
				await this.recordPushToSession(session, request.prompt, prInfo);
			}
		}
	}

	private getAcceptedRejectedConfirmationData(request: vscode.ChatRequest): ConfirmationResult[] {
		const results: ConfirmationResult[] = [];
		results.push(...(request.acceptedConfirmationData?.map(data => ({ step: data.step, accepted: true, metadata: data?.metadata })) ?? []));
		results.push(...((request.rejectedConfirmationData ?? []).filter(data => !results.some(r => r.step === data.step)).map(data => ({ step: data.step, accepted: false, metadata: data?.metadata }))));

		return results;
	}

	private async handleConfirmationData(session: ICopilotCLISession, prompt: string, results: ConfirmationResult[], context: vscode.ChatContext, stream: vscode.ChatResponseStream, token: vscode.CancellationToken) {
		const uncommittedChangesData = results.find(data => data.step === UncommittedChangesStep);
		if (!uncommittedChangesData) {
			stream.warning(`Unknown confirmation step: ${results.map(r => r.step).join(', ')}\n\n`);
			return {};
		}

		if (!uncommittedChangesData.accepted || !uncommittedChangesData.metadata) {
			stream.markdown(vscode.l10n.t('Cloud agent delegation request cancelled.'));
			return {};
		}

		const prInfo = await this.cloudSessionProvider?.createDelegatedChatSession({
			prompt: uncommittedChangesData.metadata.prompt,
			history: uncommittedChangesData.metadata.history,
			chatContext: context
		}, stream, token);
		if (prInfo) {
			await this.recordPushToSession(session, prompt, prInfo);
		}
		return {};
	}

	private async handlePushConfirmationData(
		request: vscode.ChatRequest,
		context: vscode.ChatContext,
		token: vscode.CancellationToken
	): Promise<vscode.ChatResult | void> {
		const prompt = request.prompt;
		const history = context.chatSummary?.history ?? await this.summarizer.provideChatSummary(context, token);

		const requestPrompt = history ? `${prompt}\n**Summary**\n${history}` : prompt;
		const session = await this.sessionService.createSession(requestPrompt, undefined, undefined, token);

		await this.commandExecutionService.executeCommand('vscode.open', SessionIdForCLI.getResource(session.sessionId));
		await this.commandExecutionService.executeCommand('workbench.action.chat.submit', { inputValue: requestPrompt });
		return {};
	}

	private async recordPushToSession(
		session: ICopilotCLISession,
		userPrompt: string,
		prInfo: { uri: string; title: string; description: string; author: string; linkTag: string }
	): Promise<void> {
		// Add user message event
		session.addUserMessage(userPrompt);

		// Add assistant message event with embedded PR metadata
		const assistantMessage = `GitHub Copilot cloud agent has begun working on your request. Follow its progress in the associated chat and pull request.\n<pr_metadata uri="${prInfo.uri}" title="${escapeXml(prInfo.title)}" description="${escapeXml(prInfo.description)}" author="${escapeXml(prInfo.author)}" linkTag="${escapeXml(prInfo.linkTag)}"/>`;
		session.addUserAssistantMessage(assistantMessage);
	}
}

export function registerCLIChatCommands(copilotcliSessionItemProvider: CopilotCLIChatSessionItemProvider, copilotCLISessionService: ICopilotCLISessionService): IDisposable {
	const disposableStore = new DisposableStore();
	disposableStore.add(vscode.commands.registerCommand('github.copilot.copilotcli.sessions.refresh', () => {
		copilotcliSessionItemProvider.refresh();
	}));
	disposableStore.add(vscode.commands.registerCommand('github.copilot.cli.sessions.refresh', () => {
		copilotcliSessionItemProvider.refresh();
	}));
	disposableStore.add(vscode.commands.registerCommand('github.copilot.cli.sessions.delete', async (sessionItem?: vscode.ChatSessionItem) => {
		if (sessionItem?.resource) {
			const deleteLabel = l10n.t('Delete');
			const result = await vscode.window.showWarningMessage(
				l10n.t('Are you sure you want to delete the session?'),
				{ modal: true },
				deleteLabel
			);

			if (result === deleteLabel) {
				const id = SessionIdForCLI.parse(sessionItem.resource);
				await copilotCLISessionService.deleteSession(id);
				copilotcliSessionItemProvider.refresh();
			}
		}
	}));
	disposableStore.add(vscode.commands.registerCommand('github.copilot.cli.sessions.resumeInTerminal', async (sessionItem?: vscode.ChatSessionItem) => {
		if (sessionItem?.resource) {
			await copilotcliSessionItemProvider.resumeCopilotCLISessionInTerminal(sessionItem);
		}
	}));

	disposableStore.add(vscode.commands.registerCommand('github.copilot.cli.sessions.newTerminalSession', async () => {
		await copilotcliSessionItemProvider.createCopilotCLITerminal();
	}));
	return disposableStore;
}<|MERGE_RESOLUTION|>--- conflicted
+++ resolved
@@ -46,26 +46,13 @@
 			return undefined;
 		}
 
-<<<<<<< HEAD
-		await stream.progress(vscode.l10n.t('Creating isolated worktree for session...'), async (progress) => {
-			try {
-				const worktreePath = await this.commandExecutionService.executeCommand('git.createWorktreeWithDefaults') as string | undefined;
-				if (worktreePath) {
-					return vscode.l10n.t('Created isolated worktree at {0}', worktreePath);
-				} else {
-					progress.report(new vscode.ChatResponseWarningPart(vscode.l10n.t('Failed to create worktree for isolation, using default workspace directory')));
-				}
-			} catch (error) {
-				progress.report(new vscode.ChatResponseWarningPart(vscode.l10n.t('Error creating worktree for isolation: {0}', error instanceof Error ? error.message : String(error))));
-=======
 		try {
-			const worktreePath = await vscode.commands.executeCommand('git.createWorktreeWithDefaults') as string | undefined;
+			const worktreePath = await this.commandExecutionService.executeCommand('git.createWorktreeWithDefaults') as string | undefined;
 			if (worktreePath) {
 				stream.progress(vscode.l10n.t('Created isolated worktree at {0}', worktreePath));
 				return worktreePath;
 			} else {
 				stream.warning(vscode.l10n.t('Failed to create worktree for isolation, using default workspace directory'));
->>>>>>> 9564ab10
 			}
 		} catch (error) {
 			stream.warning(vscode.l10n.t('Error creating worktree for isolation: {0}', error instanceof Error ? error.message : String(error)));
