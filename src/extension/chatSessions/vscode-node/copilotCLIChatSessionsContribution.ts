/*---------------------------------------------------------------------------------------------
 *  Copyright (c) Microsoft Corporation. All rights reserved.
 *  Licensed under the MIT License. See License.txt in the project root for license information.
 *--------------------------------------------------------------------------------------------*/

import * as vscode from 'vscode';
import { ChatExtendedRequestHandler, l10n, Uri } from 'vscode';
import { ConfigKey, IConfigurationService } from '../../../platform/configuration/common/configurationService';
import { IVSCodeExtensionContext } from '../../../platform/extContext/common/extensionContext';
import { IGitService } from '../../../platform/git/common/gitService';
import { ITelemetryService } from '../../../platform/telemetry/common/telemetry';
import { Emitter, Event } from '../../../util/vs/base/common/event';
import { Disposable, DisposableStore, IDisposable } from '../../../util/vs/base/common/lifecycle';
import { localize } from '../../../util/vs/nls';
import { ICopilotCLIModels } from '../../agents/copilotcli/node/copilotCli';
import { CopilotCLIPromptResolver } from '../../agents/copilotcli/node/copilotcliPromptResolver';
import { ICopilotCLISession } from '../../agents/copilotcli/node/copilotcliSession';
import { ICopilotCLISessionService } from '../../agents/copilotcli/node/copilotcliSessionService';
import { ChatSummarizerProvider } from '../../prompt/node/summarizer';
import { ImageStorage } from './copilotCLIImageSupport';
import { ICopilotCLITerminalIntegration } from './copilotCLITerminalIntegration';
import { ConfirmationResult, CopilotCloudSessionsProvider } from './copilotCloudSessionsProvider';

const MODELS_OPTION_ID = 'model';
const ISOLATION_OPTION_ID = 'isolation';

// Track model selections per session
// TODO@rebornix: we should have proper storage for the session model preference (revisit with API)
const _sessionModel: Map<string, vscode.ChatSessionProviderOptionItem | undefined> = new Map();

export class CopilotCLIWorktreeManager {
	static COPILOT_CLI_DEFAULT_ISOLATION_MEMENTO_KEY = 'github.copilot.cli.sessionIsolation';
	static COPILOT_CLI_SESSION_WORKTREE_MEMENTO_KEY = 'github.copilot.cli.sessionWorktrees';

	private _sessionIsolation: Map<string, boolean> = new Map();
	private _sessionWorktrees: Map<string, string> = new Map();
	constructor(
		@IVSCodeExtensionContext private readonly extensionContext: IVSCodeExtensionContext) { }

	async createWorktreeIfNeeded(sessionId: string, stream: vscode.ChatResponseStream): Promise<string | undefined> {
		const isolationEnabled = this._sessionIsolation.get(sessionId) ?? false;
		if (!isolationEnabled) {
			return undefined;
		}

		await stream.progress(vscode.l10n.t('Creating isolated worktree for session...'), async (progress) => {
			try {
				const worktreePath = await vscode.commands.executeCommand('git.createWorktreeWithDefaults') as string | undefined;
				if (worktreePath) {
					return vscode.l10n.t('Created isolated worktree at {0}', worktreePath);
				} else {
					progress.report(new vscode.ChatResponseWarningPart(vscode.l10n.t('Failed to create worktree for isolation, using default workspace directory')));
				}
			} catch (error) {
				progress.report(new vscode.ChatResponseWarningPart(vscode.l10n.t('Error creating worktree for isolation: {0}', error instanceof Error ? error.message : String(error))));
			}
		});

		return undefined;
	}

	async storeWorktreePath(sessionId: string, workingDirectory: string): Promise<void> {
		this._sessionWorktrees.set(sessionId, workingDirectory);
		const sessionWorktrees = this.extensionContext.globalState.get<Record<string, string>>(CopilotCLIWorktreeManager.COPILOT_CLI_SESSION_WORKTREE_MEMENTO_KEY, {});
		sessionWorktrees[sessionId] = workingDirectory;
		await this.extensionContext.globalState.update(CopilotCLIWorktreeManager.COPILOT_CLI_SESSION_WORKTREE_MEMENTO_KEY, sessionWorktrees);
	}

	getWorktreePath(sessionId: string): string | undefined {
		let workingDirectory = this._sessionWorktrees.get(sessionId);
		if (!workingDirectory) {
			const sessionWorktrees = this.extensionContext.globalState.get<Record<string, string>>(CopilotCLIWorktreeManager.COPILOT_CLI_SESSION_WORKTREE_MEMENTO_KEY, {});
			workingDirectory = sessionWorktrees[sessionId];
			if (workingDirectory) {
				this._sessionWorktrees.set(sessionId, workingDirectory);
			}
		}
		return workingDirectory;
	}

	getWorktreeRelativePath(sessionId: string): string | undefined {
		const worktreePath = this.getWorktreePath(sessionId);
		if (!worktreePath) {
			return undefined;
		}

		// TODO@rebornix, @osortega: read the workingtree name from git extension
		const lastIndex = worktreePath.lastIndexOf('/');
		return worktreePath.substring(lastIndex + 1);

	}

	getIsolationPreference(sessionId: string): boolean {
		if (!this._sessionIsolation.has(sessionId)) {
			const defaultIsolation = this.extensionContext.globalState.get<boolean>(CopilotCLIWorktreeManager.COPILOT_CLI_DEFAULT_ISOLATION_MEMENTO_KEY, false);
			this._sessionIsolation.set(sessionId, defaultIsolation);
		}
		return this._sessionIsolation.get(sessionId) ?? false;
	}

	async setIsolationPreference(sessionId: string, enabled: boolean): Promise<void> {
		this._sessionIsolation.set(sessionId, enabled);
		await this.extensionContext.globalState.update(CopilotCLIWorktreeManager.COPILOT_CLI_DEFAULT_ISOLATION_MEMENTO_KEY, enabled);
	}
}


namespace SessionIdForCLI {
	export function getResource(sessionId: string): vscode.Uri {
		return vscode.Uri.from({
			scheme: 'copilotcli', path: `/${sessionId}`,
		});
	}

	export function parse(resource: vscode.Uri): string {
		return resource.path.slice(1);
	}
}

/**
 * Escape XML special characters
 */
function escapeXml(text: string): string {
	return text
		.replace(/&/g, '&amp;')
		.replace(/</g, '&lt;')
		.replace(/>/g, '&gt;')
		.replace(/"/g, '&quot;')
		.replace(/'/g, '&apos;');
}

export class CopilotCLIChatSessionItemProvider extends Disposable implements vscode.ChatSessionItemProvider {
	private readonly _onDidChangeChatSessionItems = this._register(new Emitter<void>());
	public readonly onDidChangeChatSessionItems: Event<void> = this._onDidChangeChatSessionItems.event;

	private readonly _onDidCommitChatSessionItem = this._register(new Emitter<{ original: vscode.ChatSessionItem; modified: vscode.ChatSessionItem }>());
	public readonly onDidCommitChatSessionItem: Event<{ original: vscode.ChatSessionItem; modified: vscode.ChatSessionItem }> = this._onDidCommitChatSessionItem.event;
	constructor(
		private readonly worktreeManager: CopilotCLIWorktreeManager,
		@ICopilotCLISessionService private readonly copilotcliSessionService: ICopilotCLISessionService,
		@ICopilotCLITerminalIntegration private readonly terminalIntegration: ICopilotCLITerminalIntegration,
	) {
		super();
		this._register(this.terminalIntegration);
		this._register(this.copilotcliSessionService.onDidChangeSessions(() => {
			this.refresh();
		}));
	}

	public refresh(): void {
		this._onDidChangeChatSessionItems.fire();
	}

	public swap(original: vscode.ChatSessionItem, modified: vscode.ChatSessionItem): void {
		this._onDidCommitChatSessionItem.fire({ original, modified });
	}

	public async provideChatSessionItems(token: vscode.CancellationToken): Promise<vscode.ChatSessionItem[]> {
		const sessions = await this.copilotcliSessionService.getAllSessions(token);
		const diskSessions = sessions.map(session => this._toChatSessionItem(session));

		const count = diskSessions.length;
		vscode.commands.executeCommand('setContext', 'github.copilot.chat.cliSessionsEmpty', count === 0);

		return diskSessions;
	}

	private _toChatSessionItem(session: { id: string; label: string; timestamp: Date; status?: vscode.ChatSessionStatus }): vscode.ChatSessionItem {
		const resource = SessionIdForCLI.getResource(session.id);
		const label = session.label || 'Copilot CLI';
		const worktreePath = this.worktreeManager.getWorktreeRelativePath(session.id);
		let description: vscode.MarkdownString | undefined;
		if (worktreePath) {
			description = new vscode.MarkdownString(`$(git-merge) ${worktreePath}`);
			description.supportThemeIcons = true;
		}
		const tooltipLines = [`Copilot CLI session: ${label}`];
		if (worktreePath) {
			tooltipLines.push(`Worktree: ${worktreePath}`);
		}
		const status = session.status ?? vscode.ChatSessionStatus.Completed;
		return {
			resource,
			label,
			description,
			tooltip: tooltipLines.join('\n'),
			timing: { startTime: session.timestamp.getTime() },
			status
		};
	}

	public async createCopilotCLITerminal(): Promise<void> {
		// TODO@rebornix should be set by CLI
		const terminalName = process.env.COPILOTCLI_TERMINAL_TITLE || 'Copilot CLI';
		await this.terminalIntegration.openTerminal(terminalName);
	}

	public async resumeCopilotCLISessionInTerminal(sessionItem: vscode.ChatSessionItem): Promise<void> {
		const id = SessionIdForCLI.parse(sessionItem.resource);
		const terminalName = sessionItem.label || id;
		const cliArgs = ['--resume', id];
		await this.terminalIntegration.openTerminal(terminalName, cliArgs);
	}
}

export class CopilotCLIChatSessionContentProvider implements vscode.ChatSessionContentProvider {
	constructor(
		private readonly worktreeManager: CopilotCLIWorktreeManager,
		@ICopilotCLIModels private readonly copilotCLIModels: ICopilotCLIModels,
		@ICopilotCLISessionService private readonly sessionService: ICopilotCLISessionService,
		@IConfigurationService private readonly configurationService: IConfigurationService,
	) { }

	async provideChatSessionContent(resource: Uri, token: vscode.CancellationToken): Promise<vscode.ChatSession> {
		const [models, defaultModel] = await Promise.all([
			this.copilotCLIModels.getAvailableModels(),
			this.copilotCLIModels.getDefaultModel()
		]);
		const copilotcliSessionId = SessionIdForCLI.parse(resource);
		const preferredModelId = _sessionModel.get(copilotcliSessionId)?.id;
		const preferredModel = (preferredModelId ? models.find(m => m.id === preferredModelId) : undefined) ?? defaultModel;

		const workingDirectory = this.worktreeManager.getWorktreePath(copilotcliSessionId);
		const existingSession = await this.sessionService.getSession(copilotcliSessionId, undefined, workingDirectory, false, token);
		const selectedModelId = await existingSession?.getSelectedModelId();
		const selectedModel = selectedModelId ? models.find(m => m.id === selectedModelId) : undefined;
		const options: Record<string, string> = {
			[MODELS_OPTION_ID]: _sessionModel.get(copilotcliSessionId)?.id ?? defaultModel.id,
		};

		if (!existingSession && this.configurationService.getConfig(ConfigKey.Internal.CLIIsolationEnabled)) {
			const isolationEnabled = this.worktreeManager.getIsolationPreference(copilotcliSessionId);
			options[ISOLATION_OPTION_ID] = isolationEnabled ? 'enabled' : 'disabled';
		}
		const history = await existingSession?.getChatHistory() || [];

		if (!_sessionModel.get(copilotcliSessionId)) {
			_sessionModel.set(copilotcliSessionId, selectedModel ?? preferredModel);
		}

		return {
			history,
			activeResponseCallback: undefined,
			requestHandler: undefined,
			options: options
		};
	}

	async provideChatSessionProviderOptions(): Promise<vscode.ChatSessionProviderOptions> {
		return {
			optionGroups: [
				{
					id: MODELS_OPTION_ID,
					name: 'Model',
					description: 'Select the language model to use',
					items: await this.copilotCLIModels.getAvailableModels()
				},
				{
					id: ISOLATION_OPTION_ID,
					name: 'Isolation',
					description: 'Enable worktree isolation for this session',
					items: [
						{ id: 'enabled', name: 'Isolated' },
						{ id: 'disabled', name: 'Workspace' }
					]
				}
			]
		};
	}

	// Handle option changes for a session (store current state in a map)
	async provideHandleOptionsChange(resource: Uri, updates: ReadonlyArray<vscode.ChatSessionOptionUpdate>, token: vscode.CancellationToken): Promise<void> {
		const sessionId = SessionIdForCLI.parse(resource);
		const models = await this.copilotCLIModels.getAvailableModels();
		for (const update of updates) {
			if (update.optionId === MODELS_OPTION_ID) {
				if (typeof update.value === 'undefined') {
					_sessionModel.set(sessionId, undefined);
				} else {
					const model = models.find(m => m.id === update.value);
					_sessionModel.set(sessionId, model);
					// Persist the user's choice to global state
					if (model) {
						this.copilotCLIModels.setDefaultModel(model);
					}
				}
			} else if (update.optionId === ISOLATION_OPTION_ID) {
				// Handle isolation option changes
				await this.worktreeManager.setIsolationPreference(sessionId, update.value === 'enabled');
			}
		}
	}
}

export class CopilotCLIChatSessionParticipant {
	private readonly imageStore: ImageStorage;
	constructor(
		private readonly promptResolver: CopilotCLIPromptResolver,
		private readonly sessionItemProvider: CopilotCLIChatSessionItemProvider,
		private readonly cloudSessionProvider: CopilotCloudSessionsProvider | undefined,
		private readonly summarizer: ChatSummarizerProvider,
<<<<<<< HEAD
		@IGitService private readonly gitService: IGitService,
		@IVSCodeExtensionContext context: IVSCodeExtensionContext,
	) {
		this.imageStore = new ImageStorage(context);
	}
=======
		private readonly worktreeManager: CopilotCLIWorktreeManager,
		@IGitService private readonly gitService: IGitService,
		@ICopilotCLIModels private readonly copilotCLIModels: ICopilotCLIModels,
		@ICopilotCLISessionService private readonly sessionService: ICopilotCLISessionService,
		@ITelemetryService private readonly telemetryService: ITelemetryService,
	) { }
>>>>>>> e982499d

	createHandler(): ChatExtendedRequestHandler {
		return this.handleRequest.bind(this);
	}

	private async handleRequest(request: vscode.ChatRequest, context: vscode.ChatContext, stream: vscode.ChatResponseStream, token: vscode.CancellationToken): Promise<vscode.ChatResult | void> {
		const imageAttachmentPaths = await Promise.all(request.references.filter(ref => ref.value instanceof vscode.ChatReferenceBinaryData).map(ref => {
			const binaryData = ref.value as vscode.ChatReferenceBinaryData;
			return binaryData.data().then(buffer => {
				return this.imageStore.storeImage(buffer, binaryData.mimeType).then(uri => uri.fsPath);
			});
		}));

		const { chatSessionContext } = context;
<<<<<<< HEAD
		if (chatSessionContext) {
			if (chatSessionContext.isUntitled) {
				const { copilotcliSessionId } = await this.copilotcliAgentManager.handleRequest(undefined, request, context, stream, undefined, imageAttachmentPaths, token);
				if (!copilotcliSessionId) {
					stream.warning(localize('copilotcli.failedToCreateSession', "Failed to create a new CopilotCLI session."));
					return {};
				}
				if (copilotcliSessionId) {
					this.sessionItemProvider.swap(chatSessionContext.chatSessionItem, { id: copilotcliSessionId, resource: undefined, label: request.prompt ?? 'CopilotCLI' });
					this.sessionService.clearPendingRequest(copilotcliSessionId);
				}
=======


		/* __GDPR__
			"copilotcli.chat.invoke" : {
				"owner": "joshspicer",
				"comment": "Event sent when a CopilotCLI chat request is made.",
				"hasChatSessionItem": { "classification": "SystemMetaData", "purpose": "FeatureInsight", "comment": "Invoked with a chat session item." },
				"isUntitled": { "classification": "SystemMetaData", "purpose": "FeatureInsight", "comment": "Indicates if the chat session is untitled." },
				"hasDelegatePrompt": { "classification": "SystemMetaData", "purpose": "FeatureInsight", "comment": "Indicates if the prompt is a /delegate command." }
			}
		*/
		this.telemetryService.sendMSFTTelemetryEvent('copilotcli.chat.invoke', {
			hasChatSessionItem: String(!!chatSessionContext?.chatSessionItem),
			isUntitled: String(chatSessionContext?.isUntitled),
			hasDelegatePrompt: String(request.prompt.startsWith('/delegate'))
		});

		if (!chatSessionContext) {
			if (request.acceptedConfirmationData || request.rejectedConfirmationData) {
				stream.warning(vscode.l10n.t('No chat session context available for confirmation data handling.'));
>>>>>>> e982499d
				return {};
			}

			/* Invoked from a 'normal' chat or 'cloud button' without CLI session context */
			// Handle confirmation data
			return await this.handlePushConfirmationData(request, context, stream, token);
		}

		const defaultModel = await this.copilotCLIModels.getDefaultModel();
		const { resource } = chatSessionContext.chatSessionItem;
		const id = SessionIdForCLI.parse(resource);
		const preferredModel = _sessionModel.get(id);
		// For existing sessions we cannot fall back, as the model info would be updated in _sessionModel
		const modelId = this.copilotCLIModels.toModelProvider(preferredModel?.id || defaultModel.id);
		const { prompt, attachments } = await this.promptResolver.resolvePrompt(request, token);

		if (chatSessionContext.isUntitled) {
			const workingDirectory = await this.worktreeManager.createWorktreeIfNeeded(id, stream);
			const session = await this.sessionService.createSession(prompt, modelId, workingDirectory, token);
			if (workingDirectory) {
				await this.worktreeManager.storeWorktreePath(session.sessionId, workingDirectory);
			}

			await session.handleRequest(prompt, attachments, modelId, stream, request.toolInvocationToken, token);

			this.sessionItemProvider.swap(chatSessionContext.chatSessionItem, { resource: SessionIdForCLI.getResource(session.sessionId), label: request.prompt ?? 'CopilotCLI' });


			return {};
		}

		const workingDirectory = this.worktreeManager.getWorktreePath(id);
		const session = await this.sessionService.getSession(id, undefined, workingDirectory, false, token);
		if (!session) {
			stream.warning(vscode.l10n.t('Chat session not found.'));
			return {};
		}

		if (request.acceptedConfirmationData || request.rejectedConfirmationData) {
			return await this.handleConfirmationData(session, request, context, stream, token);
		}

<<<<<<< HEAD
			this.sessionService.setSessionStatus(id, vscode.ChatSessionStatus.InProgress);
			await this.copilotcliAgentManager.handleRequest(id, request, context, stream, getModelProvider(_sessionModel.get(id)?.id), imageAttachmentPaths, token);
			this.sessionService.setSessionStatus(id, vscode.ChatSessionStatus.Completed);
=======
		if (request.prompt.startsWith('/delegate')) {
			await this.handleDelegateCommand(session, request, context, stream, token);
>>>>>>> e982499d
			return {};
		}

		await session.handleRequest(prompt, attachments, modelId, stream, request.toolInvocationToken, token);
		return {};
	}

	private async handleDelegateCommand(session: ICopilotCLISession, request: vscode.ChatRequest, context: vscode.ChatContext, stream: vscode.ChatResponseStream, token: vscode.CancellationToken) {
		if (!this.cloudSessionProvider) {
			stream.warning(localize('copilotcli.missingCloudAgent', "No cloud agent available"));
			return {};
		}

		// Check for uncommitted changes
		const currentRepository = this.gitService.activeRepository.get();
		const hasChanges = (currentRepository?.changes?.indexChanges && currentRepository.changes.indexChanges.length > 0);

		if (hasChanges) {
			stream.warning(localize('copilotcli.uncommittedChanges', "You have uncommitted changes in your workspace. The cloud agent will start from the last committed state. Consider committing your changes first if you want to include them."));
		}

		const history = await this.summarizer.provideChatSummary(context, token);
		const prompt = request.prompt.substring('/delegate'.length).trim();
		if (!await this.cloudSessionProvider.tryHandleUncommittedChanges({
			prompt: prompt,
			history: history,
			chatContext: context
		}, stream, token)) {
			const prInfo = await this.cloudSessionProvider.createDelegatedChatSession({
				prompt,
				history,
				chatContext: context
			}, stream, token);
			if (prInfo) {
				await this.recordPushToSession(session, request.prompt, prInfo, token);
			}
		}
	}

	private async handleConfirmationData(session: ICopilotCLISession, request: vscode.ChatRequest, context: vscode.ChatContext, stream: vscode.ChatResponseStream, token: vscode.CancellationToken) {
		const results: ConfirmationResult[] = [];
		results.push(...(request.acceptedConfirmationData?.map(data => ({ step: data.step, accepted: true, metadata: data?.metadata })) ?? []));
		results.push(...((request.rejectedConfirmationData ?? []).filter(data => !results.some(r => r.step === data.step)).map(data => ({ step: data.step, accepted: false, metadata: data?.metadata }))));

		for (const data of results) {
			switch (data.step) {
				case 'uncommitted-changes':
					{
						if (!data.accepted || !data.metadata) {
							stream.markdown(vscode.l10n.t('Cloud agent delegation request cancelled.'));
							return {};
						}
						const prInfo = await this.cloudSessionProvider?.createDelegatedChatSession({
							prompt: data.metadata.prompt,
							history: data.metadata.history,
							chatContext: context
						}, stream, token);
						if (prInfo) {
							await this.recordPushToSession(session, request.prompt, prInfo, token);
						}
						return {};
					}
				default:
					stream.warning(`Unknown confirmation step: ${data.step}\n\n`);
					break;
			}
		}
		return {};
	}

	private async handlePushConfirmationData(
		request: vscode.ChatRequest,
		context: vscode.ChatContext,
		stream: vscode.ChatResponseStream,
		token: vscode.CancellationToken
	): Promise<vscode.ChatResult | void> {
		const prompt = request.prompt;
		const history = context.chatSummary?.history ?? await this.summarizer.provideChatSummary(context, token);

		const requestPrompt = history ? `${prompt}\n**Summary**\n${history}` : prompt;
		const session = await this.sessionService.createSession(requestPrompt, undefined, undefined, token);

		await vscode.commands.executeCommand('vscode.open', SessionIdForCLI.getResource(session.sessionId));
		await vscode.commands.executeCommand('workbench.action.chat.submit', { inputValue: requestPrompt });
		return {};
	}

	private async recordPushToSession(
		session: ICopilotCLISession,
		userPrompt: string,
		prInfo: { uri: string; title: string; description: string; author: string; linkTag: string },
		token: vscode.CancellationToken
	): Promise<void> {
		// Add user message event
		session.addUserMessage(userPrompt);

		// Add assistant message event with embedded PR metadata
		const assistantMessage = `GitHub Copilot cloud agent has begun working on your request. Follow its progress in the associated chat and pull request.\n<pr_metadata uri="${prInfo.uri}" title="${escapeXml(prInfo.title)}" description="${escapeXml(prInfo.description)}" author="${escapeXml(prInfo.author)}" linkTag="${escapeXml(prInfo.linkTag)}"/>`;
		session.addUserAssistantMessage(assistantMessage);
	}
}

export function registerCLIChatCommands(copilotcliSessionItemProvider: CopilotCLIChatSessionItemProvider, copilotCLISessionService: ICopilotCLISessionService): IDisposable {
	const disposableStore = new DisposableStore();
	disposableStore.add(vscode.commands.registerCommand('github.copilot.copilotcli.sessions.refresh', () => {
		copilotcliSessionItemProvider.refresh();
	}));
	disposableStore.add(vscode.commands.registerCommand('github.copilot.cli.sessions.refresh', () => {
		copilotcliSessionItemProvider.refresh();
	}));
	disposableStore.add(vscode.commands.registerCommand('github.copilot.cli.sessions.delete', async (sessionItem?: vscode.ChatSessionItem) => {
		if (sessionItem?.resource) {
			const deleteLabel = l10n.t('Delete');
			const result = await vscode.window.showWarningMessage(
				l10n.t('Are you sure you want to delete the session?'),
				{ modal: true },
				deleteLabel
			);

			if (result === deleteLabel) {
				const id = SessionIdForCLI.parse(sessionItem.resource);
				await copilotCLISessionService.deleteSession(id);
				copilotcliSessionItemProvider.refresh();
			}
		}
	}));
	disposableStore.add(vscode.commands.registerCommand('github.copilot.cli.sessions.resumeInTerminal', async (sessionItem?: vscode.ChatSessionItem) => {
		if (sessionItem?.resource) {
			await copilotcliSessionItemProvider.resumeCopilotCLISessionInTerminal(sessionItem);
		}
	}));

	disposableStore.add(vscode.commands.registerCommand('github.copilot.cli.sessions.newTerminalSession', async () => {
		await copilotcliSessionItemProvider.createCopilotCLITerminal();
	}));
	return disposableStore;
}<|MERGE_RESOLUTION|>--- conflicted
+++ resolved
@@ -299,20 +299,15 @@
 		private readonly sessionItemProvider: CopilotCLIChatSessionItemProvider,
 		private readonly cloudSessionProvider: CopilotCloudSessionsProvider | undefined,
 		private readonly summarizer: ChatSummarizerProvider,
-<<<<<<< HEAD
-		@IGitService private readonly gitService: IGitService,
-		@IVSCodeExtensionContext context: IVSCodeExtensionContext,
-	) {
-		this.imageStore = new ImageStorage(context);
-	}
-=======
 		private readonly worktreeManager: CopilotCLIWorktreeManager,
 		@IGitService private readonly gitService: IGitService,
 		@ICopilotCLIModels private readonly copilotCLIModels: ICopilotCLIModels,
 		@ICopilotCLISessionService private readonly sessionService: ICopilotCLISessionService,
 		@ITelemetryService private readonly telemetryService: ITelemetryService,
-	) { }
->>>>>>> e982499d
+		@IVSCodeExtensionContext context: IVSCodeExtensionContext,
+	) {
+		this.imageStore = new ImageStorage(context);
+	}
 
 	createHandler(): ChatExtendedRequestHandler {
 		return this.handleRequest.bind(this);
@@ -327,19 +322,6 @@
 		}));
 
 		const { chatSessionContext } = context;
-<<<<<<< HEAD
-		if (chatSessionContext) {
-			if (chatSessionContext.isUntitled) {
-				const { copilotcliSessionId } = await this.copilotcliAgentManager.handleRequest(undefined, request, context, stream, undefined, imageAttachmentPaths, token);
-				if (!copilotcliSessionId) {
-					stream.warning(localize('copilotcli.failedToCreateSession', "Failed to create a new CopilotCLI session."));
-					return {};
-				}
-				if (copilotcliSessionId) {
-					this.sessionItemProvider.swap(chatSessionContext.chatSessionItem, { id: copilotcliSessionId, resource: undefined, label: request.prompt ?? 'CopilotCLI' });
-					this.sessionService.clearPendingRequest(copilotcliSessionId);
-				}
-=======
 
 
 		/* __GDPR__
@@ -360,7 +342,6 @@
 		if (!chatSessionContext) {
 			if (request.acceptedConfirmationData || request.rejectedConfirmationData) {
 				stream.warning(vscode.l10n.t('No chat session context available for confirmation data handling.'));
->>>>>>> e982499d
 				return {};
 			}
 
@@ -403,14 +384,8 @@
 			return await this.handleConfirmationData(session, request, context, stream, token);
 		}
 
-<<<<<<< HEAD
-			this.sessionService.setSessionStatus(id, vscode.ChatSessionStatus.InProgress);
-			await this.copilotcliAgentManager.handleRequest(id, request, context, stream, getModelProvider(_sessionModel.get(id)?.id), imageAttachmentPaths, token);
-			this.sessionService.setSessionStatus(id, vscode.ChatSessionStatus.Completed);
-=======
 		if (request.prompt.startsWith('/delegate')) {
 			await this.handleDelegateCommand(session, request, context, stream, token);
->>>>>>> e982499d
 			return {};
 		}
 
