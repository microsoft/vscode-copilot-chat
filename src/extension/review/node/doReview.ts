--- conflicted
+++ resolved
@@ -179,11 +179,7 @@
 		try {
 			const copilotToken = await authService.getCopilotToken();
 			const canUseGitHubAgent = copilotToken.isCopilotCodeReviewEnabled;
-<<<<<<< HEAD
-			result = canUseGitHubAgent ? await githubReview(logService, gitExtensionService, authService, capiClientService, domainService, fetcherService, envService, ignoreService, workspaceService, group, editor, progress, tokenSource.token) : await review(instantiationService, gitExtensionService, workspaceService, typeof group === 'object' && 'group' in group ? group.group : group, editor, progress, tokenSource.token);
-=======
 			result = canUseGitHubAgent ? await githubReview(logService, gitExtensionService, authService, capiClientService, domainService, fetcherService, envService, ignoreService, workspaceService, customInstructionsService, group, editor, progress, tokenSource.token) : await review(instantiationService, gitExtensionService, workspaceService, typeof group === 'object' && 'group' in group ? group.group : group, editor, progress, tokenSource.token);
->>>>>>> 4fa11975
 		} catch (err) {
 			result = { type: 'error', reason: err.message, severity: err.severity };
 		} finally {
