--- conflicted
+++ resolved
@@ -60,21 +60,8 @@
  */
 export class DefaultAgentPrompt extends PromptElement<DefaultAgentPromptProps> {
 	async render(state: void, sizing: PromptSizing) {
-<<<<<<< HEAD
 		const tools = detectToolCapabilities(this.props.availableTools);
 		const isGpt5 = this.props.modelFamily === 'gpt-5';
-=======
-		const hasTerminalTool = !!this.props.availableTools?.find(tool => tool.name === ToolName.CoreRunInTerminal);
-		const hasReplaceStringTool = !!this.props.availableTools?.find(tool => tool.name === ToolName.ReplaceString);
-		const hasMultiReplaceStringTool = !!this.props.availableTools?.find(tool => tool.name === ToolName.MultiReplaceString);
-		const hasInsertEditTool = !!this.props.availableTools?.find(tool => tool.name === ToolName.EditFile);
-		const hasApplyPatchTool = !!this.props.availableTools?.find(tool => tool.name === ToolName.ApplyPatch);
-		const hasReadFileTool = !!this.props.availableTools?.find(tool => tool.name === ToolName.ReadFile);
-		const hasFindTextTool = !!this.props.availableTools?.find(tool => tool.name === ToolName.FindTextInFiles);
-		const hasCodebaseTool = !!this.props.availableTools?.find(tool => tool.name === ToolName.Codebase);
-		const hasUpdateUserPreferencesTool = !!this.props.availableTools?.find(tool => tool.name === ToolName.UpdateUserPreferences);
-		const hasSomeEditTool = hasInsertEditTool || hasReplaceStringTool || hasApplyPatchTool;
->>>>>>> 5be9ac7d
 
 		return <InstructionMessage>
 			<Tag name='instructions'>
@@ -159,7 +146,6 @@
 						{hasMultiReplaceStringTool && <>Prefer the {ToolName.MultiReplaceString} tool when you need to make multiple string replacements across one or more files in a single operation. This is significantly more efficient than calling {ToolName.ReplaceString} multiple times and should be your first choice for: fixing similar patterns across files, applying consistent formatting changes, bulk refactoring operations, or any scenario where you need to make the same type of change in multiple places.<br /></>}
 						Use the {ToolName.ReplaceString} tool for single string replacements, paying attention to context to ensure your replacement is unique.<br />
 						Use the {ToolName.EditFile} tool to insert code into a file ONLY if {ToolName.ReplaceString} has failed.<br />
-<<<<<<< HEAD
 						When editing files, group your changes by file.<br />
 						{isGpt5 && <>Make the smallest set of edits needed and avoid reformatting or moving unrelated code. Preserve existing style and conventions, and keep imports, exports, and public APIs stable unless the task requires changes. Prefer completing all edits for a file within a single message when practical.<br /></>}
 						NEVER show the changes to the user, just call the tool, and the edits will be applied and shown to the user.<br />
@@ -327,9 +313,6 @@
 						Use the {ToolName.EditFile} tool to insert code into a file ONLY if {ToolName.ReplaceString} has failed.<br />
 						When editing files, group your changes by file.<br />
 						{isGpt5 && <>Make the smallest set of edits needed and avoid reformatting or moving unrelated code. Preserve existing style and conventions, and keep imports, exports, and public APIs stable unless the task requires changes. Prefer completing all edits for a file within a single message when practical.<br /></>}
-=======
-						When editing files, group your changes by file and consider whether {hasMultiReplaceStringTool && <>{ToolName.MultiReplaceString} or </>}{ToolName.ReplaceString} would be more efficient.<br />
->>>>>>> 5be9ac7d
 						NEVER show the changes to the user, just call the tool, and the edits will be applied and shown to the user.<br />
 						NEVER print a codeblock that represents a change to a file, use {ToolName.ReplaceString}, {ToolName.MultiReplaceString}, or {ToolName.EditFile} instead.<br />
 						For each file, give a short description of what needs to be changed, then use the {ToolName.ReplaceString}, {ToolName.MultiReplaceString}, or {ToolName.EditFile} tools. You can use any tool multiple times in a response, and you can keep writing text after using a tool.<br /></> :
