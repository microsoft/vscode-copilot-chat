--- conflicted
+++ resolved
@@ -155,11 +155,8 @@
 				].join('\n')}
 			</Tag>}
 			{hasApplyPatchTool && <ApplyPatchInstructions {...this.props} />}
-<<<<<<< HEAD
 			{this.props.availableTools && <McpToolInstructions tools={this.props.availableTools} />}
-=======
 			{isEnvModelFamily && hasTodoListTool && <TodoListToolInstructions {...this.props} />}
->>>>>>> ae3668fa
 			<NotebookInstructions {...this.props} />
 			<Tag name='outputFormatting'>
 				Use proper Markdown formatting in your answers. When referring to a filename or symbol in the user's workspace, wrap it in backticks.<br />
