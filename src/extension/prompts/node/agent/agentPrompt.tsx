/*---------------------------------------------------------------------------------------------
 *  Copyright (c) Microsoft Corporation. All rights reserved.
 *  Licensed under the MIT License. See License.txt in the project root for license information.
 *--------------------------------------------------------------------------------------------*/

import { BasePromptElementProps, Chunk, Image, PromptElement, PromptPiece, PromptPieceChild, PromptSizing, Raw, SystemMessage, TokenLimit, UserMessage } from '@vscode/prompt-tsx';
import type { ChatRequestEditedFileEvent, LanguageModelToolInformation, NotebookEditor, TaskDefinition, TextEditor } from 'vscode';
import { ChatLocation } from '../../../../platform/chat/common/commonTypes';
import { ConfigKey, IConfigurationService } from '../../../../platform/configuration/common/configurationService';
import { isVSCModel, modelNeedsStrongReplaceStringHint } from '../../../../platform/endpoint/common/chatModelCapabilities';
import { CacheType } from '../../../../platform/endpoint/common/endpointTypes';
import { IEnvService, OperatingSystem } from '../../../../platform/env/common/envService';
import { getGitHubRepoInfoFromContext, IGitService } from '../../../../platform/git/common/gitService';
import { ILogService } from '../../../../platform/log/common/logService';
import { IChatEndpoint } from '../../../../platform/networking/common/networking';
import { IAlternativeNotebookContentService } from '../../../../platform/notebook/common/alternativeContent';
import { IPromptPathRepresentationService } from '../../../../platform/prompts/common/promptPathRepresentationService';
import { ITabsAndEditorsService } from '../../../../platform/tabs/common/tabsAndEditorsService';
import { ITasksService } from '../../../../platform/tasks/common/tasksService';
import { IExperimentationService } from '../../../../platform/telemetry/common/nullExperimentationService';
import { IWorkspaceService } from '../../../../platform/workspace/common/workspaceService';
import { basename } from '../../../../util/vs/base/common/path';
import { isDefined } from '../../../../util/vs/base/common/types';
import { IInstantiationService } from '../../../../util/vs/platform/instantiation/common/instantiation';
import { ChatRequestEditedFileEventKind, Position, Range } from '../../../../vscodeTypes';
import { GenericBasePromptElementProps } from '../../../context/node/resolvers/genericPanelIntentInvocation';
import { GitHubPullRequestProviders } from '../../../conversation/node/githubPullRequestProviders';
import { ChatVariablesCollection } from '../../../prompt/common/chatVariablesCollection';
import { getGlobalContextCacheKey, GlobalContextMessageMetadata, RenderedUserMessageMetadata, Turn } from '../../../prompt/common/conversation';
import { InternalToolReference } from '../../../prompt/common/intents';
import { IPromptVariablesService } from '../../../prompt/node/promptVariablesService';
import { ToolName } from '../../../tools/common/toolNames';
import { TodoListContextPrompt } from '../../../tools/node/todoListContextPrompt';
import { CopilotIdentityRules, GPT5CopilotIdentityRule } from '../base/copilotIdentity';
import { IPromptEndpoint, renderPromptElement } from '../base/promptRenderer';
import { Gpt5SafetyRule, SafetyRules } from '../base/safetyRules';
import { Tag } from '../base/tag';
import { TerminalStatePromptElement } from '../base/terminalState';
import { ChatVariables } from '../panel/chatVariables';
import { EXISTING_CODE_MARKER } from '../panel/codeBlockFormattingRules';
import { CustomInstructions } from '../panel/customInstructions';
import { NotebookFormat, NotebookReminderInstructions } from '../panel/notebookEditCodePrompt';
import { NotebookSummaryChange } from '../panel/notebookSummaryChangePrompt';
import { UserPreferences } from '../panel/preferences';
import { ChatToolCalls } from '../panel/toolCalling';
import { MultirootWorkspaceStructure } from '../panel/workspace/workspaceStructure';
import { AgentConversationHistory } from './agentConversationHistory';
import './allAgentPrompts';
import { AlternateGPTPrompt, DefaultAgentPrompt } from './defaultAgentInstructions';
import { PromptRegistry } from './promptRegistry';
import { SummarizedConversationHistory } from './summarizedConversationHistory';

export interface AgentPromptProps extends GenericBasePromptElementProps {
	readonly endpoint: IChatEndpoint;
	readonly location: ChatLocation;

	readonly triggerSummarize?: boolean;

	/**
	 * Enables cache breakpoints and summarization
	 */
	readonly enableCacheBreakpoints?: boolean;

	/**
	 * Codesearch mode, aka agentic Ask mode
	 */
	readonly codesearchMode?: boolean;
}

/** Proportion of the prompt token budget any singular textual tool result is allowed to use. */
const MAX_TOOL_RESPONSE_PCT = 0.5;

/**
 * The agent mode prompt, rendered on each request
 */
export class AgentPrompt extends PromptElement<AgentPromptProps> {
	constructor(
		props: AgentPromptProps,
		@IConfigurationService private readonly configurationService: IConfigurationService,
		@IInstantiationService private readonly instantiationService: IInstantiationService,
		@IExperimentationService private readonly experimentationService: IExperimentationService,
		@IPromptVariablesService private readonly promptVariablesService: IPromptVariablesService,
		@IPromptEndpoint private readonly promptEndpoint: IPromptEndpoint,
	) {
		super(props);
	}

	async render(state: void, sizing: PromptSizing) {
		const instructions = await this.getInstructions();

		const omitBaseAgentInstructions = this.configurationService.getConfig(ConfigKey.Internal.OmitBaseAgentInstructions);
		const baseAgentInstructions = <>
			<SystemMessage>
				You are an expert AI programming assistant, working with a user in the VS Code editor.<br />
				{this.props.endpoint.family.startsWith('gpt-5') ? (
					<>
						<GPT5CopilotIdentityRule />
						<Gpt5SafetyRule />
					</>
				) : (
					<>
						<CopilotIdentityRules />
						<SafetyRules />
					</>
				)}
			</SystemMessage>
			{instructions}
		</>;
		const baseInstructions = <>
			{!omitBaseAgentInstructions && baseAgentInstructions}
			{await this.getAgentCustomInstructions()}
			<UserMessage>
				{await this.getOrCreateGlobalAgentContext(this.props.endpoint)}
			</UserMessage>
		</>;

		const maxToolResultLength = Math.floor(this.promptEndpoint.modelMaxPromptTokens * MAX_TOOL_RESPONSE_PCT);

		if (this.props.enableCacheBreakpoints) {
			return <>
				{baseInstructions}
				<SummarizedConversationHistory
					flexGrow={1}
					triggerSummarize={this.props.triggerSummarize}
					priority={900}
					promptContext={this.props.promptContext}
					location={this.props.location}
					maxToolResultLength={maxToolResultLength}
					endpoint={this.props.endpoint}
					tools={this.props.promptContext.tools?.availableTools}
					enableCacheBreakpoints={this.props.enableCacheBreakpoints}
				/>
			</>;
		} else {
			return <>
				{baseInstructions}
				<AgentConversationHistory flexGrow={1} priority={700} promptContext={this.props.promptContext} />
				<AgentUserMessage flexGrow={2} priority={900} {...getUserMessagePropsFromAgentProps(this.props)} />
				<ChatToolCalls priority={899} flexGrow={2} promptContext={this.props.promptContext} toolCallRounds={this.props.promptContext.toolCallRounds} toolCallResults={this.props.promptContext.toolCallResults} truncateAt={maxToolResultLength} enableCacheBreakpoints={false} />
			</>;
		}
	}

	private async getInstructions() {
		const modelFamily = this.props.endpoint.family ?? 'unknown';

		if (this.props.endpoint.family.startsWith('gpt-') && this.configurationService.getExperimentBasedConfig(ConfigKey.EnableAlternateGptPrompt, this.experimentationService)) {
			return <AlternateGPTPrompt
				availableTools={this.props.promptContext.tools?.availableTools}
				modelFamily={this.props.endpoint.family}
				codesearchMode={this.props.codesearchMode}
			/>;
		}

<<<<<<< HEAD
		// Try VSCModel prompt for hidden models, otherwise use model-specific prompt
		const modelKey = await isVSCModel(this.props.endpoint) ? 'vscModel' : this.props.endpoint.model ?? 'unknown';
		const agentPromptResolver = PromptRegistry.getPrompt(modelKey);
=======
		const agentPromptResolver = await PromptRegistry.getPrompt(this.props.endpoint);
>>>>>>> 5639ea87
		if (agentPromptResolver) {
			const resolver = this.instantiationService.createInstance(agentPromptResolver);
			const PromptClass = resolver.resolvePrompt(this.props.endpoint);

			if (PromptClass) {
				return <PromptClass
					availableTools={this.props.promptContext.tools?.availableTools}
					modelFamily={modelFamily}
					codesearchMode={this.props.codesearchMode}
				/>;
			}
		}

		return <DefaultAgentPrompt
			availableTools={this.props.promptContext.tools?.availableTools}
			modelFamily={modelFamily}
			codesearchMode={this.props.codesearchMode}
		/>;
	}

	private async getAgentCustomInstructions() {
		const putCustomInstructionsInSystemMessage = this.configurationService.getConfig(ConfigKey.CustomInstructionsInSystemMessage);
		const customInstructionsBodyParts: PromptPiece[] = [];
		customInstructionsBodyParts.push(
			<CustomInstructions
				languageId={undefined}
				chatVariables={this.props.promptContext.chatVariables}
				includeSystemMessageConflictWarning={!putCustomInstructionsInSystemMessage}
				customIntroduction={putCustomInstructionsInSystemMessage ? '' : undefined} // If in system message, skip the "follow these user-provided coding instructions" intro
			/>
		);
		if (this.props.promptContext.modeInstructions) {
			const { name, content, toolReferences } = this.props.promptContext.modeInstructions;
			const resolvedContent = toolReferences && toolReferences.length > 0 ? await this.promptVariablesService.resolveToolReferencesInPrompt(content, toolReferences) : content;

			customInstructionsBodyParts.push(
				<Tag name='modeInstructions'>
					You are currently running in "{name}" mode. Below are your instructions for this mode, they must take precedence over any instructions above.<br />
					<br />
					{resolvedContent}
				</Tag>
			);
		}
		return putCustomInstructionsInSystemMessage ?
			<SystemMessage>{customInstructionsBodyParts}</SystemMessage> :
			<UserMessage>{customInstructionsBodyParts}</UserMessage>;
	}

	private async getOrCreateGlobalAgentContext(endpoint: IChatEndpoint): Promise<PromptPieceChild[]> {
		const globalContext = await this.getOrCreateGlobalAgentContextContent(endpoint);
		return globalContext ?
			renderedMessageToTsxChildren(globalContext, !!this.props.enableCacheBreakpoints) :
			<GlobalAgentContext enableCacheBreakpoints={!!this.props.enableCacheBreakpoints} availableTools={this.props.promptContext.tools?.availableTools} />;
	}

	private async getOrCreateGlobalAgentContextContent(endpoint: IChatEndpoint): Promise<Raw.ChatCompletionContentPart[] | undefined> {
		const firstTurn = this.props.promptContext.conversation?.turns.at(0);
		if (firstTurn) {
			const metadata = firstTurn.getMetadata(GlobalContextMessageMetadata);
			if (metadata) {
				const currentCacheKey = this.instantiationService.invokeFunction(getGlobalContextCacheKey);
				if (metadata.cacheKey === currentCacheKey) {
					return metadata.renderedGlobalContext;
				}
			}
		}

		const rendered = await renderPromptElement(this.instantiationService, endpoint, GlobalAgentContext, { enableCacheBreakpoints: this.props.enableCacheBreakpoints, availableTools: this.props.promptContext.tools?.availableTools }, undefined, undefined);
		const msg = rendered.messages.at(0)?.content;
		if (msg) {
			firstTurn?.setMetadata(new GlobalContextMessageMetadata(msg, this.instantiationService.invokeFunction(getGlobalContextCacheKey)));
			return msg;
		}
	}
}

interface GlobalAgentContextProps extends BasePromptElementProps {
	readonly enableCacheBreakpoints?: boolean;
	readonly availableTools?: readonly LanguageModelToolInformation[];
}

/**
 * The "global agent context" is a static prompt at the start of a conversation containing user environment info, initial workspace structure, anything else that is a useful beginning
 * hint for the agent but is not updated during the conversation.
 */
class GlobalAgentContext extends PromptElement<GlobalAgentContextProps> {
	render() {
		return <UserMessage>
			<Tag name='environment_info'>
				<UserOSPrompt />
				<UserShellPrompt />
			</Tag>
			<Tag name='workspace_info'>
				<AgentTasksInstructions availableTools={this.props.availableTools} />
				<WorkspaceFoldersHint />
				<MultirootWorkspaceStructure maxSize={2000} excludeDotFiles={true} /><br />
				This is the state of the context at this point in the conversation. The view of the workspace structure may be truncated. You can use tools to collect more context if needed.
			</Tag>
			<UserPreferences flexGrow={7} priority={800} />
			{this.props.enableCacheBreakpoints && <cacheBreakpoint type={CacheType} />}
		</UserMessage>;
	}
}

export interface AgentUserMessageProps extends BasePromptElementProps {
	readonly turn?: Turn;
	readonly isHistorical?: boolean;
	readonly request: string;
	readonly endpoint: IChatEndpoint;
	readonly toolReferences: readonly InternalToolReference[];
	readonly availableTools?: readonly LanguageModelToolInformation[];
	readonly chatVariables: ChatVariablesCollection;
	readonly enableCacheBreakpoints?: boolean;
	readonly editedFileEvents?: readonly ChatRequestEditedFileEvent[];
	readonly sessionId?: string;
}

export function getUserMessagePropsFromTurn(turn: Turn, endpoint: IChatEndpoint): AgentUserMessageProps {
	return {
		isHistorical: true,
		request: turn.request.message,
		turn,
		endpoint,
		toolReferences: turn.toolReferences,
		chatVariables: turn.promptVariables ?? new ChatVariablesCollection(),
		editedFileEvents: turn.editedFileEvents,
		enableCacheBreakpoints: false // Should only be added to the current turn - some user messages may get them in Agent post-processing
	};
}

export function getUserMessagePropsFromAgentProps(agentProps: AgentPromptProps): AgentUserMessageProps {
	return {
		request: agentProps.promptContext.query,
		// Will pull frozenContent off the Turn if available
		turn: agentProps.promptContext.conversation?.getLatestTurn(),
		endpoint: agentProps.endpoint,
		toolReferences: agentProps.promptContext.tools?.toolReferences ?? [],
		availableTools: agentProps.promptContext.tools?.availableTools,
		chatVariables: agentProps.promptContext.chatVariables,
		enableCacheBreakpoints: agentProps.enableCacheBreakpoints,
		editedFileEvents: agentProps.promptContext.editedFileEvents,
		// TODO:@roblourens
		sessionId: (agentProps.promptContext.tools?.toolInvocationToken as any)?.sessionId,

	};
}

/**
 * Is sent with each user message. Includes the user message and also any ambient context that we want to update with each request.
 * Uses frozen content if available, for prompt caching and to avoid being updated by any agent action below this point in the conversation.
 */
export class AgentUserMessage extends PromptElement<AgentUserMessageProps> {
	constructor(
		props: AgentUserMessageProps,
		@IPromptVariablesService private readonly promptVariablesService: IPromptVariablesService,
		@ILogService private readonly logService: ILogService,
	) {
		super(props);
	}

	async render(state: void, sizing: PromptSizing) {
		const frozenContent = this.props.turn?.getMetadata(RenderedUserMessageMetadata)?.renderedUserMessage;
		if (frozenContent) {
			return <FrozenContentUserMessage frozenContent={frozenContent} enableCacheBreakpoints={this.props.enableCacheBreakpoints} />;
		}

		if (this.props.isHistorical) {
			this.logService.trace('Re-rendering historical user message');
		}

		const shouldIncludePreamble = await isVSCModel(this.props.endpoint);

		const query = await this.promptVariablesService.resolveToolReferencesInPrompt(this.props.request, this.props.toolReferences ?? []);
		const hasReplaceStringTool = !!this.props.availableTools?.find(tool => tool.name === ToolName.ReplaceString);
		const hasMultiReplaceStringTool = !!this.props.availableTools?.find(tool => tool.name === ToolName.MultiReplaceString);
		const hasApplyPatchTool = !!this.props.availableTools?.find(tool => tool.name === ToolName.ApplyPatch);
		const hasCreateFileTool = !!this.props.availableTools?.find(tool => tool.name === ToolName.CreateFile);
		const hasEditFileTool = !!this.props.availableTools?.find(tool => tool.name === ToolName.EditFile);
		const hasEditNotebookTool = !!this.props.availableTools?.find(tool => tool.name === ToolName.EditNotebook);
		const hasTerminalTool = !!this.props.availableTools?.find(tool => tool.name === ToolName.CoreRunInTerminal);
		const isGpt5 = this.props.endpoint.family.startsWith('gpt-5') && this.props.endpoint.family !== 'gpt-5-codex';
		const attachmentHint = (this.props.endpoint.family === 'gpt-4.1' || isGpt5) && this.props.chatVariables.hasVariables() ?
			' (See <attachments> above for file contents. You may not need to search or read the file again.)'
			: '';
		const hasToolsToEditNotebook = hasCreateFileTool || hasEditNotebookTool || hasReplaceStringTool || hasApplyPatchTool || hasEditFileTool;
		const hasTodoTool = !!this.props.availableTools?.find(tool => tool.name === ToolName.CoreManageTodoList);
		const shouldUseUserQuery = this.props.endpoint.family.startsWith('grok-code');
		const shouldIncludePreamble = await isVSCModel(this.props.endpoint);

		return (
			<>
				<UserMessage>
					{hasToolsToEditNotebook && <NotebookFormat flexGrow={5} priority={810} chatVariables={this.props.chatVariables} query={query} />}
					<TokenLimit max={sizing.tokenBudget / 6} flexGrow={3} priority={898}>
						<ChatVariables chatVariables={this.props.chatVariables} isAgent={true} omitReferences />
					</TokenLimit>
					<ToolReferencesHint toolReferences={this.props.toolReferences} modelFamily={this.props.endpoint.family} />
					<Tag name='context'>
						<CurrentDatePrompt />
						<EditedFileEvents editedFileEvents={this.props.editedFileEvents} />
						<NotebookSummaryChange />
						{hasTerminalTool && <TerminalStatePromptElement sessionId={this.props.sessionId} />}
						{hasTodoTool && <TodoListContextPrompt sessionId={this.props.sessionId} />}
					</Tag>
					<CurrentEditorContext endpoint={this.props.endpoint} />
					<RepoContext />
					<Tag name='reminderInstructions'>
						{/* Critical reminders that are effective when repeated right next to the user message */}
						<KeepGoingReminder modelFamily={this.props.endpoint.family} />
						{getEditingReminder(hasEditFileTool, hasReplaceStringTool, modelNeedsStrongReplaceStringHint(this.props.endpoint), hasMultiReplaceStringTool)}
						<NotebookReminderInstructions chatVariables={this.props.chatVariables} query={this.props.request} />
						{getFileCreationReminder(this.props.endpoint.family)}
						{getExplanationReminder(this.props.endpoint.family, hasTodoTool)}
						{getVSCModelReminder(shouldIncludePreamble)}
					</Tag>
					{query && <Tag name={shouldUseUserQuery ? 'user_query' : 'userRequest'} priority={900} flexGrow={7}>{query + attachmentHint}</Tag>}
					{this.props.enableCacheBreakpoints && <cacheBreakpoint type={CacheType} />}
				</UserMessage>
			</>
		);
	}
}

interface FrozenMessageContentProps extends BasePromptElementProps {
	readonly frozenContent: readonly Raw.ChatCompletionContentPart[];
	readonly enableCacheBreakpoints?: boolean;
}

class FrozenContentUserMessage extends PromptElement<FrozenMessageContentProps> {
	async render(state: void, sizing: PromptSizing) {
		return <UserMessage priority={this.props.priority}>
			<Chunk>
				{/* Have to move <cacheBreakpoint> out of the Chunk */}
				{renderedMessageToTsxChildren(this.props.frozenContent, false)}
			</Chunk>
			{this.props.enableCacheBreakpoints && <cacheBreakpoint type={CacheType} />}
		</UserMessage>;
	}
}

interface ToolReferencesHintProps extends BasePromptElementProps {
	readonly toolReferences: readonly InternalToolReference[];
	readonly modelFamily?: string;
}

/**
 * `#` tool references included in the request are a strong hint to the model that the tool is relevant, but we don't force a tool call.
 */
class ToolReferencesHint extends PromptElement<ToolReferencesHintProps> {
	render() {
		if (!this.props.toolReferences.length) {
			return;
		}

		return <>
			<Tag name='toolReferences'>
				The user attached the following tools to this message. The userRequest may refer to them using the tool name with "#". These tools are likely relevant to the user's query:<br />
				{this.props.toolReferences.map(tool => `- ${tool.name}`).join('\n')} <br />
				{this.props.modelFamily?.startsWith('gpt-5') === true && <>
					Start by using the most relevant tool attached to this message—the user expects you to act with it first.<br />
				</>}
			</Tag>
		</>;
	}
}

export function renderedMessageToTsxChildren(message: string | readonly Raw.ChatCompletionContentPart[], enableCacheBreakpoints: boolean): PromptPieceChild[] {
	if (typeof message === 'string') {
		return [message];
	}

	return message.map(part => {
		if (part.type === Raw.ChatCompletionContentPartKind.Text) {
			return part.text;
		} else if (part.type === Raw.ChatCompletionContentPartKind.Image) {
			return <Image src={part.imageUrl.url} detail={part.imageUrl.detail} />;
		} else if (part.type === Raw.ChatCompletionContentPartKind.CacheBreakpoint) {
			return enableCacheBreakpoints && <cacheBreakpoint type={CacheType} />;
		}
	}).filter(isDefined);
}

class UserOSPrompt extends PromptElement<BasePromptElementProps> {
	constructor(props: BasePromptElementProps, @IEnvService private readonly envService: IEnvService) {
		super(props);
	}

	async render(state: void, sizing: PromptSizing) {
		const userOS = this.envService.OS;
		const osForDisplay = userOS === OperatingSystem.Macintosh ? 'macOS' :
			userOS;
		return <>The user's current OS is: {osForDisplay}</>;
	}
}

class UserShellPrompt extends PromptElement<BasePromptElementProps> {
	constructor(props: BasePromptElementProps, @IEnvService private readonly envService: IEnvService) {
		super(props);
	}

	async render(state: void, sizing: PromptSizing) {
		const shellName: string = basename(this.envService.shell);
		const shellNameHint = shellName === 'powershell.exe' ? ' (Windows PowerShell v5.1)' : '';
		let additionalHint = '';
		switch (shellName) {
			case 'powershell.exe': {
				additionalHint = ' Use the `;` character if joining commands on a single line is needed.';
				break;
			}
			case 'fish': {
				additionalHint = ' Note that fish shell does not support heredocs - prefer printf or echo instead.';
				break;
			}
		}
		return <>The user's default shell is: "{shellName}"{shellNameHint}. When you generate terminal commands, please generate them correctly for this shell.{additionalHint}</>;
	}
}

class CurrentDatePrompt extends PromptElement<BasePromptElementProps> {
	constructor(
		props: BasePromptElementProps,
		@IEnvService private readonly envService: IEnvService) {
		super(props);
	}

	async render(state: void, sizing: PromptSizing) {
		const dateStr = new Date().toLocaleDateString(undefined, { year: 'numeric', month: 'long', day: 'numeric' });
		// Only include current date when not running simulations, since if we generate cache entries with the current date, the cache will be invalidated every day
		return (
			!this.envService.isSimulation() && <>The current date is {dateStr}.</>
		);
	}
}

interface CurrentEditorContextProps extends BasePromptElementProps {
	readonly endpoint: IChatEndpoint;
}

/**
 * Include the user's open editor and cursor position, but not content. This is independent of the "implicit context" attachment.
 */
class CurrentEditorContext extends PromptElement<CurrentEditorContextProps> {
	constructor(
		props: CurrentEditorContextProps,
		@ITabsAndEditorsService private readonly tabsAndEditorsService: ITabsAndEditorsService,
		@IPromptPathRepresentationService private readonly promptPathRepresentationService: IPromptPathRepresentationService,
		@IConfigurationService private readonly configurationService: IConfigurationService,
		@IAlternativeNotebookContentService private readonly alternativeNotebookContent: IAlternativeNotebookContentService,
	) {
		super(props);
	}

	async render(state: void, sizing: PromptSizing) {
		if (!this.configurationService.getConfig(ConfigKey.CurrentEditorAgentContext)) {
			return;
		}

		let context: PromptElement | undefined;
		const activeEditor = this.tabsAndEditorsService.activeTextEditor;
		if (activeEditor) {
			context = this.renderActiveTextEditor(activeEditor);
		}

		const activeNotebookEditor = this.tabsAndEditorsService.activeNotebookEditor;
		if (activeNotebookEditor) {
			context = this.renderActiveNotebookEditor(activeNotebookEditor);
		}

		if (!context) {
			return;
		}

		return <Tag name='editorContext'>
			{context}
		</Tag>;
	}

	private renderActiveTextEditor(activeEditor: TextEditor) {
		// Should this include column numbers too? This confused gpt-4.1 and it read the wrong line numbers, need to find the right format.
		const selection = activeEditor.selection;
		// Found that selection is not always defined, so check for it.
		const selectionText = (selection && !selection.isEmpty) ?
			<>The current selection is from line {selection.start.line + 1} to line {selection.end.line + 1}.</> : undefined;
		return <>The user's current file is {this.promptPathRepresentationService.getFilePath(activeEditor.document.uri)}. {selectionText}</>;
	}

	private renderActiveNotebookEditor(activeNotebookEditor: NotebookEditor) {
		const altDocument = this.alternativeNotebookContent.create(this.alternativeNotebookContent.getFormat(this.props.endpoint)).getAlternativeDocument(activeNotebookEditor.notebook);
		let selectionText = '';
		// Found that selection is not always defined, so check for it.
		if (activeNotebookEditor.selection && !activeNotebookEditor.selection.isEmpty && activeNotebookEditor.notebook.cellCount > 0) {
			// Compute a list of all cells that fall in the range of selection.start and selection.end
			const { start, end } = activeNotebookEditor.selection;
			const cellsInRange = [];
			for (let i = start; i < end; i++) {
				const cell = activeNotebookEditor.notebook.cellAt(i);
				if (cell) {
					cellsInRange.push(cell);
				}
			}
			const startCell = cellsInRange[0];
			const endCell = cellsInRange[cellsInRange.length - 1];
			const lastLine = endCell.document.lineAt(endCell.document.lineCount - 1);
			const startPosition = altDocument.fromCellPosition(startCell, new Position(0, 0));
			const endPosition = altDocument.fromCellPosition(endCell, new Position(endCell.document.lineCount - 1, lastLine.text.length));
			const selection = new Range(startPosition, endPosition);
			selectionText = selection ? ` The current selection is from line ${selection.start.line + 1} to line ${selection.end.line + 1}.` : '';
		}
		return <>The user's current notebook is {this.promptPathRepresentationService.getFilePath(activeNotebookEditor.notebook.uri)}.{selectionText}</>;
	}
}

class RepoContext extends PromptElement<{}> {
	constructor(
		props: {},
		@IGitService private readonly gitService: IGitService,
		@IInstantiationService private readonly instantiationService: IInstantiationService,
	) {
		super(props);
	}

	async render(state: void, sizing: PromptSizing) {
		const activeRepository = this.gitService.activeRepository?.get();
		const repoContext = activeRepository && getGitHubRepoInfoFromContext(activeRepository);
		if (!repoContext || !activeRepository) {
			return;
		}
		const prProvider = this.instantiationService.createInstance(GitHubPullRequestProviders);
		const repoDescription = await prProvider.getRepositoryDescription(activeRepository.rootUri);

		return <Tag name='repoContext'>
			Below is the information about the current repository. You can use this information when you need to calculate diffs or compare changes with the default branch.<br />
			Repository name: {repoContext.id.repo}<br />
			Owner: {repoContext.id.org}<br />
			Current branch: {activeRepository.headBranchName}<br />
			{repoDescription ? <>Default branch: {repoDescription?.defaultBranch}<br /></> : ''}
			{repoDescription?.pullRequest ? <>Active pull request (may not be the same as open pull request): {repoDescription.pullRequest.title} ({repoDescription.pullRequest.url})<br /></> : ''}
		</Tag>;
	}
}

class WorkspaceFoldersHint extends PromptElement<BasePromptElementProps> {
	constructor(
		props: BasePromptElementProps,
		@IWorkspaceService private readonly workspaceService: IWorkspaceService,
		@IPromptPathRepresentationService private readonly promptPathRepresentationService: IPromptPathRepresentationService,
	) {
		super(props);
	}

	async render(state: void, sizing: PromptSizing) {
		const folders = this.workspaceService.getWorkspaceFolders();
		if (folders.length > 0) {
			return (
				<>
					I am working in a workspace with the following folders:<br />
					{folders.map(folder => `- ${this.promptPathRepresentationService.getFilePath(folder)} `).join('\n')}
				</>);
		} else {
			return <>There is no workspace currently open.</>;
		}
	}
}


interface AgentTasksInstructionsProps extends BasePromptElementProps {
	readonly availableTools?: readonly LanguageModelToolInformation[];
}

export class AgentTasksInstructions extends PromptElement<AgentTasksInstructionsProps> {
	constructor(
		props: AgentTasksInstructionsProps,
		@ITasksService private readonly _tasksService: ITasksService,
		@IPromptPathRepresentationService private readonly _promptPathRepresentationService: IPromptPathRepresentationService,
	) {
		super(props);
	}

	render() {
		const foundEnabledTaskTool = this.props.availableTools?.find(t => t.name === ToolName.CoreRunTask || t.name === ToolName.CoreCreateAndRunTask || t.name === ToolName.CoreGetTaskOutput);
		if (!foundEnabledTaskTool) {
			return 0;
		}

		const taskGroupsRaw = this._tasksService.getTasks();
		const taskGroups = taskGroupsRaw.map(([wf, tasks]) => [wf, tasks.filter(task => (!!task.type || task.dependsOn) && !task.hide)] as const).filter(([, tasks]) => tasks.length > 0);
		if (taskGroups.length === 0) {
			return 0;
		}

		return <>
			The following tasks can be executed using the {ToolName.CoreRunTask} tool if they are not already running:<br />
			{taskGroups.map(([folder, tasks]) =>
				<Tag name='workspaceFolder' attrs={{ path: this._promptPathRepresentationService.getFilePath(folder) }}>
					{tasks.map((t, i) => {
						const isActive = this._tasksService.isTaskActive(t);
						return (
							<Tag name='task' attrs={{ id: t.type ? `${t.type}: ${t.label || i}` : `${t.label || i}` }}>
								{this.makeTaskPresentation(t)}
								{isActive && <> (This task is currently running. You can use the {ToolName.CoreGetTaskOutput} tool to view its output.)</>}
							</Tag>
						);
					})}
				</Tag>
			)}
		</>;
	}

	/** Makes a simplified JSON presentation of the task definition for the model to reference. */
	private makeTaskPresentation(task: TaskDefinition) {
		const enum PlatformAttr {
			Windows = 'windows',
			Mac = 'osx',
			Linux = 'linux'
		}

		const omitAttrs = ['presentation', 'problemMatcher', PlatformAttr.Windows, PlatformAttr.Mac, PlatformAttr.Linux];

		const output: Record<string, unknown> = {};
		for (const [key, value] of Object.entries(task)) {
			if (!omitAttrs.includes(key)) {
				output[key] = value;
			}
		}


		const myPlatformAttr = process.platform === 'win32' ? PlatformAttr.Windows :
			process.platform === 'darwin' ? PlatformAttr.Mac :
				PlatformAttr.Linux;
		if (task[myPlatformAttr] && typeof task[myPlatformAttr] === 'object') {
			Object.assign(output, task[myPlatformAttr]);
		}

		return JSON.stringify(output, null, '\t');
	}
}

export function getEditingReminder(hasEditFileTool: boolean, hasReplaceStringTool: boolean, useStrongReplaceStringHint: boolean, hasMultiStringReplace: boolean) {
	const lines = [];
	if (hasEditFileTool) {
		lines.push(<>When using the {ToolName.EditFile} tool, avoid repeating existing code, instead use a line comment with \`{EXISTING_CODE_MARKER}\` to represent regions of unchanged code.<br /></>);
	}
	if (hasReplaceStringTool) {
		lines.push(<>
			When using the {ToolName.ReplaceString} tool, include 3-5 lines of unchanged code before and after the string you want to replace, to make it unambiguous which part of the file should be edited.<br />
			{hasMultiStringReplace && <>For maximum efficiency, whenever you plan to perform multiple independent edit operations, invoke them simultaneously using {ToolName.MultiReplaceString} tool rather than sequentially. This will greatly improve user's cost and time efficiency leading to a better user experience. Do not announce which tool you're using (for example, avoid saying "I'll implement all the changes using multi_replace_string_in_file").<br /></>}
		</>);
	}
	if (hasEditFileTool && hasReplaceStringTool) {
		const eitherOr = hasMultiStringReplace ? `${ToolName.ReplaceString} or ${ToolName.MultiReplaceString} tools` : `${ToolName.ReplaceString} tool`;
		if (useStrongReplaceStringHint) {
			lines.push(<>You must always try making file edits using the {eitherOr}. NEVER use {ToolName.EditFile} unless told to by the user or by a tool.</>);
		} else {
			lines.push(<>It is much faster to edit using the {eitherOr}. Prefer the {eitherOr} for making edits and only fall back to {ToolName.EditFile} if it fails.</>);
		}
	}

	return lines;
}

export interface IKeepGoingReminderProps extends BasePromptElementProps {
	readonly modelFamily: string | undefined;
}

export class KeepGoingReminder extends PromptElement<IKeepGoingReminderProps> {
	constructor(
		props: IKeepGoingReminderProps,
		@IConfigurationService private readonly configurationService: IConfigurationService,
		@IExperimentationService private readonly experimentationService: IExperimentationService,
	) {
		super(props);
	}

	async render(state: void, sizing: PromptSizing) {
		if (this.props.modelFamily === 'gpt-4.1' || (this.props.modelFamily?.startsWith('gpt-5') === true)) {
			if (this.configurationService.getExperimentBasedConfig(ConfigKey.EnableAlternateGptPrompt, this.experimentationService)) {
				// Extended reminder
				return <>
					You are an agent - you must keep going until the user's query is completely resolved, before ending your turn and yielding back to the user.<br />
					Your thinking should be thorough and so it's fine if it's very long. However, avoid unnecessary repetition and verbosity. You should be concise, but thorough.<br />
					You MUST iterate and keep going until the problem is solved.<br />
					You have everything you need to resolve this problem. I want you to fully solve this autonomously before coming back to me. <br />
					Only terminate your turn when you are sure that the problem is solved and all items have been checked off. Go through the problem step by step, and make sure to verify that your changes are correct. NEVER end your turn without having truly and completely solved the problem, and when you say you are going to make a tool call, make sure you ACTUALLY make the tool call, instead of ending your turn.<br />
					Take your time and think through every step - remember to check your solution rigorously and watch out for boundary cases, especially with the changes you made. Your solution must be perfect. If not, continue working on it. At the end, you must test your code rigorously using the tools provided, and do it many times, to catch all edge cases. If it is not robust, iterate more and make it perfect. Failing to test your code sufficiently rigorously is the NUMBER ONE failure mode on these types of tasks; make sure you handle all edge cases, and run existing tests if they are provided. <br />
					You MUST plan extensively before each function call, and reflect extensively on the outcomes of the previous function calls. DO NOT do this entire process by making function calls only, as this can impair your ability to solve the problem and think insightfully.<br />
					You are a highly capable and autonomous agent, and you can definitely solve this problem without needing to ask the user for further input.<br />
				</>;
			} else if (this.props.modelFamily === 'gpt-5-codex') {
				return undefined;
			} else if (this.props.modelFamily?.startsWith('gpt-5') === true) {
				return <>
					You are an agent—keep going until the user's query is completely resolved before ending your turn. ONLY stop if solved or genuinely blocked.<br />
					Take action when possible; the user expects you to do useful work without unnecessary questions.<br />
					After any parallel, read-only context gathering, give a concise progress update and what's next.<br />
					Avoid repetition across turns: don't restate unchanged plans or sections (like the todo list) verbatim; provide delta updates or only the parts that changed.<br />
					Tool batches: You MUST preface each batch with a one-sentence why/what/outcome preamble.<br />
					Progress cadence: After 3 to 5 tool calls, or when you create/edit &gt; ~3 files in a burst, report progress.<br />
					Requirements coverage: Read the user's ask in full and think carefully. Do not omit a requirement. If something cannot be done with available tools, note why briefly and propose a viable alternative.<br />
				</>;
			} else {
				// Original reminder
				return <>
					You are an agent - you must keep going until the user's query is completely resolved, before ending your turn and yielding back to the user. ONLY terminate your turn when you are sure that the problem is solved, or you absolutely cannot continue.<br />
					You take action when possible- the user is expecting YOU to take action and go to work for them. Don't ask unnecessary questions about the details if you can simply DO something useful instead.<br />
				</>;
			}
		}
	}
}

function getFileCreationReminder(modelFamily: string | undefined) {
	if (modelFamily !== 'claude-sonnet-4.5') {
		return;
	}
	return <>Do NOT create a new markdown file to document each change or summarize your work unless specifically requested by the user.<br /></>;
}

function getVSCModelReminder(isHiddenModel: boolean) {
	if (!isHiddenModel) {
		return;
	}

	return <>
		Follow the guidance in &lt;preamble_instructions&gt; from the system prompt.<br />
		You MUST preface each tool call batch with a brief status update.<br />
		Focus on findings and next steps. Vary your openings—avoid repeating "I'll" or "I will" consecutively.<br />
		When you have a finding, be enthusiastic and specific (2 sentences). Otherwise, state your next action only (1 sentence).<br />
		Don't over-express your thoughts in preamble, do not use preamble to think or reason. This is a strict and strong requirement.<br />
	</>;
}

function getExplanationReminder(modelFamily: string | undefined, hasTodoTool?: boolean) {
	if (modelFamily === 'gpt-5-codex') {
		return;
	}

	const isGpt5Mini = modelFamily === 'gpt-5-mini';
	return modelFamily?.startsWith('gpt-5') === true ?
		<>
			Skip filler acknowledgements like "Sounds good" or "Okay, I will…". Open with a purposeful one-liner about what you're doing next.<br />
			When sharing setup or run steps, present terminal commands in fenced code blocks with the correct language tag. Keep commands copyable and on separate lines.<br />
			Avoid definitive claims about the build or runtime setup unless verified from the provided context (or quick tool checks). If uncertain, state what's known from attachments and proceed with minimal steps you can adapt later.<br />
			When you create or edit runnable code, run a test yourself to confirm it works; then share optional fenced commands for more advanced runs.<br />
			For non-trivial code generation, produce a complete, runnable solution: necessary source files, a tiny runner or test/benchmark harness, a minimal `README.md`, and updated dependency manifests (e.g., `package.json`, `requirements.txt`, `pyproject.toml`). Offer quick "try it" commands and optional platform-specific speed-ups when relevant.<br />
			Your goal is to act like a pair programmer: be friendly and helpful. If you can do more, do more. Be proactive with your solutions, think about what the user needs and what they want, and implement it proactively.<br />
			<Tag name='importantReminders'>
				Before starting a task, review and follow the guidance in &lt;responseModeHints&gt;, &lt;engineeringMindsetHints&gt;, and &lt;requirementsUnderstanding&gt;.<br />
				{!isGpt5Mini && <>Start your response with a brief acknowledgement, followed by a concise high-level plan outlining your approach.<br /></>}
				Do NOT volunteer your model name unless the user explicitly asks you about it. <br />
				{hasTodoTool && <>You MUST use the todo list tool to plan and track your progress. NEVER skip this step, and START with this step whenever the task is multi-step. This is essential for maintaining visibility and proper execution of large tasks.<br /></>}
				{!hasTodoTool && <>Break down the request into clear, actionable steps and present them at the beginning of your response before proceeding with implementation. This helps maintain visibility and ensures all requirements are addressed systematically.<br /></>}
				When referring to a filename or symbol in the user's workspace, wrap it in backticks.<br />
			</Tag>
		</>
		: undefined;
}

function getVSCModelReminder(isHiddenModel: boolean) {
	if (!isHiddenModel) {
		return;
	}

	return <>
		Follow the guidance in &lt;preamble_instructions&gt; from the system prompt.<br />Expand commentComment on line R779ResolvedCode has comments. Press enter to view.
		You MUST preface each tool call batch with a brief status update.<br />
		Focus on findings and next steps. Vary your openings—avoid repeating "I'll" or "I will" consecutively.<br />
		When you have a finding, be enthusiastic and specific (2 sentences). Otherwise, state your next action only (1 sentence).<br />
		Don't over-express your thoughts in preamble, do not use preamble to think or reason. This is a strict and strong requirement.<br />
	</>;
}

export interface EditedFileEventsProps extends BasePromptElementProps {
	readonly editedFileEvents: readonly ChatRequestEditedFileEvent[] | undefined;
}

/**
 * Context about manual edits made to files that the agent previously edited.
 */
export class EditedFileEvents extends PromptElement<EditedFileEventsProps> {
	constructor(
		props: EditedFileEventsProps,
		@IPromptPathRepresentationService private readonly promptPathRepresentationService: IPromptPathRepresentationService,
	) {
		super(props);
	}

	async render(state: void, sizing: PromptSizing) {
		const events = this.props.editedFileEvents;

		if (!events || events.length === 0) {
			return undefined;
		}

		// Group by event kind and collect file paths
		const undoFiles: string[] = [];
		const modFiles: string[] = [];
		const seenUndo = new Set<string>();
		const seenMod = new Set<string>();

		for (const event of events) {
			if (event.eventKind === ChatRequestEditedFileEventKind.Undo) {
				const fp = this.promptPathRepresentationService.getFilePath(event.uri);
				if (!seenUndo.has(fp)) { seenUndo.add(fp); undoFiles.push(fp); }
			} else if (event.eventKind === ChatRequestEditedFileEventKind.UserModification) {
				const fp = this.promptPathRepresentationService.getFilePath(event.uri);
				if (!seenMod.has(fp)) { seenMod.add(fp); modFiles.push(fp); }
			}
		}

		if (undoFiles.length === 0 && modFiles.length === 0) {
			return undefined;
		}

		const sections: string[] = [];
		if (undoFiles.length > 0) {
			sections.push([
				'The user undid your edits to:',
				...undoFiles.map(f => `- ${f}`)
			].join('\n'));
		}
		if (modFiles.length > 0) {
			sections.push([
				'Some edits were made, by the user or possibly by a formatter or another automated tool, to:',
				...modFiles.map(f => `- ${f}`)
			].join('\n'));
		}

		return (
			<>
				There have been some changes between the last request and now.<br />
				{sections.join('\n')}<br />
				So be sure to check the current file contents before making any new edits.
			</>
		);
	}
}<|MERGE_RESOLUTION|>--- conflicted
+++ resolved
@@ -152,13 +152,7 @@
 			/>;
 		}
 
-<<<<<<< HEAD
-		// Try VSCModel prompt for hidden models, otherwise use model-specific prompt
-		const modelKey = await isVSCModel(this.props.endpoint) ? 'vscModel' : this.props.endpoint.model ?? 'unknown';
-		const agentPromptResolver = PromptRegistry.getPrompt(modelKey);
-=======
 		const agentPromptResolver = await PromptRegistry.getPrompt(this.props.endpoint);
->>>>>>> 5639ea87
 		if (agentPromptResolver) {
 			const resolver = this.instantiationService.createInstance(agentPromptResolver);
 			const PromptClass = resolver.resolvePrompt(this.props.endpoint);
@@ -346,7 +340,6 @@
 		const hasToolsToEditNotebook = hasCreateFileTool || hasEditNotebookTool || hasReplaceStringTool || hasApplyPatchTool || hasEditFileTool;
 		const hasTodoTool = !!this.props.availableTools?.find(tool => tool.name === ToolName.CoreManageTodoList);
 		const shouldUseUserQuery = this.props.endpoint.family.startsWith('grok-code');
-		const shouldIncludePreamble = await isVSCModel(this.props.endpoint);
 
 		return (
 			<>
@@ -816,20 +809,6 @@
 		: undefined;
 }
 
-function getVSCModelReminder(isHiddenModel: boolean) {
-	if (!isHiddenModel) {
-		return;
-	}
-
-	return <>
-		Follow the guidance in &lt;preamble_instructions&gt; from the system prompt.<br />Expand commentComment on line R779ResolvedCode has comments. Press enter to view.
-		You MUST preface each tool call batch with a brief status update.<br />
-		Focus on findings and next steps. Vary your openings—avoid repeating "I'll" or "I will" consecutively.<br />
-		When you have a finding, be enthusiastic and specific (2 sentences). Otherwise, state your next action only (1 sentence).<br />
-		Don't over-express your thoughts in preamble, do not use preamble to think or reason. This is a strict and strong requirement.<br />
-	</>;
-}
-
 export interface EditedFileEventsProps extends BasePromptElementProps {
 	readonly editedFileEvents: readonly ChatRequestEditedFileEvent[] | undefined;
 }
