--- conflicted
+++ resolved
@@ -7,11 +7,7 @@
 import type { ChatRequestEditedFileEvent, LanguageModelToolInformation, NotebookEditor, TaskDefinition, TextEditor } from 'vscode';
 import { ChatLocation } from '../../../../platform/chat/common/commonTypes';
 import { ConfigKey, IConfigurationService } from '../../../../platform/configuration/common/configurationService';
-<<<<<<< HEAD
-import { isHiddenModelB, modelNeedsStrongReplaceStringHint } from '../../../../platform/endpoint/common/chatModelCapabilities';
-=======
-import { isVSCModel, modelNeedsStrongReplaceStringHint } from '../../../../platform/endpoint/common/chatModelCapabilities';
->>>>>>> be22afb9
+import { isHiddenModelB, isVSCModel, modelNeedsStrongReplaceStringHint } from '../../../../platform/endpoint/common/chatModelCapabilities';
 import { CacheType } from '../../../../platform/endpoint/common/endpointTypes';
 import { IEnvService, OperatingSystem } from '../../../../platform/env/common/envService';
 import { getGitHubRepoInfoFromContext, IGitService } from '../../../../platform/git/common/gitService';
@@ -343,13 +339,9 @@
 			: '';
 		const hasToolsToEditNotebook = hasCreateFileTool || hasEditNotebookTool || hasReplaceStringTool || hasApplyPatchTool || hasEditFileTool;
 		const hasTodoTool = !!this.props.availableTools?.find(tool => tool.name === ToolName.CoreManageTodoList);
-<<<<<<< HEAD
 		const isHiddenModelBFlag = await isHiddenModelB(this.props.endpoint);
 		const shouldUseUserQuery = this.props.endpoint.family.startsWith('grok-code') || isHiddenModelBFlag;
-=======
-		const shouldUseUserQuery = this.props.endpoint.family.startsWith('grok-code');
-
->>>>>>> be22afb9
+
 		return (
 			<>
 				<UserMessage>
@@ -373,16 +365,13 @@
 						{getEditingReminder(hasEditFileTool, hasReplaceStringTool, modelNeedsStrongReplaceStringHint(this.props.endpoint), hasMultiReplaceStringTool)}
 						<NotebookReminderInstructions chatVariables={this.props.chatVariables} query={this.props.request} />
 						{getFileCreationReminder(this.props.endpoint.family)}
-<<<<<<< HEAD
 						{getExplanationReminder(this.props.endpoint.family, { isHiddenModelBFlag, hasTodoTool })}
-=======
-						{getExplanationReminder(this.props.endpoint.family, hasTodoTool)}
 						{getVSCModelReminder(shouldIncludePreamble)}
->>>>>>> be22afb9
-					</Tag>
-					{query && <Tag name={shouldUseUserQuery ? 'user_query' : 'userRequest'} priority={900} flexGrow={7}>{query + attachmentHint}</Tag>}
+					</Tag >
+					{query && <Tag name={shouldUseUserQuery ? 'user_query' : 'userRequest'} priority={900} flexGrow={7}>{query + attachmentHint}</Tag>
+					}
 					{this.props.enableCacheBreakpoints && <cacheBreakpoint type={CacheType} />}
-				</UserMessage>
+				</UserMessage >
 			</>
 		);
 	}
@@ -782,14 +771,6 @@
 	return <>Do NOT create a new markdown file to document each change or summarize your work unless specifically requested by the user.<br /></>;
 }
 
-<<<<<<< HEAD
-function getExplanationReminder(
-	modelFamily: string | undefined,
-	options?: {
-		hasTodoTool?: boolean;
-		isHiddenModelBFlag: boolean;
-	}) {
-=======
 function getVSCModelReminder(isHiddenModel: boolean) {
 	if (!isHiddenModel) {
 		return;
@@ -804,8 +785,13 @@
 	</>;
 }
 
-function getExplanationReminder(modelFamily: string | undefined, hasTodoTool?: boolean) {
->>>>>>> be22afb9
+function getExplanationReminder(
+	modelFamily: string | undefined,
+	options?: {
+		hasTodoTool?: boolean;
+		isHiddenModelBFlag: boolean;
+	}
+) {
 	if (modelFamily === 'gpt-5-codex') {
 		return;
 	}
