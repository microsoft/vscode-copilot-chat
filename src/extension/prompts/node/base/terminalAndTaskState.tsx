--- conflicted
+++ resolved
@@ -100,13 +100,8 @@
 
 			return (
 				<>
-<<<<<<< HEAD
-					{tasks.length > 0 ? renderTasks() : 'No tasks found.'}
-					{terminals.length > 0 ? renderTerminals() : 'No active Copilot terminals found.'}
-=======
-					{tasks.length > 0 ? renderTasks() : 'Tasks: No active tasks found.'}
+					{tasks.length > 0 ? renderTasks() : 'Tasks: No tasks found.'}
 					{terminals.length > 0 ? renderTerminals() : 'Copilot Terminals: No active Copilot terminals found.'}
->>>>>>> 4af8cc8f
 				</>
 			);
 		}
