--- conflicted
+++ resolved
@@ -27,14 +27,9 @@
 		const resultTasks: ITaskPromptInfo[] = [];
 		const allTasks = this.tasksService.getTasks()?.[0]?.[1] ?? [];
 		const tasks = Array.isArray(allTasks) ? allTasks : [];
-<<<<<<< HEAD
 		const taskTerminalPids = new Set<number>();
-		const validTasks = tasks.filter(t => !!this.tasksService.getTerminalForTask(t));
-		for (const exec of validTasks) {
-=======
 		const filteredTasks = tasks.filter(t => this.tasksService.getTerminalForTask(t));
 		for (const exec of filteredTasks) {
->>>>>>> 3d08d4a4
 			if (exec.label) {
 				taskTerminalPids.add(await exec.processId);
 				resultTasks.push({
@@ -130,13 +125,8 @@
 
 			return (
 				<>
-<<<<<<< HEAD
-					{tasks.length > 0 ? renderTasks() : 'Tasks: No tasks found.'}
+					{resultTasks.length > 0 ? renderTasks() : 'Tasks: No tasks found.'}
 					{resultTerminals.length > 0 ? renderTerminals() : 'Terminals: No terminals found.'}
-=======
-					{resultTasks.length > 0 ? renderTasks() : 'Tasks: No tasks found.'}
-					{terminals.length > 0 ? renderTerminals() : 'Copilot Terminals: No active Copilot terminals found.'}
->>>>>>> 3d08d4a4
 				</>
 			);
 		}
