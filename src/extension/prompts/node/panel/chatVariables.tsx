--- conflicted
+++ resolved
@@ -33,17 +33,13 @@
 import { EmbeddedInsideUserMessage, embeddedInsideUserMessageDefault } from '../base/promptElement';
 import { IPromptEndpoint, PromptRenderer } from '../base/promptRenderer';
 import { Tag } from '../base/tag';
+import { SummarizedDocumentLineNumberStyle } from '../inline/summarizedDocument/implementation';
 import { FilePathMode, FileVariable } from './fileVariable';
 import { Image } from './image';
 import { NotebookCellOutputVariable } from './notebookVariables';
 import { PanelChatBasePrompt } from './panelChatBasePrompt';
 import { sendInvokedToolTelemetry, toolCallErrorToResult, ToolResult, ToolResultMetadata } from './toolCalling';
-<<<<<<< HEAD
-import { ITelemetryService } from '../../../../platform/telemetry/common/telemetry';
-import { SummarizedDocumentLineNumberStyle } from '../inline/summarizedDocument/implementation';
-=======
 import { IFileTreeData, workspaceVisualFileTree } from './workspace/visualFileTree';
->>>>>>> a9a319f9
 
 export interface ChatVariablesProps extends BasePromptElementProps, EmbeddedInsideUserMessage {
 	readonly chatVariables: ChatVariablesCollection;
@@ -153,30 +149,6 @@
 		}
 
 		if (URI.isUri(variableValue) || isLocation(variableValue)) {
-<<<<<<< HEAD
-			const filePathMode = (isAgent && includeFilepathInCodeBlocks)
-				? FilePathMode.AsAttribute
-				: includeFilepathInCodeBlocks
-					? FilePathMode.AsComment
-					: FilePathMode.None;
-			const file = <FileVariable
-				alwaysIncludeSummary={true}
-				filePathMode={filePathMode}
-				variableName={variableName}
-				variableValue={variableValue}
-				omitReferences={omitReferences}
-				description={reference.modelDescription}
-				lineNumberStyle={isAgent ? SummarizedDocumentLineNumberStyle.OmittedRanges : undefined}
-			/>;
-
-			if (!isAgent || (!URI.isUri(variableValue) || variableValue.scheme !== Schemas.vscodeNotebookCellOutput)) {
-				// When attaching outupts, there's no need to add the entire notebook file again, as model can request the notebook file.
-				// In non agent mode, we need to add the file for context.
-				elements.push(file);
-			}
-			if (URI.isUri(variableValue) && variableValue.scheme === Schemas.vscodeNotebookCellOutput) {
-				elements.push(<NotebookCellOutputVariable outputUri={variableValue} />);
-=======
 			const uri = 'uri' in variableValue ? variableValue.uri : variableValue;
 
 			// Check if the variable is a directory
@@ -194,7 +166,15 @@
 					: includeFilepathInCodeBlocks
 						? FilePathMode.AsComment
 						: FilePathMode.None;
-				const file = <FileVariable alwaysIncludeSummary={true} filePathMode={filePathMode} variableName={variableName} variableValue={variableValue} omitReferences={omitReferences} description={reference.modelDescription} />;
+				const file = <FileVariable
+					alwaysIncludeSummary={true}
+					filePathMode={filePathMode}
+					variableName={variableName}
+					variableValue={variableValue}
+					omitReferences={omitReferences}
+					description={reference.modelDescription}
+					lineNumberStyle={isAgent ? SummarizedDocumentLineNumberStyle.OmittedRanges : undefined}
+				/>;
 
 				if (!isAgent || (!URI.isUri(variableValue) || variableValue.scheme !== Schemas.vscodeNotebookCellOutput)) {
 					// When attaching outupts, there's no need to add the entire notebook file again, as model can request the notebook file.
@@ -204,7 +184,6 @@
 				if (URI.isUri(variableValue) && variableValue.scheme === Schemas.vscodeNotebookCellOutput) {
 					elements.push(<NotebookCellOutputVariable outputUri={variableValue} />);
 				}
->>>>>>> a9a319f9
 			}
 		} else if (typeof variableValue === 'string') {
 			elements.push(
