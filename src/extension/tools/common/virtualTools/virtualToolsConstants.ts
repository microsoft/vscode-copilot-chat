--- conflicted
+++ resolved
@@ -7,14 +7,11 @@
 
 /** Point after which we'll start grouping tools */
 export const START_GROUPING_AFTER_TOOL_COUNT = HARD_TOOL_LIMIT / 2; // 64, currently
-<<<<<<< HEAD
 
 export const START_BUILTIN_GROUPING_AFTER_TOOL_COUNT = 20; // Lower bound above which we trigger built-in tool grouping
 
 /** Re-expand groups until we have at least this many tools. */
 export const EXPAND_UNTIL_COUNT = START_GROUPING_AFTER_TOOL_COUNT;
-=======
->>>>>>> 5e830284
 /**
  * If we have an opportunity to re-collapse during summarization, do so if the
  * number of tools exceeds this threshold.
