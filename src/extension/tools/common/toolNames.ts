--- conflicted
+++ resolved
@@ -48,14 +48,9 @@
 
 	CoreRunInTerminal = 'run_in_terminal',
 	CoreGetTerminalOutput = 'get_terminal_output',
-<<<<<<< HEAD
 	CoreCreateAndRunTask = 'create_and_run_task',
 	CoreRunTask = 'run_task',
 	CoreGetTaskOutput = 'get_task_output',
-=======
-	CoreRunTask = 'run__task',
-	CoreGetTaskOutput = 'get_task_output2',
->>>>>>> 382a54da
 }
 
 // When updating this, also update contributedToolNameToToolNames
