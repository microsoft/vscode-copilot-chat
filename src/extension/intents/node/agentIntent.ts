--- conflicted
+++ resolved
@@ -60,16 +60,10 @@
 		const configurationService = accessor.get<IConfigurationService>(IConfigurationService);
 		const experimentationService = accessor.get<IExperimentationService>(IExperimentationService);
 		const endpointProvider = accessor.get<IEndpointProvider>(IEndpointProvider);
-		const editToolLearningService = accessor.get(IEditToolLearningService);
+		const editToolLearningService = accessor.get<IEditToolLearningService>(IEditToolLearningService);
 		const model = await endpointProvider.getChatEndpoint(request);
 
 		const allowTools: Record<string, boolean> = {};
-<<<<<<< HEAD
-=======
-		allowTools[ToolName.EditFile] = true;
-		allowTools[ToolName.ReplaceString] = await modelSupportsReplaceString(model);
-		allowTools[ToolName.ApplyPatch] = await modelSupportsApplyPatch(model) && !!toolsService.getTool(ToolName.ApplyPatch);
->>>>>>> 5fa55a32
 
 		const learned = editToolLearningService.getPreferredEndpointEditTool(model);
 		if (learned) { // a learning-enabled (BYOK) model, we should go with what it prefers
@@ -79,7 +73,7 @@
 			allowTools[ToolName.ApplyPatch] = learned.includes(ToolName.ApplyPatch);
 		} else {
 			allowTools[ToolName.EditFile] = true;
-			allowTools[ToolName.ReplaceString] = modelSupportsReplaceString(model);
+			allowTools[ToolName.ReplaceString] = await modelSupportsReplaceString(model);
 			allowTools[ToolName.ApplyPatch] = await modelSupportsApplyPatch(model) && !!toolsService.getTool(ToolName.ApplyPatch);
 
 			if (allowTools[ToolName.ApplyPatch] && modelCanUseApplyPatchExclusively(model) && configurationService.getExperimentBasedConfig(ConfigKey.Internal.Gpt5ApplyPatchExclusively, experimentationService)) {
@@ -106,26 +100,15 @@
 				}
 			}
 
-<<<<<<< HEAD
-			if (modelCanUseReplaceStringExclusively(model)) {
+			if (await modelCanUseReplaceStringExclusively(model)) {
 				allowTools[ToolName.ReplaceString] = true;
 				allowTools[ToolName.EditFile] = false;
 			}
 
 			if (allowTools[ToolName.ReplaceString]) {
-				if (modelSupportsMultiReplaceString(model) && configurationService.getExperimentBasedConfig(ConfigKey.Internal.MultiReplaceString, experimentationService)) {
+				if (await modelSupportsMultiReplaceString(model) && configurationService.getExperimentBasedConfig(ConfigKey.Internal.MultiReplaceString, experimentationService)) {
 					allowTools[ToolName.MultiReplaceString] = true;
 				}
-=======
-		if (await modelCanUseReplaceStringExclusively(model)) {
-			allowTools[ToolName.ReplaceString] = true;
-			allowTools[ToolName.EditFile] = false;
-		}
-
-		if (allowTools[ToolName.ReplaceString]) {
-			if (await modelSupportsMultiReplaceString(model) && configurationService.getExperimentBasedConfig(ConfigKey.Internal.MultiReplaceString, experimentationService)) {
-				allowTools[ToolName.MultiReplaceString] = true;
->>>>>>> 5fa55a32
 			}
 		}
 
