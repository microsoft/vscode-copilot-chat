/*---------------------------------------------------------------------------------------------
 *  Copyright (c) Microsoft Corporation. All rights reserved.
 *  Licensed under the MIT License. See License.txt in the project root for license information.
 *--------------------------------------------------------------------------------------------*/

import * as l10n from '@vscode/l10n';
import type { ChatResponseStream, ChatVulnerability } from 'vscode';
import { IResponsePart } from '../../../platform/chat/common/chatMLFetcher';
import { IResponseDelta } from '../../../platform/networking/common/fetch';
import { FilterReason } from '../../../platform/networking/common/openai';
import { isEncryptedThinkingDelta } from '../../../platform/thinking/common/thinking';
import { CancellationToken } from '../../../util/vs/base/common/cancellation';
import { URI } from '../../../util/vs/base/common/uri';
import { ChatResponseClearToPreviousToolInvocationReason } from '../../../vscodeTypes';
import { getContributedToolName } from '../../tools/common/toolNames';
import { IResponseProcessor, IResponseProcessorContext } from './intents';

export interface StartStopMapping {
	readonly stop: string;
	readonly start?: string;
}

/**
 * This IConversationCallback skips over text that is between a start and stop word and processes it for output if applicable.
 */
export class PseudoStopStartResponseProcessor implements IResponseProcessor {
	private stagedDeltasToApply: IResponseDelta[] = [];
	private currentStartStop: StartStopMapping | undefined = undefined;
	private nonReportedDeltas: IResponseDelta[] = [];
	private thinkingActive: boolean = false;

	constructor(
		private readonly stopStartMappings: readonly StartStopMapping[],
		private readonly processNonReportedDelta: ((deltas: IResponseDelta[]) => string[]) | undefined,
	) { }

	async processResponse(_context: IResponseProcessorContext, inputStream: AsyncIterable<IResponsePart>, outputStream: ChatResponseStream, token: CancellationToken): Promise<void> {
		return this.doProcessResponse(inputStream, outputStream, token);
	}

	async doProcessResponse(responseStream: AsyncIterable<IResponsePart>, progress: ChatResponseStream, token: CancellationToken): Promise<void> {
		for await (const { delta } of responseStream) {
			if (token.isCancellationRequested) {
				return;
			}
			this.applyDelta(delta, progress);
		}
	}

	protected applyDeltaToProgress(delta: IResponseDelta, progress: ChatResponseStream) {
		if (delta.thinking) {
			// Don't send parts that are only encrypted content
			if (!isEncryptedThinkingDelta(delta.thinking) || delta.thinking.text) {
				progress.thinkingProgress(delta.thinking);
				this.thinkingActive = true;
			}
		} else if (this.thinkingActive) {
			progress.thinkingProgress({ id: '', text: '', metadata: { vscode_reasoning_done: true } });
			this.thinkingActive = false;
		}

		reportCitations(delta, progress);

		const vulnerabilities: ChatVulnerability[] | undefined = delta.codeVulnAnnotations?.map(a => ({ title: a.details.type, description: a.details.description }));
		if (vulnerabilities?.length) {
			progress.markdownWithVulnerabilities(delta.text ?? '', vulnerabilities);
		} else if (delta.text) {
			progress.markdown(delta.text);
		}

		if (delta.beginToolCalls?.length) {
			progress.prepareToolInvocation(getContributedToolName(delta.beginToolCalls[0].name));
		}
	}

	/**
	 * Update the stagedDeltasToApply list: consume deltas up to `idx` and return them, and delete `length` after that
	 */
	private updateStagedDeltasUpToIndex(stopWordIdx: number, length: number): IResponseDelta[] {
		const result: IResponseDelta[] = [];
		for (let deltaOffset = 0; deltaOffset < stopWordIdx + length;) {
			const delta = this.stagedDeltasToApply.shift();
			if (delta) {
				if (deltaOffset + delta.text.length <= stopWordIdx) {
					// This delta is in the prefix, return it
					result.push(delta);
				} else if (deltaOffset < stopWordIdx || deltaOffset < stopWordIdx + length) {
					// This delta goes over the stop word, split it
					if (deltaOffset < stopWordIdx) {
						const prefixDelta = { ...delta };
						prefixDelta.text = delta.text.substring(0, stopWordIdx - deltaOffset);
						result.push(prefixDelta);
					}

					// This is copying the annotation onto both sides of the split delta, better to be safe
					const postfixDelta = { ...delta };
					postfixDelta.text = delta.text.substring((stopWordIdx - deltaOffset) + length);
					if (postfixDelta.text) {
						this.stagedDeltasToApply.unshift(postfixDelta);
					}

				} else {
					// This one is already over the idx, delete it
				}

				deltaOffset += delta.text.length;
			} else {
				break;
			}
		}

		return result;
	}

	protected checkForKeyWords(pseudoStopWords: string[], delta: IResponseDelta, applyDeltaToProgress: (delta: IResponseDelta) => void): string | undefined {
		const textDelta = this.stagedDeltasToApply.map(d => d.text).join('') + delta.text;

		// Find out if we have a complete stop word
		for (const pseudoStopWord of pseudoStopWords) {
			const stopWordIndex = textDelta.indexOf(pseudoStopWord);
			if (stopWordIndex === -1) {
				continue;
			}

			// We have a stop word, so apply the text up to the stop word
			this.stagedDeltasToApply.push(delta);
			const deltasToReport = this.updateStagedDeltasUpToIndex(stopWordIndex, pseudoStopWord.length);
			deltasToReport.forEach(item => applyDeltaToProgress(item));

			return pseudoStopWord;
		}

		// We now need to find out if we have a partial stop word
		for (const pseudoStopWord of pseudoStopWords) {
			for (let i = pseudoStopWord.length - 1; i > 0; i--) {
				const partialStopWord = pseudoStopWord.substring(0, i);
				if (textDelta.endsWith(partialStopWord)) {
					// We have a partial stop word, so we must stage the text and wait for the rest
					this.stagedDeltasToApply = [...this.stagedDeltasToApply, delta];
					return;
				}
			}
		}

		// We have no stop word or partial, so apply the text to the progress and turn
		[...this.stagedDeltasToApply, delta].forEach(item => {
			applyDeltaToProgress(item);
		});
		this.stagedDeltasToApply = [];

		return;
	}

	private postReportRecordProgress(delta: IResponseDelta) {
		this.nonReportedDeltas.push(delta);
	}

	protected applyDelta(delta: IResponseDelta, progress: ChatResponseStream): void {
		if (delta.retryReason) {
			this.stagedDeltasToApply = [];
			this.currentStartStop = undefined;
			this.nonReportedDeltas = [];
<<<<<<< HEAD
			this.thinkingActive = false;
			if (delta.retryReason === FilterReason.Copyright) {
=======
			if (delta.retryReason === 'network_error') {
				progress.clearToPreviousToolInvocation(ChatResponseClearToPreviousToolInvocationReason.NoReason);
			} else if (delta.retryReason === FilterReason.Copyright) {
>>>>>>> 76800fc9
				progress.clearToPreviousToolInvocation(ChatResponseClearToPreviousToolInvocationReason.CopyrightContentRetry);
			} else {
				progress.clearToPreviousToolInvocation(ChatResponseClearToPreviousToolInvocationReason.FilteredContentRetry);
			}
			return;
		}
		if (this.currentStartStop === undefined) {
			const stopWord = this.checkForKeyWords(this.stopStartMappings.map(e => e.stop), delta, delta => this.applyDeltaToProgress(delta, progress));
			if (stopWord) {
				this.currentStartStop = this.stopStartMappings.find(e => e.stop === stopWord);
			}
			return;
		} else {
			if (!this.currentStartStop.start) {
				return;
			}
			const startWord = this.checkForKeyWords([this.currentStartStop.start], delta, this.postReportRecordProgress.bind(this));
			if (startWord) {
				if (this.processNonReportedDelta) {
					const postProcessed = this.processNonReportedDelta(this.nonReportedDeltas);
					postProcessed.forEach((text) => this.applyDeltaToProgress({ text }, progress)); // processNonReportedDelta should not return anything that would have annotations
				}

				this.currentStartStop = undefined;
				if (this.stagedDeltasToApply.length > 0) {
					// since there's no guarantee that applyDelta will be called again, flush the stagedTextToApply by applying a blank string
					this.applyDelta({ text: '' }, progress);
				}
			}
		}
	}
}

/**
 * Note- IPCitations (snippy) are disabled in non-prod builds. See packagejson.ts, isProduction.
 */
export function reportCitations(delta: IResponseDelta, progress: ChatResponseStream): void {
	const citations = delta.ipCitations;
	if (citations?.length) {
		citations.forEach(c => {
			const licenseLabel = c.citations.license === 'NOASSERTION' ?
				l10n.t('unknown') :
				c.citations.license;
			progress.codeCitation(URI.parse(c.citations.url), licenseLabel, c.citations.snippet);
		});
	}
}<|MERGE_RESOLUTION|>--- conflicted
+++ resolved
@@ -160,14 +160,10 @@
 			this.stagedDeltasToApply = [];
 			this.currentStartStop = undefined;
 			this.nonReportedDeltas = [];
-<<<<<<< HEAD
 			this.thinkingActive = false;
-			if (delta.retryReason === FilterReason.Copyright) {
-=======
 			if (delta.retryReason === 'network_error') {
 				progress.clearToPreviousToolInvocation(ChatResponseClearToPreviousToolInvocationReason.NoReason);
 			} else if (delta.retryReason === FilterReason.Copyright) {
->>>>>>> 76800fc9
 				progress.clearToPreviousToolInvocation(ChatResponseClearToPreviousToolInvocationReason.CopyrightContentRetry);
 			} else {
 				progress.clearToPreviousToolInvocation(ChatResponseClearToPreviousToolInvocationReason.FilteredContentRetry);
