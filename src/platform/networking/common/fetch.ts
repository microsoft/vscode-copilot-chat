--- conflicted
+++ resolved
@@ -147,12 +147,9 @@
 	_deprecatedCopilotFunctionCalls?: ICopilotFunctionCall[];
 	copilotConfirmation?: ICopilotConfirmation;
 	thinking?: ThinkingDelta;
-<<<<<<< HEAD
+	retryReason?: FilterReason;
 	/** Marker for the current response, which should be presented in `IMakeChatRequestOptions` on the next call */
 	statefulMarker?: string;
-=======
-	retryReason?: FilterReason;
->>>>>>> c52d2bbd
 }
 
 export const enum ResponsePartKind {
