--- conflicted
+++ resolved
@@ -97,13 +97,10 @@
 	/** Code search: */
 	scoping_query?: string;
 	include_embeddings?: boolean;
-<<<<<<< HEAD
 	reasoning_effort?: string;
-=======
 	/** Responses API: */
 	input?: readonly any[];
 	truncation?: 'auto' | 'disabled';
->>>>>>> 531e5e11
 }
 
 export interface IEndpoint {
