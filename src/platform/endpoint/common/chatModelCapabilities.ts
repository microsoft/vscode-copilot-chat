--- conflicted
+++ resolved
@@ -72,18 +72,18 @@
 }
 
 /**
-<<<<<<< HEAD
  * The model can accept image urls as the `image_url` parameter in requests.
  */
 export function modelCanUseImageURL(model: LanguageModelChat | IChatEndpoint): boolean {
 	return !model.family.startsWith('claude') && !model.family.startsWith('Anthropic');
-=======
+}
+
+/**
  * The model is capable of using apply_patch as an edit tool exclusively,
  * without needing insert_edit_into_file.
  */
 export function modelCanUseApplyPatchExclusively(model: LanguageModelChat | IChatEndpoint): boolean {
 	return model.family.startsWith('gpt-5');
->>>>>>> a067b642
 }
 
 /**
