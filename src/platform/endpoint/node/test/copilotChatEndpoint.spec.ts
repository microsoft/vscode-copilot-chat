/*---------------------------------------------------------------------------------------------
 *  Copyright (c) Microsoft Corporation. All rights reserved.
 *  Licensed under the MIT License. See License.txt in the project root for license information.
 *--------------------------------------------------------------------------------------------*/

import { Raw } from '@vscode/prompt-tsx';
import { beforeEach, describe, expect, it } from 'vitest';
import { IInstantiationService } from '../../../../util/vs/platform/instantiation/common/instantiation';
import { IAuthenticationService } from '../../../authentication/common/authentication';
import { IChatMLFetcher } from '../../../chat/common/chatMLFetcher';
import { ConfigKey } from '../../../configuration/common/configurationService';
import { DefaultsOnlyConfigurationService } from '../../../configuration/common/defaultsOnlyConfigurationService';
import { InMemoryConfigurationService } from '../../../configuration/test/common/inMemoryConfigurationService';
import { ICAPIClientService } from '../../../endpoint/common/capiClient';
import { IDomainService } from '../../../endpoint/common/domainService';
import { IChatModelInformation } from '../../../endpoint/common/endpointProvider';
import { IEnvService } from '../../../env/common/envService';
import { ILogService } from '../../../log/common/logService';
import { IFetcherService } from '../../../networking/common/fetcherService';
import { ICreateEndpointBodyOptions } from '../../../networking/common/networking';
import { NullExperimentationService } from '../../../telemetry/common/nullExperimentationService';
import { ITelemetryService } from '../../../telemetry/common/telemetry';
import { ITokenizerProvider } from '../../../tokenizer/node/tokenizer';
import { ChatEndpoint } from '../chatEndpoint';
import { CopilotChatEndpoint } from '../copilotChatEndpoint';

// Test fixtures for thinking content
const createThinkingMessage = (thinkingId: string, thinkingText: string): Raw.ChatMessage => ({
	role: Raw.ChatRole.Assistant,
	content: [
		{
			type: Raw.ChatCompletionContentPartKind.Opaque,
			value: {
				type: 'thinking',
				thinking: {
					id: thinkingId,
					text: thinkingText
				}
			}
		}
	]
});

const createTestOptions = (messages: Raw.ChatMessage[]): ICreateEndpointBodyOptions => ({
	debugName: 'test',
	messages,
	requestId: 'test-req-123',
	postOptions: {},
	finishedCb: undefined,
	location: undefined as any
});

const createUserMessage = (text: string): Raw.ChatMessage => ({
	role: Raw.ChatRole.User,
	content: [{ type: Raw.ChatCompletionContentPartKind.Text, text }]
});

// Mock implementations
const createMockServices = () => ({
	fetcherService: {} as IFetcherService,
	domainService: {} as IDomainService,
	capiClientService: {} as ICAPIClientService,
	envService: {} as IEnvService,
	telemetryService: {} as ITelemetryService,
	authService: {} as IAuthenticationService,
	chatMLFetcher: {} as IChatMLFetcher,
	tokenizerProvider: {} as ITokenizerProvider,
	instantiationService: {} as IInstantiationService,
	configurationService: new InMemoryConfigurationService(new DefaultsOnlyConfigurationService()),
	expService: new NullExperimentationService(),
	logService: {} as ILogService
});

const createAnthropicModelMetadata = (family: string, maxOutputTokens: number = 4096): IChatModelInformation => ({
	id: `${family}-test`,
	name: `${family} Test Model`,
	version: '1.0',
	model_picker_enabled: true,
	is_chat_default: false,
	is_chat_fallback: false,
	capabilities: {
		type: 'chat',
		family: family,
		tokenizer: 'o200k_base' as any,
		supports: {
			parallel_tool_calls: true,
			streaming: true,
			tool_calls: true,
			vision: false,
			prediction: false,
			thinking: true
		},
		limits: {
			max_prompt_tokens: 8192,
			max_output_tokens: maxOutputTokens,
			max_context_window_tokens: 12288
		}
	}
});

const createNonAnthropicModelMetadata = (family: string): IChatModelInformation => ({
	id: `${family}-test`,
	name: `${family} Test Model`,
	version: '1.0',
	model_picker_enabled: true,
	is_chat_default: false,
	is_chat_fallback: false,
	capabilities: {
		type: 'chat',
		family: family,
		tokenizer: 'o200k_base' as any,
		supports: {
			parallel_tool_calls: true,
			streaming: true,
			tool_calls: true,
			vision: false,
			prediction: false,
			thinking: false
		},
		limits: {
			max_prompt_tokens: 8192,
			max_output_tokens: 4096,
			max_context_window_tokens: 12288
		}
	}
});

describe('CopilotChatEndpoint - Reasoning Properties', () => {
	let mockServices: ReturnType<typeof createMockServices>;
	let modelMetadata: IChatModelInformation;

	beforeEach(() => {
		mockServices = createMockServices();
		modelMetadata = {
			id: 'copilot-base',
			name: 'Copilot Base',
			version: '1.0',
			model_picker_enabled: true,
			is_chat_default: true,
			is_chat_fallback: false,
			capabilities: {
				type: 'chat',
				family: 'copilot',
				tokenizer: 'o200k_base' as any,
				supports: {
					parallel_tool_calls: true,
					streaming: true,
					tool_calls: true,
					vision: false,
					prediction: false,
					thinking: true
				},
				limits: {
					max_prompt_tokens: 8192,
					max_output_tokens: 4096,
					max_context_window_tokens: 12288
				}
			}
		};
	});

	describe('CAPI reasoning properties', () => {
		it('should set reasoning_opaque and reasoning_text properties when processing thinking content', () => {
			const endpoint = new CopilotChatEndpoint(
				modelMetadata,
				mockServices.domainService,
				mockServices.capiClientService,
				mockServices.fetcherService,
				mockServices.envService,
				mockServices.telemetryService,
				mockServices.authService,
				mockServices.chatMLFetcher,
				mockServices.tokenizerProvider,
				mockServices.instantiationService,
				mockServices.configurationService,
				mockServices.expService,
				mockServices.logService
			);

			const thinkingMessage = createThinkingMessage('copilot-thinking-abc', 'copilot reasoning process');
			const options = createTestOptions([thinkingMessage]);

			const body = endpoint.createRequestBody(options);

			expect(body.messages).toBeDefined();
			const messages = body.messages as any[];
			expect(messages).toHaveLength(1);
			expect(messages[0].reasoning_opaque).toBe('copilot-thinking-abc');
			expect(messages[0].reasoning_text).toBe('copilot reasoning process');
		});

		it('should handle multiple messages with thinking content', () => {
			const endpoint = new CopilotChatEndpoint(
				modelMetadata,
				mockServices.domainService,
				mockServices.capiClientService,
				mockServices.fetcherService,
				mockServices.envService,
				mockServices.telemetryService,
				mockServices.authService,
				mockServices.chatMLFetcher,
				mockServices.tokenizerProvider,
				mockServices.instantiationService,
				mockServices.configurationService,
				mockServices.expService,
				mockServices.logService
			);

			const userMessage: Raw.ChatMessage = {
				role: Raw.ChatRole.User,
				content: [{ type: Raw.ChatCompletionContentPartKind.Text, text: 'Help me with code' }]
			};
			const thinkingMessage = createThinkingMessage('copilot-reasoning-def', 'analyzing the code request');
			const options = createTestOptions([userMessage, thinkingMessage]);

			const body = endpoint.createRequestBody(options);

			expect(body.messages).toBeDefined();
			const messages = body.messages as any[];
			expect(messages).toHaveLength(2);

			// User message should not have reasoning properties
			expect(messages[0].reasoning_opaque).toBeUndefined();
			expect(messages[0].reasoning_text).toBeUndefined();

			// Assistant message should have reasoning properties
			expect(messages[1].reasoning_opaque).toBe('copilot-reasoning-def');
			expect(messages[1].reasoning_text).toBe('analyzing the code request');
		});

		it('should handle messages without thinking content', () => {
			const endpoint = new CopilotChatEndpoint(
				modelMetadata,
				mockServices.domainService,
				mockServices.capiClientService,
				mockServices.fetcherService,
				mockServices.envService,
				mockServices.telemetryService,
				mockServices.authService,
				mockServices.chatMLFetcher,
				mockServices.tokenizerProvider,
				mockServices.instantiationService,
				mockServices.configurationService,
				mockServices.expService,
				mockServices.logService
			);

			const regularMessage: Raw.ChatMessage = {
				role: Raw.ChatRole.Assistant,
				content: [{ type: Raw.ChatCompletionContentPartKind.Text, text: 'Regular response' }]
			};
			const options = createTestOptions([regularMessage]);

			const body = endpoint.createRequestBody(options);

			expect(body.messages).toBeDefined();
			const messages = body.messages as any[];
			expect(messages).toHaveLength(1);
			expect(messages[0].reasoning_opaque).toBeUndefined();
			expect(messages[0].reasoning_text).toBeUndefined();
		});
	});
});

describe('ChatEndpoint - Anthropic Thinking Budget', () => {
	let mockServices: ReturnType<typeof createMockServices>;

	beforeEach(() => {
		mockServices = createMockServices();
	});

	describe('customizeCapiBody thinking_budget', () => {
		it('should set thinking_budget for claude models when configured', () => {
			mockServices.configurationService.setConfig(ConfigKey.AnthropicThinkingBudget, 10000);
			// Use large maxOutputTokens so the configured budget isn't capped
			const modelMetadata = createAnthropicModelMetadata('claude-sonnet-4.5', 50000);

			const endpoint = new ChatEndpoint(
				modelMetadata,
				mockServices.domainService,
				mockServices.capiClientService,
				mockServices.fetcherService,
				mockServices.telemetryService,
				mockServices.authService,
				mockServices.chatMLFetcher,
				mockServices.tokenizerProvider,
				mockServices.instantiationService,
				mockServices.configurationService,
				mockServices.expService,
				mockServices.logService
			);

			const options = createTestOptions([createUserMessage('Hello')]);
			const body = endpoint.createRequestBody(options);

			expect(body.thinking_budget).toBe(10000);
		});

		it('should set thinking_budget for Anthropic family models when configured', () => {
			mockServices.configurationService.setConfig(ConfigKey.AnthropicThinkingBudget, 15000);
			// Use large maxOutputTokens so the configured budget isn't capped
			const modelMetadata = createAnthropicModelMetadata('Anthropic-claude', 50000);

			const endpoint = new ChatEndpoint(
				modelMetadata,
				mockServices.domainService,
				mockServices.capiClientService,
				mockServices.fetcherService,
				mockServices.telemetryService,
				mockServices.authService,
				mockServices.chatMLFetcher,
				mockServices.tokenizerProvider,
				mockServices.instantiationService,
				mockServices.configurationService,
				mockServices.expService,
				mockServices.logService
			);

			const options = createTestOptions([createUserMessage('Hello')]);
			const body = endpoint.createRequestBody(options);

			expect(body.thinking_budget).toBe(15000);
		});

		it('should cap thinking_budget at 32000', () => {
			mockServices.configurationService.setConfig(ConfigKey.AnthropicThinkingBudget, 50000);
			const modelMetadata = createAnthropicModelMetadata('claude-opus-4.5', 100000);

			const endpoint = new ChatEndpoint(
				modelMetadata,
				mockServices.domainService,
				mockServices.capiClientService,
				mockServices.fetcherService,
				mockServices.telemetryService,
				mockServices.authService,
				mockServices.chatMLFetcher,
				mockServices.tokenizerProvider,
				mockServices.instantiationService,
				mockServices.configurationService,
				mockServices.expService,
				mockServices.logService
			);

			const options = createTestOptions([createUserMessage('Hello')]);
			const body = endpoint.createRequestBody(options);

			expect(body.thinking_budget).toBe(32000);
		});

		it('should cap thinking_budget at maxOutputTokens - 1 when lower than 32000', () => {
			mockServices.configurationService.setConfig(ConfigKey.AnthropicThinkingBudget, 20000);
			const maxOutputTokens = 16000;
			const modelMetadata = createAnthropicModelMetadata('claude-haiku-4.5', maxOutputTokens);

			const endpoint = new ChatEndpoint(
				modelMetadata,
				mockServices.domainService,
				mockServices.capiClientService,
				mockServices.fetcherService,
				mockServices.telemetryService,
				mockServices.authService,
				mockServices.chatMLFetcher,
				mockServices.tokenizerProvider,
				mockServices.instantiationService,
				mockServices.configurationService,
				mockServices.expService,
				mockServices.logService
			);

			const options = createTestOptions([createUserMessage('Hello')]);
			const body = endpoint.createRequestBody(options);

			expect(body.thinking_budget).toBe(maxOutputTokens - 1);
		});

		it('should not set thinking_budget when configuredBudget is undefined', () => {
			mockServices.configurationService.setConfig(ConfigKey.AnthropicThinkingBudget, undefined);
			const modelMetadata = createAnthropicModelMetadata('claude-sonnet-4-5');

			const endpoint = new ChatEndpoint(
				modelMetadata,
				mockServices.domainService,
				mockServices.capiClientService,
				mockServices.fetcherService,
				mockServices.telemetryService,
				mockServices.authService,
				mockServices.chatMLFetcher,
				mockServices.tokenizerProvider,
				mockServices.instantiationService,
				mockServices.configurationService,
				mockServices.expService,
				mockServices.logService
			);

			const options = createTestOptions([createUserMessage('Hello')]);
			const body = endpoint.createRequestBody(options);

			expect(body.thinking_budget).toBeUndefined();
		});

		it('should not set thinking_budget for non-Anthropic models (gpt)', () => {
			mockServices.configurationService.setConfig(ConfigKey.AnthropicThinkingBudget, 10000);
			const modelMetadata = createNonAnthropicModelMetadata('gpt-4');

			const endpoint = new ChatEndpoint(
				modelMetadata,
				mockServices.domainService,
				mockServices.capiClientService,
				mockServices.fetcherService,
				mockServices.telemetryService,
				mockServices.authService,
				mockServices.chatMLFetcher,
				mockServices.tokenizerProvider,
				mockServices.instantiationService,
				mockServices.configurationService,
				mockServices.expService,
				mockServices.logService
			);

			const options = createTestOptions([createUserMessage('Hello')]);
			const body = endpoint.createRequestBody(options);

			expect(body.thinking_budget).toBeUndefined();
		});

		it('should not set thinking_budget for non-Anthropic models (o1)', () => {
			mockServices.configurationService.setConfig(ConfigKey.AnthropicThinkingBudget, 10000);
			const modelMetadata = createNonAnthropicModelMetadata('o1');

			const endpoint = new ChatEndpoint(
				modelMetadata,
				mockServices.domainService,
				mockServices.capiClientService,
				mockServices.fetcherService,
				mockServices.telemetryService,
				mockServices.authService,
				mockServices.chatMLFetcher,
				mockServices.tokenizerProvider,
				mockServices.instantiationService,
				mockServices.configurationService,
				mockServices.expService,
				mockServices.logService
			);

			const options = createTestOptions([createUserMessage('Hello')]);
			const body = endpoint.createRequestBody(options);

			expect(body.thinking_budget).toBeUndefined();
		});

		it('should use the minimum of all caps when all are relevant', () => {
			mockServices.configurationService.setConfig(ConfigKey.AnthropicThinkingBudget, 25000);
			const maxOutputTokens = 20000;
			const modelMetadata = createAnthropicModelMetadata('claude-sonnet-4.5', maxOutputTokens);

			const endpoint = new ChatEndpoint(
				modelMetadata,
				mockServices.domainService,
				mockServices.capiClientService,
				mockServices.fetcherService,
				mockServices.telemetryService,
				mockServices.authService,
				mockServices.chatMLFetcher,
				mockServices.tokenizerProvider,
				mockServices.instantiationService,
				mockServices.configurationService,
				mockServices.expService,
				mockServices.logService
			);

			const options = createTestOptions([createUserMessage('Hello')]);
			const body = endpoint.createRequestBody(options);

			expect(body.thinking_budget).toBe(maxOutputTokens - 1);
		});

		it('should use configured budget when it is the smallest value', () => {
			// When configured budget is 5000, max output tokens is 50000, cap is 32000
			// Result should be min(5000, 32000, 50000 - 1) = 5000
			mockServices.configurationService.setConfig(ConfigKey.AnthropicThinkingBudget, 5000);
			const maxOutputTokens = 50000;
			const modelMetadata = createAnthropicModelMetadata('claude-opus-4.5', maxOutputTokens);

			const endpoint = new ChatEndpoint(
				modelMetadata,
				mockServices.domainService,
				mockServices.capiClientService,
				mockServices.fetcherService,
				mockServices.telemetryService,
				mockServices.authService,
				mockServices.chatMLFetcher,
				mockServices.tokenizerProvider,
				mockServices.instantiationService,
				mockServices.configurationService,
				mockServices.expService,
				mockServices.logService
			);

			const options = createTestOptions([createUserMessage('Hello')]);
			const body = endpoint.createRequestBody(options);

			expect(body.thinking_budget).toBe(5000);
		});

<<<<<<< HEAD
		it('should not set thinking_budget when disableThinking is true', () => {
			mockServices.configurationService.setConfig(ConfigKey.AnthropicThinkingBudget, 10000);
=======
		it('should disable thinking when configuredBudget is 0', () => {
			mockServices.configurationService.setConfig(ConfigKey.AnthropicThinkingBudget, 0);
>>>>>>> 3bfd48e4
			const modelMetadata = createAnthropicModelMetadata('claude-sonnet-4.5', 50000);

			const endpoint = new ChatEndpoint(
				modelMetadata,
				mockServices.domainService,
				mockServices.capiClientService,
				mockServices.fetcherService,
				mockServices.telemetryService,
				mockServices.authService,
				mockServices.chatMLFetcher,
				mockServices.tokenizerProvider,
				mockServices.instantiationService,
				mockServices.configurationService,
				mockServices.expService,
				mockServices.logService
			);

<<<<<<< HEAD
			const options = {
				...createTestOptions([createUserMessage('Hello')]),
				disableThinking: true
			};
=======
			const options = createTestOptions([createUserMessage('Hello')]);
>>>>>>> 3bfd48e4
			const body = endpoint.createRequestBody(options);

			expect(body.thinking_budget).toBeUndefined();
		});
<<<<<<< HEAD
=======

		it('should normalize values between 1-1023 to 1024 (Anthropic minimum)', () => {
			mockServices.configurationService.setConfig(ConfigKey.AnthropicThinkingBudget, 500);
			const modelMetadata = createAnthropicModelMetadata('claude-sonnet-4.5', 50000);

			const endpoint = new ChatEndpoint(
				modelMetadata,
				mockServices.domainService,
				mockServices.capiClientService,
				mockServices.fetcherService,
				mockServices.telemetryService,
				mockServices.authService,
				mockServices.chatMLFetcher,
				mockServices.tokenizerProvider,
				mockServices.instantiationService,
				mockServices.configurationService,
				mockServices.expService,
				mockServices.logService
			);

			const options = createTestOptions([createUserMessage('Hello')]);
			const body = endpoint.createRequestBody(options);

			expect(body.thinking_budget).toBe(1024);
		});

		it('should normalize value of 1 to 1024', () => {
			mockServices.configurationService.setConfig(ConfigKey.AnthropicThinkingBudget, 1);
			const modelMetadata = createAnthropicModelMetadata('claude-sonnet-4.5', 50000);

			const endpoint = new ChatEndpoint(
				modelMetadata,
				mockServices.domainService,
				mockServices.capiClientService,
				mockServices.fetcherService,
				mockServices.telemetryService,
				mockServices.authService,
				mockServices.chatMLFetcher,
				mockServices.tokenizerProvider,
				mockServices.instantiationService,
				mockServices.configurationService,
				mockServices.expService,
				mockServices.logService
			);

			const options = createTestOptions([createUserMessage('Hello')]);
			const body = endpoint.createRequestBody(options);

			expect(body.thinking_budget).toBe(1024);
		});

		it('should use exactly 1024 when configured to 1024', () => {
			mockServices.configurationService.setConfig(ConfigKey.AnthropicThinkingBudget, 1024);
			const modelMetadata = createAnthropicModelMetadata('claude-sonnet-4.5', 50000);

			const endpoint = new ChatEndpoint(
				modelMetadata,
				mockServices.domainService,
				mockServices.capiClientService,
				mockServices.fetcherService,
				mockServices.telemetryService,
				mockServices.authService,
				mockServices.chatMLFetcher,
				mockServices.tokenizerProvider,
				mockServices.instantiationService,
				mockServices.configurationService,
				mockServices.expService,
				mockServices.logService
			);

			const options = createTestOptions([createUserMessage('Hello')]);
			const body = endpoint.createRequestBody(options);

			expect(body.thinking_budget).toBe(1024);
		});
>>>>>>> 3bfd48e4
	});
});<|MERGE_RESOLUTION|>--- conflicted
+++ resolved
@@ -502,13 +502,108 @@
 			expect(body.thinking_budget).toBe(5000);
 		});
 
-<<<<<<< HEAD
+		it('should disable thinking when configuredBudget is 0', () => {
+			mockServices.configurationService.setConfig(ConfigKey.AnthropicThinkingBudget, 0);
+			const modelMetadata = createAnthropicModelMetadata('claude-sonnet-4.5', 50000);
+
+			const endpoint = new ChatEndpoint(
+				modelMetadata,
+				mockServices.domainService,
+				mockServices.capiClientService,
+				mockServices.fetcherService,
+				mockServices.telemetryService,
+				mockServices.authService,
+				mockServices.chatMLFetcher,
+				mockServices.tokenizerProvider,
+				mockServices.instantiationService,
+				mockServices.configurationService,
+				mockServices.expService,
+				mockServices.logService
+			);
+
+			const options = createTestOptions([createUserMessage('Hello')]);
+			const body = endpoint.createRequestBody(options);
+
+			expect(body.thinking_budget).toBeUndefined();
+		});
+
+		it('should normalize values between 1-1023 to 1024 (Anthropic minimum)', () => {
+			mockServices.configurationService.setConfig(ConfigKey.AnthropicThinkingBudget, 500);
+			const modelMetadata = createAnthropicModelMetadata('claude-sonnet-4.5', 50000);
+
+			const endpoint = new ChatEndpoint(
+				modelMetadata,
+				mockServices.domainService,
+				mockServices.capiClientService,
+				mockServices.fetcherService,
+				mockServices.telemetryService,
+				mockServices.authService,
+				mockServices.chatMLFetcher,
+				mockServices.tokenizerProvider,
+				mockServices.instantiationService,
+				mockServices.configurationService,
+				mockServices.expService,
+				mockServices.logService
+			);
+
+			const options = createTestOptions([createUserMessage('Hello')]);
+			const body = endpoint.createRequestBody(options);
+
+			expect(body.thinking_budget).toBe(1024);
+		});
+
+		it('should normalize value of 1 to 1024', () => {
+			mockServices.configurationService.setConfig(ConfigKey.AnthropicThinkingBudget, 1);
+			const modelMetadata = createAnthropicModelMetadata('claude-sonnet-4.5', 50000);
+
+			const endpoint = new ChatEndpoint(
+				modelMetadata,
+				mockServices.domainService,
+				mockServices.capiClientService,
+				mockServices.fetcherService,
+				mockServices.telemetryService,
+				mockServices.authService,
+				mockServices.chatMLFetcher,
+				mockServices.tokenizerProvider,
+				mockServices.instantiationService,
+				mockServices.configurationService,
+				mockServices.expService,
+				mockServices.logService
+			);
+
+			const options = createTestOptions([createUserMessage('Hello')]);
+			const body = endpoint.createRequestBody(options);
+
+			expect(body.thinking_budget).toBe(1024);
+		});
+
+		it('should use exactly 1024 when configured to 1024', () => {
+			mockServices.configurationService.setConfig(ConfigKey.AnthropicThinkingBudget, 1024);
+			const modelMetadata = createAnthropicModelMetadata('claude-sonnet-4.5', 50000);
+
+			const endpoint = new ChatEndpoint(
+				modelMetadata,
+				mockServices.domainService,
+				mockServices.capiClientService,
+				mockServices.fetcherService,
+				mockServices.telemetryService,
+				mockServices.authService,
+				mockServices.chatMLFetcher,
+				mockServices.tokenizerProvider,
+				mockServices.instantiationService,
+				mockServices.configurationService,
+				mockServices.expService,
+				mockServices.logService
+			);
+
+			const options = createTestOptions([createUserMessage('Hello')]);
+			const body = endpoint.createRequestBody(options);
+
+			expect(body.thinking_budget).toBe(1024);
+		});
+
 		it('should not set thinking_budget when disableThinking is true', () => {
 			mockServices.configurationService.setConfig(ConfigKey.AnthropicThinkingBudget, 10000);
-=======
-		it('should disable thinking when configuredBudget is 0', () => {
-			mockServices.configurationService.setConfig(ConfigKey.AnthropicThinkingBudget, 0);
->>>>>>> 3bfd48e4
 			const modelMetadata = createAnthropicModelMetadata('claude-sonnet-4.5', 50000);
 
 			const endpoint = new ChatEndpoint(
@@ -526,95 +621,13 @@
 				mockServices.logService
 			);
 
-<<<<<<< HEAD
 			const options = {
 				...createTestOptions([createUserMessage('Hello')]),
 				disableThinking: true
 			};
-=======
-			const options = createTestOptions([createUserMessage('Hello')]);
->>>>>>> 3bfd48e4
 			const body = endpoint.createRequestBody(options);
 
 			expect(body.thinking_budget).toBeUndefined();
 		});
-<<<<<<< HEAD
-=======
-
-		it('should normalize values between 1-1023 to 1024 (Anthropic minimum)', () => {
-			mockServices.configurationService.setConfig(ConfigKey.AnthropicThinkingBudget, 500);
-			const modelMetadata = createAnthropicModelMetadata('claude-sonnet-4.5', 50000);
-
-			const endpoint = new ChatEndpoint(
-				modelMetadata,
-				mockServices.domainService,
-				mockServices.capiClientService,
-				mockServices.fetcherService,
-				mockServices.telemetryService,
-				mockServices.authService,
-				mockServices.chatMLFetcher,
-				mockServices.tokenizerProvider,
-				mockServices.instantiationService,
-				mockServices.configurationService,
-				mockServices.expService,
-				mockServices.logService
-			);
-
-			const options = createTestOptions([createUserMessage('Hello')]);
-			const body = endpoint.createRequestBody(options);
-
-			expect(body.thinking_budget).toBe(1024);
-		});
-
-		it('should normalize value of 1 to 1024', () => {
-			mockServices.configurationService.setConfig(ConfigKey.AnthropicThinkingBudget, 1);
-			const modelMetadata = createAnthropicModelMetadata('claude-sonnet-4.5', 50000);
-
-			const endpoint = new ChatEndpoint(
-				modelMetadata,
-				mockServices.domainService,
-				mockServices.capiClientService,
-				mockServices.fetcherService,
-				mockServices.telemetryService,
-				mockServices.authService,
-				mockServices.chatMLFetcher,
-				mockServices.tokenizerProvider,
-				mockServices.instantiationService,
-				mockServices.configurationService,
-				mockServices.expService,
-				mockServices.logService
-			);
-
-			const options = createTestOptions([createUserMessage('Hello')]);
-			const body = endpoint.createRequestBody(options);
-
-			expect(body.thinking_budget).toBe(1024);
-		});
-
-		it('should use exactly 1024 when configured to 1024', () => {
-			mockServices.configurationService.setConfig(ConfigKey.AnthropicThinkingBudget, 1024);
-			const modelMetadata = createAnthropicModelMetadata('claude-sonnet-4.5', 50000);
-
-			const endpoint = new ChatEndpoint(
-				modelMetadata,
-				mockServices.domainService,
-				mockServices.capiClientService,
-				mockServices.fetcherService,
-				mockServices.telemetryService,
-				mockServices.authService,
-				mockServices.chatMLFetcher,
-				mockServices.tokenizerProvider,
-				mockServices.instantiationService,
-				mockServices.configurationService,
-				mockServices.expService,
-				mockServices.logService
-			);
-
-			const options = createTestOptions([createUserMessage('Hello')]);
-			const body = endpoint.createRequestBody(options);
-
-			expect(body.thinking_budget).toBe(1024);
-		});
->>>>>>> 3bfd48e4
 	});
 });